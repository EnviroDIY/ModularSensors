--- conflicted
+++ resolved
@@ -5,19 +5,7 @@
 and its stricter, better defined, brother [Common Changelog](https://common-changelog.org/),
 and this project adheres to [Semantic Versioning](https://semver.org/spec/v2.0.0.html).
 
-<<<<<<< HEAD
-****
-## v0.30.1 (2021-10-01) Add support for TippingBucketRainCounter v0.2.0
-
-### Improvements
-- Added support for [v0.2.0](https://github.com/EnviroDIY/TippingBucketRainCounter/releases) of the [EnviroDIY/TippingBucketRainCounter](https://github.com/EnviroDIY/TippingBucketRainCounter) device firmware, which added capability to count rotations on a reed-switch anemometer and fixed a critical bug that failed to count high rainfall rates. For details, see:
-  - https://github.com/EnviroDIY/TippingBucketRainCounter/releases/tag/v0.2.0
-
-
-## v0.30.0 (2021-07-06) Remove support for SoftwareWire for Atlas sensors
-=======
-***
->>>>>>> cc9c9db4
+***
 
 ## [Unreleased]
 
