--- conflicted
+++ resolved
@@ -18,32 +18,6 @@
 [env]
 framework = arduino
 lib_ldf_mode = deep+
-<<<<<<< HEAD
-lib_deps =
-    SoftwareSerial_ExtInts
-    AltSoftSerial
-    NeoSWSerial
-    SoftwareWire
-lib_ignore = RTCZero
-build_flags =
-    -DSDI12_EXTERNAL_PCINT
-    -DNEOSWSERIAL_EXTERNAL_PCINT
-    -DMQTT_MAX_PACKET_SIZE=240
-
-
-[env:mega]
-platform = atmelavr
-board = megaatmega2560
-framework = arduino
-lib_ldf_mode = deep+
-lib_deps =
-    SoftwareSerial_ExtInts
-    AltSoftSerial
-    NeoSWSerial
-    SoftwareWire
-lib_ignore = RTCZero
-=======
->>>>>>> 19e3f053
 build_flags =
     -DSDI12_EXTERNAL_PCINT
     -DNEOSWSERIAL_EXTERNAL_PCINT
@@ -59,11 +33,6 @@
 [env:adafruit_feather_m0]
 platform = atmelsam
 board = adafruit_feather_m0
-<<<<<<< HEAD
-framework = arduino
-lib_ldf_mode = deep+
-=======
->>>>>>> 19e3f053
 lib_ignore =
     SoftwareSerial_ExtInts
     AltSoftSerial
@@ -88,9 +57,6 @@
 build_flags =
     ${env.build_flags}
     -DENABLE_SERIAL2
-<<<<<<< HEAD
-    -DENABLE_SERIAL3
-=======
     -DENABLE_SERIAL3
     -DMS_SAMD_DS3231
 
@@ -98,5 +64,4 @@
 [env:mega]
 platform = atmelavr
 board = megaatmega2560
-lib_ignore = RTCZero
->>>>>>> 19e3f053
+lib_ignore = RTCZero