--- conflicted
+++ resolved
@@ -109,56 +109,6 @@
 // The modem and a number of sensors communicate over UART/TTL - often called "serial".
 // "Hardware" serial ports (automatically controlled by the MCU) are generally
 // the most accurate and should be configured and used for as many peripherals
-// as possible.  In some cases (ie, modbus communication) many sensors can share
-// the same serial port.
-
-#if defined(ARDUINO_ARCH_AVR) || defined(__AVR__)  // For AVR boards
-// Unfortunately, most AVR boards have only one or two hardware serial ports,
-// so we'll set up three types of extra software serial ports to use
-
-// AltSoftSerial by Paul Stoffregen (https://github.com/PaulStoffregen/AltSoftSerial)
-// is the most accurate software serial port for AVR boards.
-// AltSoftSerial can only be used on one set of pins on each board so only one
-// AltSoftSerial port can be used.
-// Not all AVR boards are supported by AltSoftSerial.
-// AltSoftSerial is capable of running up to 31250 baud on 16 MHz AVR. Slower baud rates are recommended when other code may delay AltSoftSerial's interrupt response.
-#include <AltSoftSerial.h>
-AltSoftSerial altSoftSerialPhy;
-
-// NeoSWSerial (https://github.com/SRGDamia1/NeoSWSerial) is the best software
-// serial that can be used on any pin supporting interrupts.
-// You can use as many instances of NeoSWSerial as you want.
-// Not all AVR boards are supported by NeoSWSerial.
-#if 0
-#include <NeoSWSerial.h>  // for the stream communication
-const int8_t neoSSerial1Rx = 11;     // data in pin
-const int8_t neoSSerial1Tx = -1;     // data out pin
-NeoSWSerial neoSSerial1(neoSSerial1Rx, neoSSerial1Tx);
-// To use NeoSWSerial in this library, we define a function to receive data
-// This is just a short-cut for later
-void neoSSerial1ISR()
-{
-    NeoSWSerial::rxISR(*portInputRegister(digitalPinToPort(neoSSerial1Rx)));
-}
-#endif 
-#if 0 //Not used
-// The "standard" software serial library uses interrupts that conflict
-// with several other libraries used within this program, we must use a
-// version of software serial that has been stripped of interrupts.
-// NOTE:  Only use if necessary.  This is not a very accurate serial port!
-const int8_t softSerialRx = A3;     // data in pin
-const int8_t softSerialTx = A4;     // data out pin
-
-#include <SoftwareSerial_ExtInts.h>  // for the stream communication
-SoftwareSerial_ExtInts softSerial1(softSerialRx, softSerialTx);
-#endif
-#endif  // End software serial for avr boards
-// ==========================================================================
-//    Wifi/Cellular Modem Settings
-// ==========================================================================
-
-// Create a reference to the serial port for the modem
-// Extra hardware and software serial ports are created in the "Settings for Additional Serial Ports" section
 // as possible.  In some cases (ie, modbus communication) many sensors can share
 // the same serial port.
 
@@ -616,93 +566,15 @@
 // ==========================================================================
 //    Creating the Variable Array[s] and Filling with Variable Objects
 // ==========================================================================
-#define  SENSOR_DEFAULT_F -0.0099
-float convertDegCtoF(float tempInput)
-{ // Simple deg C to deg F conversion
-    if (SENSOR_DEFAULT_F == tempInput) return SENSOR_DEFAULT_F; 
-    return tempInput * 1.8 + 32;
-}
-
-float convertMmtoIn(float mmInput)
-{ // Simple millimeters to inches conversion
-    if (SENSOR_DEFAULT_F == mmInput) return SENSOR_DEFAULT_F; 
-    return mmInput / 25.4;
-}
-// ==========================================================================
-// Creating Variable objects for those values for which we're reporting in converted units, via calculated variables
-// Based on baro_rho_correction.ino and VariableBase.h from enviroDIY.
-// ==========================================================================
-#if defined Decagon_CTD_UUID
-// Create a temperature variable pointer for the Decagon CTD
-Variable *CTDTempC = new DecagonCTD_Temp(&ctdPhy, "NotUsed");
-float CTDTempFgetValue(void)
-{ // Convert temp for the CTD
-    return convertDegCtoF(CTDTempC->getValue());
-}
-// Create the calculated water temperature Variable object and return a pointer to it
-Variable *CTDTempFcalc = new Variable(
-    CTDTempFgetValue,              // function that does the calculation
-    1,                          // resolution
-    "temperatureSensor",        // var name. This must be a value from http://vocabulary.odm2.org/variablename/
-    "degreeFahrenheit",         // var unit. This must be a value from This must be a value from http://vocabulary.odm2.org/units/
-    "TempInF",                  // var code
-    CTD10_TEMP_UUID);
-
-// Create a depth variable pointer for the Decagon CTD
-Variable *CTDDepthMm = new DecagonCTD_Depth(&ctdPhy,"NotUsed");
-float CTDDepthInGetValue(void)
-{ // Convert depth for the CTD
-    // Pass true to getValue() for the Variables for which we're only sending a calculated version
-    // of the sensor reading; this forces the sensor to take a reading when getValue is called.
-    return convertMmtoIn(CTDDepthMm->getValue(true));
-}
-// Create the calculated depth Variable object and return a pointer to it
-Variable *CTDDepthInCalc = new Variable(
-    CTDDepthInGetValue,            // function that does the calculation
-    1,                          // resolution
-    "CTDdepth",                 // var name. This must be a value from http://vocabulary.odm2.org/variablename/
-    "Inch",                     // var unit. This must be a value from This must be a value from http://vocabulary.odm2.org/units/
-    "waterDepth",               // var code
-    CTD10_DEPTH_UUID);
-#endif //Decagon_CTD_UUID
-
-#if defined MaximDS3231_TEMP_UUID
-// Create a temperature variable pointer for the DS3231
-Variable *ds3231TempC = new MaximDS3231_Temp(&ds3231,MaximDS3231_TEMP_UUID);
-float ds3231TempFgetValue(void)
-{ // Convert temp for the DS3231
-    // Pass true to getValue() for the Variables for which we're only sending a calculated version
-    // of the sensor reading; this forces the sensor to take a reading when getValue is called.
-    return convertDegCtoF(ds3231TempC->getValue(true));
-}
-// Create the calculated Mayfly temperature Variable object and return a pointer to it
-Variable *ds3231TempFcalc = new Variable(
-    ds3231TempFgetValue,      // function that does the calculation
-    1,                          // resolution
-    "temperatureDatalogger",    // var name. This must be a value from http://vocabulary.odm2.org/variablename/
-    "degreeFahrenheit",         // var unit. This must be a value from http://vocabulary.odm2.org/units/
-    "TempInF",                  // var code
-    MaximDS3231_TEMPF_UUID);
-#endif // MaximDS3231_Temp_UUID
-
-
-// ==========================================================================
-//    Creating the Variable Array[s] and Filling with Variable Objects
-// ==========================================================================
 
 Variable *variableList[] = {
     new ProcessorStats_SampleNumber(&mcuBoard, ProcessorStats_SampleNumber_UUID),
     new ProcessorStats_Battery(&mcuBoard, ProcessorStats_Batt_UUID),
-<<<<<<< HEAD
 #if defined Decagon_CTD_UUID 
-=======
-    #if defined Decagon_CTD_UUID 
->>>>>>> 33472089
     //new DecagonCTD_Depth(&ctdPhy,CTD10_DEPTH_UUID),
     CTDDepthInCalc,
     //new DecagonCTD_Temp(&ctdPhy, CTD10_TEMP_UUID),
     CTDTempFcalc,
-<<<<<<< HEAD
 #endif //Decagon_CTD_UUID
 #if defined Insitu_TrollSdi12_UUID 
     new InsituTrollSdi12_Depth(&itrollPhy,ITROLL_DEPTH_UUID),
@@ -710,9 +582,6 @@
     new InsituTrollSdi12_Temp(&itrollPhy,ITROLL_TEMP_UUID),
     //CTDTempFcalc,
 #endif //Insitu_TrollSdi12_UUID
-=======
-    #endif //Decagon_CTD_UUID
->>>>>>> 33472089
 #if defined KellerAcculevel_ACT
     //new KellerAcculevel_Pressure(&acculevel, "12345678-abcd-1234-ef00-1234567890ab"),
     new KellerAcculevel_Temp(&acculevel_snsr, KellerAcculevel_Temp_UUID),
@@ -723,14 +592,11 @@
     new KellerNanolevel_Temp(&nanolevel_snsr,   KellerNanolevel_Temp_UUID),
     new KellerNanolevel_Height(&nanolevel_snsr, KellerNanolevel_Height_UUID),
 #endif //SENSOR_CONFIG_KELLER_NANOLEVEL
-<<<<<<< HEAD
 #if defined InsituLTrs485_ACT
 //   new insituLevelTroll_Pressure(&InsituLT_snsr, "12345678-abcd-1234-efgh-1234567890ab"),
     new InsituLevelTroll_Temp(&InsituLT_snsr,   InsituLTrs485_Temp_UUID),
     new InsituLevelTroll_Height(&InsituLT_snsr, InsituLTrs485_Height_UUID),
 #endif //SENSOR_CONFIG_KELLER_NANOLEVEL
-=======
->>>>>>> 33472089
     //new BoschBME280_Temp(&bme280, "12345678-abcd-1234-ef00-1234567890ab"),
     //new BoschBME280_Humidity(&bme280, "12345678-abcd-1234-ef00-1234567890ab"),
     //new BoschBME280_Pressure(&bme280, "12345678-abcd-1234-ef00-1234567890ab"),
@@ -744,23 +610,13 @@
     #endif // ASONG_AM23XX_UUID
     #if defined DIGI_RSSI_UUID
     new Modem_RSSI(&modemPhy, DIGI_RSSI_UUID),
-<<<<<<< HEAD
-    //new Modem_SignalPercent(&modemPhy, "12345678-abcd-1234-ef00-1234567890ab"),
-=======
     //new Modem_RSSI(&modemPhy, "12345678-abcd-1234-ef00-1234567890ab"),
->>>>>>> 33472089
     #endif //DIGI_RSSI_UUID
     #if defined MaximDS3231_TEMP_UUID
     //new MaximDS3231_Temp(&ds3231,      MaximDS3231_Temp_UUID),
     ds3231TempC,
     ds3231TempFcalc,
     #endif //MaximDS3231_Temp_UUID
-<<<<<<< HEAD
-    #if defined AnalogProcEC_ACT
-    new analogElecConductivity_EC(&EC_procPhy,EC1_UUID ),
-    #endif //AnalogProcEC_ACT
-=======
->>>>>>> 33472089
 
 };
 
@@ -913,21 +769,12 @@
     Serial.begin(serialBaud);
     Serial.print(F("\n---Boot. Build date: ")); 
     Serial.print(build_date);
-<<<<<<< HEAD
-    // Print a start-up note to the first serial port
-    Serial.print(F(" '"));
-    Serial.print(sketchName);
-    Serial.print("' ");
-    Serial.print(git_branch);
-    Serial.print(F(" on Logger "));
-=======
 
     Serial.print(F(" '"));
     Serial.print(sketchName);
     Serial.print(" ");
     Serial.println(git_branch);
     Serial.print(F("' on Logger "));
->>>>>>> 33472089
     Serial.println(LoggerID);
 
     Serial.print(F("Using ModularSensors Library version "));
@@ -938,11 +785,8 @@
 #else 
     Serial.print(F("TinyGSM - none"));
 #endif
-<<<<<<< HEAD
 
     unusedBitsMakeSafe();
-=======
->>>>>>> 33472089
 
     // Allow interrupts for software serial
     #if defined SoftwareSerial_ExtInts_h
@@ -956,22 +800,14 @@
     #if defined UseModem_Module
     MS_DEEP_DBG("***modemSerial.begin");     
     modemSerial.begin(modemBaud);
-<<<<<<< HEAD
-      #endif // UseModem_Module
-=======
     #endif // UseModem_Module
->>>>>>> 33472089
 
     #if defined(CONFIG_SENSOR_RS485_PHY) 
     // Start the stream for the modbus sensors; all currently supported modbus sensors use 9600 baud
     MS_DEEP_DBG("***modbusSerial.begin"); 
     delay(10);
-<<<<<<< HEAD
 
     modbusSerial.begin(MODBUS_BAUD_RATE);
-=======
-    modbusSerial.begin(9600);
->>>>>>> 33472089
     modbusPinPowerMng(false); //Turn off pins 
     #endif
 
@@ -1048,15 +884,6 @@
     #if defined KellerNanolevel_ACT
     nanolevel_snsr.registerPinPowerMng(&modbusPinPowerMng);
     #endif //
-<<<<<<< HEAD
-    #if defined InsituLTrs485_ACT
-    InsituLT_snsr.registerPinPowerMng(&modbusPinPowerMng);
-        #if defined MS_MODBUS_DEBUG
-        InsituLT_snsr.setDebugStream(&SerialStd); //For RAW modbus data.
-        #endif// MS_MODBUS_DEBUG
-    #endif //
-=======
->>>>>>> 33472089
     Serial.println(F("Setting up file on SD card"));
     dataLogger.turnOnSDcard(true);  // true = wait for card to settle after power up
     dataLogger.createLogFile(true); // true = write a new header
@@ -1066,10 +893,6 @@
     #endif //DIGI_RSSI_UUID
     //modbusSerial.setDebugStream(&Serial); not for AltSoftSerial or NeoSWserial
     MS_DBG(F("\n\nSetup Complete ****"));
-<<<<<<< HEAD
-=======
-
->>>>>>> 33472089
     // Call the processor sleep
     //Serial.println(F("processor to sleep\n"));
     //dataLogger.systemSleep();
