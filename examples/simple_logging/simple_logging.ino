--- conflicted
+++ resolved
@@ -224,14 +224,6 @@
 const uint8_t MS5803ReadingsToAvg = 1;
 MeaSpecMS5803 ms5803(I2CPower, MS5803i2c_addr, MS5803maxPressure, MS5803ReadingsToAvg);
 
-// ==========================================================================
-//    MPL1152A2 (Pressure, Temperature)
-// ==========================================================================
-#include <MPL115A2.h>
-// const int8_t I2CPower = 22;  // Pin to switch power on and off (-1 if unconnected)
-const uint8_t MPL115A2_addr = 0x60;  // The MS5803 can be addressed either as 0x76 or 0x77
-const uint8_t MPL115A2ReadingsToAvg = 1;
-MPL115A2 mpl115a2(I2CPower, MPL115A2_addr, MPL115A2ReadingsToAvg);
 
 // ==========================================================================
 //    Freescale Semiconductor MPL115A2 Barometer
@@ -377,15 +369,9 @@
     new MaximDS18_Temp(&ds18_4),
     new MaximDS18_Temp(&ds18_5),
     new MeaSpecMS5803_Temp(&ms5803),
-<<<<<<< HEAD
     Press1,
     new MPL115A2_Temp(&mpl115a2),
     Press2,
-=======
-    new MeaSpecMS5803_Pressure(&ms5803),
-    new MPL115A2_Temp(&mpl115a2),
-    new MPL115A2_Pressure(&mpl115a2),
->>>>>>> 6d2e221d
     new RainCounterI2C_Tips(&tip),
     new RainCounterI2C_Depth(&tip),
     new YosemitechY504_DOpct(&y504),
