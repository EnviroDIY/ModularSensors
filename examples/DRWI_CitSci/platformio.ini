; PlatformIO Project Configuration File
;
;   Build options: build flags, source filter
;   Upload options: custom upload port, speed and extra flags
;   Library options: dependencies, extra library storages
;   Advanced options: extra scripting
;
; Please visit documentation for the other options and examples
; http://docs.platformio.org/page/projectconf.html

[platformio]
description = ModularSensors example intended for DRWI users with CTD, turbidity, and 2G signal

[env:mayfly]
monitor_speed = 115200
board = mayfly
platform = atmelavr
framework = arduino
lib_ldf_mode = deep+
lib_ignore = RTCZero
build_flags =
    -DSDI12_EXTERNAL_PCINT
    -DNEOSWSERIAL_EXTERNAL_PCINT
    -DMQTT_MAX_PACKET_SIZE=240
    -DTINY_GSM_RX_BUFFER=64
    -DTINY_GSM_YIELD_MS=2
lib_deps =
<<<<<<< HEAD
    EnviroDIY_ModularSensors@0.23.15
=======
    EnviroDIY_ModularSensors@0.23.16
>>>>>>> 3d088545
;  ^^ Use this when working from an official release of the library
;    https://github.com/EnviroDIY/ModularSensors.git#develop
;  ^^ Use this when if you want to pull from the develop branch<|MERGE_RESOLUTION|>--- conflicted
+++ resolved
@@ -25,11 +25,7 @@
     -DTINY_GSM_RX_BUFFER=64
     -DTINY_GSM_YIELD_MS=2
 lib_deps =
-<<<<<<< HEAD
-    EnviroDIY_ModularSensors@0.23.15
-=======
     EnviroDIY_ModularSensors@0.23.16
->>>>>>> 3d088545
 ;  ^^ Use this when working from an official release of the library
 ;    https://github.com/EnviroDIY/ModularSensors.git#develop
 ;  ^^ Use this when if you want to pull from the develop branch