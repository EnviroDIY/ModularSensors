; PlatformIO Project Configuration File
;
;   Build options: build flags, source filter
;   Upload options: custom upload port, speed and extra flags
;   Library options: dependencies, extra library storages
;   Advanced options: extra scripting
;
; Please visit documentation for the other options and examples
; http://docs.platformio.org/page/projectconf.html

[platformio]
;src_dir = logging_to_EnviroDIY
src_dir = .

[env:mayfly]
board = mayfly
platform = atmelavr
framework = arduino
<<<<<<< HEAD
upload_port = COM10
lib_ldf_mode = deep
lib_ignore = RTCZero
;-DDEBUG_SERIAL
;//#define DEBUGGING_SERIAL_OUTPUT Serial
;-DMODEM_DEBUGGING_SERIAL_OUTPUT=Serial
;-DTINY_GSM_DEBUG=Serial
;-DLoggerEnviroDIY_DBG
build_flags = -DBUILD_TIMESTAMP=$UNIX_TIME -DLoggerEnviroDIY_DBG
lib_deps =
    ;EnviroDIY_ModularSensors@=0.17.0
    ;https://github.com/neilh10/ModularSensors#ceb7d745c6a65d66140b1db3b194fbb4480edea6
    ;https://github.com/neilh10/KellerModbus#work_km_nanolevel
    ;https://github.com/EnviroDIY/KellerModbus
    ;https://github.com/neilh10/ModularSensors#work_nanolevel
    https://github.com/neilh10/ModularSensors#work_nanolevel_knmrg02
    ;https://github.com/neilh10/Adafruit_INA219#work_minimal
=======
lib_ldf_mode = deep+
lib_ignore = RTCZero
build_flags =
    -DSDI12_EXTERNAL_PCINT
lib_deps =
    EnviroDIY_ModularSensors@=0.17.2
;  ^^ Use this when working from an official release of the library
;    https://github.com/EnviroDIY/ModularSensors.git#develop
;  ^^ Use this when if you want to pull from the develop branch
>>>>>>> ee8b0f93
    https://github.com/PaulStoffregen/AltSoftSerial.git
    https://github.com/EnviroDIY/SoftwaterSerial_ExternalInts.git
    ;https://github.com/stevemarple/IniFile.git
    https://github.com/vshymanskyy/StreamDebugger<|MERGE_RESOLUTION|>--- conflicted
+++ resolved
@@ -16,9 +16,8 @@
 board = mayfly
 platform = atmelavr
 framework = arduino
-<<<<<<< HEAD
 upload_port = COM10
-lib_ldf_mode = deep
+lib_ldf_mode = deep+
 lib_ignore = RTCZero
 ;-DDEBUG_SERIAL
 ;//#define DEBUGGING_SERIAL_OUTPUT Serial
@@ -26,25 +25,18 @@
 ;-DTINY_GSM_DEBUG=Serial
 ;-DLoggerEnviroDIY_DBG
 build_flags = -DBUILD_TIMESTAMP=$UNIX_TIME -DLoggerEnviroDIY_DBG
+    -DSDI12_EXTERNAL_PCINT
 lib_deps =
-    ;EnviroDIY_ModularSensors@=0.17.0
+    ;EnviroDIY_ModularSensors@=0.17.2
+;  ^^ Use this when working from an official release of the library
+;    https://github.com/EnviroDIY/ModularSensors.git#develop
+;  ^^ Use this when if you want to pull from the develop branch   
     ;https://github.com/neilh10/ModularSensors#ceb7d745c6a65d66140b1db3b194fbb4480edea6
     ;https://github.com/neilh10/KellerModbus#work_km_nanolevel
     ;https://github.com/EnviroDIY/KellerModbus
     ;https://github.com/neilh10/ModularSensors#work_nanolevel
     https://github.com/neilh10/ModularSensors#work_nanolevel_knmrg02
     ;https://github.com/neilh10/Adafruit_INA219#work_minimal
-=======
-lib_ldf_mode = deep+
-lib_ignore = RTCZero
-build_flags =
-    -DSDI12_EXTERNAL_PCINT
-lib_deps =
-    EnviroDIY_ModularSensors@=0.17.2
-;  ^^ Use this when working from an official release of the library
-;    https://github.com/EnviroDIY/ModularSensors.git#develop
-;  ^^ Use this when if you want to pull from the develop branch
->>>>>>> ee8b0f93
     https://github.com/PaulStoffregen/AltSoftSerial.git
     https://github.com/EnviroDIY/SoftwaterSerial_ExternalInts.git
     ;https://github.com/stevemarple/IniFile.git
