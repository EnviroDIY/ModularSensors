; PlatformIO Project Configuration File
;
;   Build options: build flags, source filter
;   Upload options: custom upload port, speed and extra flags
;   Library options: dependencies, extra library storages
;   Advanced options: extra scripting
;
; Please visit documentation for the other options and examples
; http://docs.platformio.org/page/projectconf.html

[platformio]
<<<<<<< HEAD
;src_dir = logging_to_EnviroDIY
src_dir = .
=======
description = ModularSensors example sending data to Monitor My Watershed
src_dir = logging_to_EnviroDIY
>>>>>>> d93c3b71

[env:mayfly]
board = mayfly
platform = atmelavr
framework = arduino
upload_port = COM10
lib_ldf_mode = deep
lib_ignore = RTCZero
build_flags = -DBUILD_TIMESTAMP=$UNIX_TIME
lib_deps =
<<<<<<< HEAD
    ;EnviroDIY_ModularSensors@=0.16.1
    ;https://github.com/neilh10/ModularSensors#ceb7d745c6a65d66140b1db3b194fbb4480edea6
    https://github.com/neilh10/ModularSensors#work_nanolevel
=======
    EnviroDIY_ModularSensors@=0.16.2
>>>>>>> d93c3b71
    https://github.com/PaulStoffregen/AltSoftSerial.git
    https://github.com/EnviroDIY/SoftwaterSerial_ExternalInts.git
    https://github.com/stevemarple/IniFile.git
    https://github.com/vshymanskyy/StreamDebugger<|MERGE_RESOLUTION|>--- conflicted
+++ resolved
@@ -9,13 +9,8 @@
 ; http://docs.platformio.org/page/projectconf.html
 
 [platformio]
-<<<<<<< HEAD
 ;src_dir = logging_to_EnviroDIY
 src_dir = .
-=======
-description = ModularSensors example sending data to Monitor My Watershed
-src_dir = logging_to_EnviroDIY
->>>>>>> d93c3b71
 
 [env:mayfly]
 board = mayfly
@@ -26,13 +21,9 @@
 lib_ignore = RTCZero
 build_flags = -DBUILD_TIMESTAMP=$UNIX_TIME
 lib_deps =
-<<<<<<< HEAD
-    ;EnviroDIY_ModularSensors@=0.16.1
+    ;EnviroDIY_ModularSensors@=0.16.2
     ;https://github.com/neilh10/ModularSensors#ceb7d745c6a65d66140b1db3b194fbb4480edea6
     https://github.com/neilh10/ModularSensors#work_nanolevel
-=======
-    EnviroDIY_ModularSensors@=0.16.2
->>>>>>> d93c3b71
     https://github.com/PaulStoffregen/AltSoftSerial.git
     https://github.com/EnviroDIY/SoftwaterSerial_ExternalInts.git
     https://github.com/stevemarple/IniFile.git
