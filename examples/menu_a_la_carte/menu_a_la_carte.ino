/** =========================================================================
 * @file menu_a_la_carte.ino
 * @brief Example with all possible functionality.
 *
 * @author Sara Geleskie Damiano <sdamiano@stroudcenter.org>
 * @copyright (c) 2017-2020 Stroud Water Research Center (SWRC)
 *                          and the EnviroDIY Development Team
 *            This example is published under the BSD-3 license.
 *
 * Build Environment: Visual Studios Code with PlatformIO
 * Hardware Platform: EnviroDIY Mayfly Arduino Datalogger
 *
 * DISCLAIMER:
 * THIS CODE IS PROVIDED "AS IS" - NO WARRANTY IS GIVEN.
 * ======================================================================= */

// ==========================================================================
//  Defines for the Arduino IDE
//  NOTE:  These are ONLY needed to compile with the Arduino IDE.
//         If you use PlatformIO, you should set these build flags in your
//         platformio.ini
// ==========================================================================
/** Start [defines] */
#ifndef TINY_GSM_RX_BUFFER
#define TINY_GSM_RX_BUFFER 64
#endif
#ifndef TINY_GSM_YIELD_MS
#define TINY_GSM_YIELD_MS 2
#endif
#ifndef MQTT_MAX_PACKET_SIZE
#define MQTT_MAX_PACKET_SIZE 240
#endif
/** End [defines] */


// ==========================================================================
//  Include the libraries required for any data logger
// ==========================================================================
/** Start [includes] */
// The Arduino library is needed for every Arduino program.
#include <Arduino.h>

// EnableInterrupt is used by ModularSensors for external and pin change
// interrupts and must be explicitly included in the main program.
#include <EnableInterrupt.h>

// Include the main header for ModularSensors
#include <ModularSensors.h>
/** End [includes] */


// ==========================================================================
//  Creating Additional Serial Ports
// ==========================================================================
// The modem and a number of sensors communicate over UART/TTL - often called
// "serial". "Hardware" serial ports (automatically controlled by the MCU) are
// generally the most accurate and should be configured and used for as many
// peripherals as possible.  In some cases (ie, modbus communication) many
// sensors can share the same serial port.

#if defined(ARDUINO_ARCH_AVR) || defined(__AVR__)  // For AVR boards
// Unfortunately, most AVR boards have only one or two hardware serial ports,
// so we'll set up three types of extra software serial ports to use

#ifdef MS_BUILD_TEST_ALTSOFTSERIAL
// AltSoftSerial by Paul Stoffregen
// (https://github.com/PaulStoffregen/AltSoftSerial) is the most accurate
// software serial port for AVR boards. AltSoftSerial can only be used on one
// set of pins on each board so only one AltSoftSerial port can be used. Not all
// AVR boards are supported by AltSoftSerial.
/** Start [altsoftserial] */
#include <AltSoftSerial.h>
AltSoftSerial altSoftSerial;
/** End [altsoftserial] */
#endif  // #ifdef MS_BUILD_TEST_ALTSOFTSERIAL

#ifdef MS_BUILD_TEST_NEOSWSERIAL
// NeoSWSerial (https://github.com/SRGDamia1/NeoSWSerial) is the best software
// serial that can be used on any pin supporting interrupts.
// You can use as many instances of NeoSWSerial as you need.
// Not all AVR boards are supported by NeoSWSerial.
/** Start [neoswserial] */
#include <NeoSWSerial.h>          // for the stream communication
const int8_t neoSSerial1Rx = 11;  // data in pin
const int8_t neoSSerial1Tx = -1;  // data out pin
NeoSWSerial  neoSSerial1(neoSSerial1Rx, neoSSerial1Tx);
// To use NeoSWSerial in this library, we define a function to receive data
// This is just a short-cut for later
void neoSSerial1ISR() {
    NeoSWSerial::rxISR(*portInputRegister(digitalPinToPort(neoSSerial1Rx)));
}
/** End [neoswserial] */
#endif  // #ifdef MS_BUILD_TEST_NEOSWSERIAL

#ifdef MS_BUILD_TEST_SOFTSERIAL
// The "standard" software serial library uses interrupts that conflict
// with several other libraries used within this program.  I've created a
// [version of software serial that has been stripped of
// interrupts](https://github.com/EnviroDIY/SoftwareSerial_ExtInts) but it is
// still far from ideal.
// NOTE:  Only use if necessary.  This is not a very accurate serial port!
// You can use as many instances of SoftwareSerial as you need.
/** Start [softwareserial] */
const int8_t softSerialRx = A3;  // data in pin
const int8_t softSerialTx = A4;  // data out pin

#include <SoftwareSerial_ExtInts.h>  // for the stream communication
SoftwareSerial_ExtInts softSerial1(softSerialRx, softSerialTx);
/** End [softwareserial] */
#endif  // #ifdef MS_BUILD_TEST_SOFTSERIAL


#if defined MS_PALEOTERRA_SOFTWAREWIRE || defined MS_RAIN_SOFTWAREWIRE
/** Start [softwarewire] */
// A software I2C (Wire) instance using Testato's SoftwareWire
// To use SoftwareWire, you must also set a define for the sensor you want to
// use Software I2C for, ie:
//   `#define MS_RAIN_SOFTWAREWIRE`
//   `#define MS_PALEOTERRA_SOFTWAREWIRE`
// or set the build flag(s):
//   `-D MS_RAIN_SOFTWAREWIRE`
//   `-D MS_PALEOTERRA_SOFTWAREWIRE`
#include <SoftwareWire.h>  // Testato's Software I2C
const int8_t softwareSDA = 5;
const int8_t softwareSCL = 4;
SoftwareWire softI2C(softwareSDA, softwareSCL);
/** End [softwarewire] */
#endif  //  #if defined MS_PALEOTERRA_SOFTWAREWIRE ...

#endif  // End software serial for avr boards

#if defined ARDUINO_ARCH_SAMD
/** Start [serial_ports_SAMD] */
// The SAMD21 has 6 "SERCOM" ports, any of which can be used for UART
// communication.  The "core" code for most boards defines one or more UART
// (Serial) ports with the SERCOMs and uses others for I2C and SPI.  We can
// create new UART ports on any available SERCOM.  The table below shows
// definitions for select boards.

// Board =>   Arduino Zero       Adafruit Feather    Sodaq Boards
// -------    ---------------    ----------------    ----------------
// SERCOM0    Serial1 (D0/D1)    Serial1 (D0/D1)     Serial (D0/D1)
// SERCOM1    Available          Available           Serial3 (D12/D13)
// SERCOM2    Available          Available           I2C (A4/A5)
// SERCOM3    I2C (D20/D21)      I2C (D20/D21)       SPI (D11/12/13)
// SERCOM4    SPI (D21/22/23)    SPI (D21/22/23)     SPI1/Serial2
// SERCOM5    EDBG/Serial        Available           Serial1

// If using a Sodaq board, do not define the new sercoms, instead:
// #define ENABLE_SERIAL2
// #define ENABLE_SERIAL3

#include <wiring_private.h>  // Needed for SAMD pinPeripheral() function

#ifndef ENABLE_SERIAL2
// Set up a 'new' UART using SERCOM1
// The Rx will be on digital pin 11, which is SERCOM1's Pad #0
// The Tx will be on digital pin 10, which is SERCOM1's Pad #2
// NOTE:  SERCOM1 is undefinied on a "standard" Arduino Zero and many clones,
//        but not all!  Please check the variant.cpp file for you individual
//        board! Sodaq Autonomo's and Sodaq One's do NOT follow the 'standard'
//        SERCOM definitions!
Uart Serial2(&sercom1, 11, 10, SERCOM_RX_PAD_0, UART_TX_PAD_2);
// Hand over the interrupts to the sercom port
void SERCOM1_Handler() {
    Serial2.IrqHandler();
}
#endif

#ifndef ENABLE_SERIAL3
// Set up a 'new' UART using SERCOM2
// The Rx will be on digital pin 5, which is SERCOM2's Pad #3
// The Tx will be on digital pin 2, which is SERCOM2's Pad #2
// NOTE:  SERCOM2 is undefinied on a "standard" Arduino Zero and many clones,
//        but not all!  Please check the variant.cpp file for you individual
//        board! Sodaq Autonomo's and Sodaq One's do NOT follow the 'standard'
//        SERCOM definitions!
Uart Serial3(&sercom2, 5, 2, SERCOM_RX_PAD_3, UART_TX_PAD_2);
// Hand over the interrupts to the sercom port
void SERCOM2_Handler() {
    Serial3.IrqHandler();
}
#endif

/** End [serial_ports_SAMD] */
#endif  // End hardware serial on SAMD21 boards


// ==========================================================================
//  Assigning Serial Port Functionality
// ==========================================================================
#if defined ARDUINO_ARCH_SAMD || defined ATMEGA2560 || \
    defined                              ARDUINO_AVR_MEGA2560
/** Start [assign_ports_hw] */
// If there are additional hardware Serial ports possible - use them!

// We give the modem first priority and assign it to hardware serial
// All of the supported processors have a hardware port available named Serial1
#define modemSerial Serial1

// Define the serial port for modbus
// Modbus (at 9600 8N1) is used by the Keller level loggers and Yosemitech
// sensors
#define modbusSerial Serial2

// The Maxbotix sonar is the only sensor that communicates over a serial port
// but does not use modbus
#define sonarSerial Serial3

/** End [assign_ports_hw] */
#else
/** Start [assign_ports_sw] */

// We give the modem first priority and assign it to hardware serial
// All of the supported processors have a hardware port available named Serial1
#define modemSerial Serial1

// Define the serial port for modbus
// Modbus (at 9600 8N1) is used by the Keller level loggers and Yosemitech
// sensors
// Since AltSoftSerial is the best software option, we use it for modbus
// If AltSoftSerial (or its pins) aren't avaiable, use NeoSWSerial
// SoftwareSerial **WILL NOT** work for modbus!
#define modbusSerial altSoftSerial  // For AltSoftSerial
// #define modbusSerial neoSSerial1  // For Neo software serial
// #define modbusSerial softSerial1  // For software serial

// The Maxbotix sonar is the only sensor that communicates over a serial port
// but does not use modbus
// Since the Maxbotix only needs one-way communication and sends a simple text
// string repeatedly, almost any software serial port will do for it.
// #define sonarSerial altSoftSerial  // For AltSoftSerial
#define sonarSerial neoSSerial1     // For Neo software serial
// #define sonarSerial softSerial1  // For software serial

/** End [assign_ports_sw] */
#endif


// ==========================================================================
//  Data Logging Options
// ==========================================================================
/** Start [logging_options] */
// The name of this program file
const char* sketchName = "menu_a_la_carte.ino";
// Logger ID, also becomes the prefix for the name of the data file on SD card
const char* LoggerID = "XXXXX";
// How frequently (in minutes) to log data
const uint8_t loggingInterval = 5;
// Your logger's timezone.
const int8_t timeZone = -5;  // Eastern Standard Time
// NOTE:  Daylight savings time will not be applied!  Please use standard time!

// Set the input and output pins for the logger
// NOTE:  Use -1 for pins that do not apply
const int32_t serialBaud = 115200;  // Baud rate for debugging
const int8_t  greenLED   = 8;       // Pin for the green LED
const int8_t  redLED     = 9;       // Pin for the red LED
const int8_t  buttonPin  = 21;      // Pin for debugging mode (ie, button pin)
const int8_t  wakePin    = 31;  // MCU interrupt/alarm pin to wake from sleep
// Mayfly 0.x D31 = A7
// Set the wake pin to -1 if you do not want the main processor to sleep.
// In a SAMD system where you are using the built-in rtc, set wakePin to 1
const int8_t sdCardPwrPin   = -1;  // MCU SD card power pin
const int8_t sdCardSSPin    = 12;  // SD card chip select/slave select pin
const int8_t sensorPowerPin = 22;  // MCU pin controlling main sensor power
/** End [logging_options] */


// ==========================================================================
//  Wifi/Cellular Modem Options
//    NOTE:  DON'T USE MORE THAN ONE MODEM OBJECT!
//           Delete the sections you are not using!
// ==========================================================================

#if defined MS_BUILD_TEST_XBEE_CELLULAR
/** Start [xbee_cell_transparent] */
// For any Digi Cellular XBee's
// NOTE:  The u-blox based Digi XBee's (3G global and LTE-M global) can be used
// in either bypass or transparent mode, each with pros and cons
// The Telit based Digi XBees (LTE Cat1) can only use this mode.
#include <modems/DigiXBeeCellularTransparent.h>

// NOTE: Extra hardware and software serial ports are created in the "Settings
// for Additional Serial Ports" section
const int32_t modemBaud = 9600;  // All XBee's use 9600 by default

// Modem Pins - Describe the physical pin connection of your modem to your board
// NOTE:  Use -1 for pins that do not apply
// The pin numbers here are for a Digi XBee with a Mayfly and LTE adapter
// For options https://github.com/EnviroDIY/LTEbee-Adapter/edit/master/README.md
const int8_t modemVccPin = -1;     // MCU pin controlling modem power
                                   // Option: modemVccPin = A5, if Mayfly SJ7 is
                                   // connected to the ASSOC pin
const int8_t modemStatusPin = 19;  // MCU pin used to read modem status
// NOTE:  If possible, use the `STATUS/SLEEP_not` (XBee pin 13) for status, but
// the CTS pin can also be used if necessary
const bool   useCTSforStatus = false;  // Flag to use the CTS pin for status
const int8_t modemResetPin   = 20;     // MCU pin connected to modem reset pin
const int8_t modemSleepRqPin = 23;     // MCU pin for modem sleep/wake request
const int8_t modemLEDPin = redLED;     // MCU pin connected an LED to show modem
                                       // status

// Network connection information
const char* apn = "xxxxx";  // APN for GPRS connection

// Create the modem object
DigiXBeeCellularTransparent modemXBCT(&modemSerial, modemVccPin, modemStatusPin,
                                      useCTSforStatus, modemResetPin,
                                      modemSleepRqPin, apn);
// Create an extra reference to the modem by a generic name
DigiXBeeCellularTransparent modem = modemXBCT;
/** End [xbee_cell_transparent] */
// ==========================================================================


#elif defined MS_BUILD_TEST_XBEE_LTE_B
/** Start [xbee3_ltem_bypass] */
// For the u-blox SARA R410M based Digi LTE-M XBee3
// NOTE:  According to the manual, this should be less stable than transparent
// mode, but my experience is the complete reverse.
#include <modems/DigiXBeeLTEBypass.h>

// NOTE: Extra hardware and software serial ports are created in the "Settings
// for Additional Serial Ports" section
const int32_t modemBaud = 9600;  // All XBee's use 9600 by default

// Modem Pins - Describe the physical pin connection of your modem to your board
// NOTE:  Use -1 for pins that do not apply
// The pin numbers here are for a Digi XBee with a Mayfly and LTE adapter
const int8_t modemVccPin    = A5;  // MCU pin controlling modem power
const int8_t modemStatusPin = 19;  // MCU pin used to read modem status
// NOTE:  If possible, use the `STATUS/SLEEP_not` (XBee pin 13) for status, but
// the CTS pin can also be used if necessary
const bool   useCTSforStatus = false;  // Flag to use the CTS pin for status
const int8_t modemResetPin   = 20;     // MCU pin connected to modem reset pin
const int8_t modemSleepRqPin = 23;     // MCU pin for modem sleep/wake request
const int8_t modemLEDPin = redLED;     // MCU pin connected an LED to show modem
                                       // status

// Network connection information
const char* apn = "xxxxx";  // APN for GPRS connection

// Create the modem object
DigiXBeeLTEBypass modemXBLTEB(&modemSerial, modemVccPin, modemStatusPin,
                              useCTSforStatus, modemResetPin, modemSleepRqPin,
                              apn);
// Create an extra reference to the modem by a generic name
DigiXBeeLTEBypass modem = modemXBLTEB;
/** End [xbee3_ltem_bypass] */
// ==========================================================================


#elif defined MS_BUILD_TEST_XBEE_3G_B
/** Start [xbee_3g_bypass] */
// For the u-blox SARA U201 based Digi 3G XBee with 2G fallback
// NOTE:  According to the manual, this should be less stable than transparent
// mode, but my experience is the complete reverse.
#include <modems/DigiXBee3GBypass.h>

// NOTE: Extra hardware and software serial ports are created in the "Settings
// for Additional Serial Ports" section
const int32_t modemBaud = 9600;  // All XBee's use 9600 by default

// Modem Pins - Describe the physical pin connection of your modem to your board
// NOTE:  Use -1 for pins that do not apply
// The pin numbers here are for a Digi XBee with a Mayfly and LTE adapter
const int8_t modemVccPin    = A5;  // MCU pin controlling modem power
const int8_t modemStatusPin = 19;  // MCU pin used to read modem status
// NOTE:  If possible, use the `STATUS/SLEEP_not` (XBee pin 13) for status, but
// the CTS pin can also be used if necessary
const bool   useCTSforStatus = false;  // Flag to use the CTS pin for status
const int8_t modemResetPin   = 20;     // MCU pin connected to modem reset pin
const int8_t modemSleepRqPin = 23;     // MCU pin for modem sleep/wake request
const int8_t modemLEDPin = redLED;     // MCU pin connected an LED to show modem
                                       // status

// Network connection information
const char* apn = "xxxxx";  // APN for GPRS connection

// Create the modem object
DigiXBee3GBypass modemXB3GB(&modemSerial, modemVccPin, modemStatusPin,
                            useCTSforStatus, modemResetPin, modemSleepRqPin,
                            apn);
// Create an extra reference to the modem by a generic name
DigiXBee3GBypass modem = modemXB3GB;
/** End [xbee_3g_bypass] */
// ==========================================================================


#elif defined MS_BUILD_TEST_XBEE_WIFI
/** Start [xbee_wifi] */
// For the Digi Wifi XBee (S6B)
#include <modems/DigiXBeeWifi.h>

// NOTE: Extra hardware and software serial ports are created in the "Settings
// for Additional Serial Ports" section
const int32_t modemBaud = 9600;  // All XBee's use 9600 by default

// Modem Pins - Describe the physical pin connection of your modem to your board
// NOTE:  Use -1 for pins that do not apply
// The pin numbers here are for a Digi XBee direcly connected to a Mayfly
const int8_t modemVccPin    = -1;  // MCU pin controlling modem power
const int8_t modemStatusPin = 19;  // MCU pin used to read modem status
// NOTE:  If possible, use the `STATUS/SLEEP_not` (XBee pin 13) for status, but
// the CTS pin can also be used if necessary
const bool   useCTSforStatus = true;  // Flag to use the CTS pin for status
const int8_t modemResetPin   = -1;    // MCU pin connected to modem reset pin
const int8_t modemSleepRqPin = 23;    // MCU pin for modem sleep/wake request
const int8_t modemLEDPin = redLED;    // MCU pin connected an LED to show modem
                                      // status

// Network connection information
const char* wifiId  = "xxxxx";  // WiFi access point name
const char* wifiPwd = "xxxxx";  // WiFi password (WPA2)

// Create the modem object
DigiXBeeWifi modemXBWF(&modemSerial, modemVccPin, modemStatusPin,
                       useCTSforStatus, modemResetPin, modemSleepRqPin, wifiId,
                       wifiPwd);
// Create an extra reference to the modem by a generic name
DigiXBeeWifi modem = modemXBWF;
/** End [xbee_wifi] */
// ==========================================================================


#elif defined MS_BUILD_TEST_ESP8266
/** Start [esp8266] */
// For almost anything based on the Espressif ESP8266 using the
// AT command firmware
#include <modems/EspressifESP8266.h>

// NOTE: Extra hardware and software serial ports are created in the "Settings
// for Additional Serial Ports" section
const int32_t modemBaud = 115200;  // Communication speed of the modem
// NOTE:  This baud rate too fast for an 8MHz board, like the Mayfly!  The
// module should be programmed to a slower baud rate or set to auto-baud using
// the AT+UART_CUR or AT+UART_DEF command.

// Modem Pins - Describe the physical pin connection of your modem to your board
// NOTE:  Use -1 for pins that do not apply
// Example pins here are for a DFRobot ESP8266 Bee with Mayfly
const int8_t modemVccPin     = -2;  // MCU pin controlling modem power
const int8_t modemStatusPin  = -1;  // MCU pin used to read modem status
const int8_t modemResetPin   = -1;  // MCU pin connected to modem reset pin
const int8_t modemSleepRqPin = 19;  // MCU pin for wake from light sleep
const int8_t modemLEDPin = redLED;  // MCU pin connected an LED to show modem
                                    // status
// Pins for light sleep on the ESP8266. For power savings, I recommend
// NOT using these if it's possible to use deep sleep.
const int8_t espSleepRqPin = 13;  // GPIO# ON THE ESP8266 to assign for light
                                  // sleep request
const int8_t espStatusPin = -1;   // GPIO# ON THE ESP8266 to assign for light
                                  // sleep status

// Network connection information
const char* wifiId  = "xxxxx";  // WiFi access point name
const char* wifiPwd = "xxxxx";  // WiFi password (WPA2)

// Create the modem object
EspressifESP8266 modemESP(&modemSerial, modemVccPin, modemStatusPin,
                          modemResetPin, modemSleepRqPin, wifiId, wifiPwd,
                          espSleepRqPin,
                          espStatusPin  // Optional arguments
);
// Create an extra reference to the modem by a generic name
EspressifESP8266 modem = modemESP;
/** End [esp8266] */
// ==========================================================================


#elif defined MS_BUILD_TEST_BG96
/** Start [bg96] */
// For the Dragino, Nimbelink or other boards based on the Quectel BG96
#include <modems/QuectelBG96.h>

// NOTE: Extra hardware and software serial ports are created in the "Settings
// for Additional Serial Ports" section
const int32_t modemBaud = 115200;  // Communication speed of the modem
// NOTE:  This baud rate too fast for an 8MHz board, like the Mayfly!  The
// module should be programmed to a slower baud rate or set to auto-baud using
// the AT+IPR=9600 command.

// Modem Pins - Describe the physical pin connection of your modem to your board
// NOTE:  Use -1 for pins that do not apply
// Example pins here are for a modified Mayfly and a Dragino IoT Bee
const int8_t modemVccPin     = -1;  // MCU pin controlling modem power
const int8_t modemStatusPin  = -1;  // MCU pin used to read modem status
const int8_t modemResetPin   = A4;  // MCU pin connected to modem reset pin
const int8_t modemSleepRqPin = A3;  // MCU pin for modem sleep/wake request
const int8_t modemLEDPin = redLED;  // MCU pin connected an LED to show modem
                                    // status

// Network connection information
const char* apn = "xxxxx";  // APN for GPRS connection

// Create the modem object
QuectelBG96 modemBG96(&modemSerial, modemVccPin, modemStatusPin, modemResetPin,
                      modemSleepRqPin, apn);
// Create an extra reference to the modem by a generic name
QuectelBG96 modem = modemBG96;
/** End [bg96] */
// ==========================================================================


#elif defined MS_BUILD_TEST_MONARCH
/** Start [monarch] */
// For the Nimbelink LTE-M Verizon/Sequans or other boards based on the Sequans
// Monarch series
#include <modems/SequansMonarch.h>

// NOTE: Extra hardware and software serial ports are created in the "Settings
// for Additional Serial Ports" section
const int32_t modemBaud = 921600;  // Default baud rate of SVZM20 is 921600
// NOTE:  This baud rate is much too fast for many Arduinos!  The module should
// be programmed to a slower baud rate or set to auto-baud using the AT+IPR
// command.

// Modem Pins - Describe the physical pin connection of your modem to your board
// NOTE:  Use -1 for pins that do not apply
// Nimbelink Skywire (NOT directly connectable to a Mayfly!)
const int8_t modemVccPin     = -1;  // MCU pin controlling modem power
const int8_t modemStatusPin  = 19;  // MCU pin used to read modem status
const int8_t modemResetPin   = 20;  // MCU pin connected to modem reset pin
const int8_t modemSleepRqPin = 23;  // MCU pin for modem sleep/wake request
const int8_t modemLEDPin = redLED;  // MCU pin connected an LED to show modem
                                    // status

// Network connection information
const char* apn = "xxxxx";  // APN for GPRS connection

// Create the modem object
SequansMonarch modemSVZM(&modemSerial, modemVccPin, modemStatusPin,
                         modemResetPin, modemSleepRqPin, apn);
// Create an extra reference to the modem by a generic name
SequansMonarch modem = modemSVZM;
/** End [monarch] */
// ==========================================================================


#elif defined MS_BUILD_TEST_SIM800
/** Start [sim800] */
// For almost anything based on the SIMCom SIM800 EXCEPT the Sodaq 2GBee R6 and
// higher
#include <modems/SIMComSIM800.h>

// NOTE: Extra hardware and software serial ports are created in the "Settings
// for Additional Serial Ports" section
const int32_t modemBaud = 9600;  //  SIM800 does auto-bauding by default

// Modem Pins - Describe the physical pin connection of your modem to your board
// NOTE:  Use -1 for pins that do not apply
// Example pins are for a Sodaq GPRSBee R4 with a Mayfly
const int8_t modemVccPin     = -1;  // MCU pin controlling modem power
const int8_t modemStatusPin  = 19;  // MCU pin used to read modem status
const int8_t modemResetPin   = -1;  // MCU pin connected to modem reset pin
const int8_t modemSleepRqPin = 23;  // MCU pin for modem sleep/wake request
const int8_t modemLEDPin = redLED;  // MCU pin connected an LED to show modem
                                    // status

// Network connection information
const char* apn = "xxxxx";  // APN for GPRS connection

// Create the modem object
SIMComSIM800 modemS800(&modemSerial, modemVccPin, modemStatusPin, modemResetPin,
                       modemSleepRqPin, apn);
// Create an extra reference to the modem by a generic name
SIMComSIM800 modem = modemS800;
/** End [sim800] */
// ==========================================================================


#elif defined MS_BUILD_TEST_SIM7000
/** Start [sim7000] */
// For almost anything based on the SIMCom SIM7000
#include <modems/SIMComSIM7000.h>

// NOTE: Extra hardware and software serial ports are created in the "Settings
// for Additional Serial Ports" section
const int32_t modemBaud = 9600;  //  SIM7000 does auto-bauding by default

// Modem Pins - Describe the physical pin connection of your modem to your board
// NOTE:  Use -1 for pins that do not apply
const int8_t modemVccPin     = -1;  // MCU pin controlling modem power
const int8_t modemStatusPin  = -1;  // MCU pin used to read modem status
const int8_t modemResetPin   = -1;  // MCU pin connected to modem reset pin
const int8_t modemSleepRqPin = 23;  // MCU pin for modem sleep/wake request
const int8_t modemLEDPin = redLED;  // MCU pin connected an LED to show modem
                                    // status

// Network connection information
const char* apn = "xxxxx";  // APN for GPRS connection

// Create the modem object
SIMComSIM7000 modem7000(&modemSerial, modemVccPin, modemStatusPin,
                        modemResetPin, modemSleepRqPin, apn);
// Create an extra reference to the modem by a generic name
SIMComSIM7000 modem = modem7000;
/** End [sim7000] */
// ==========================================================================


#elif defined MS_BUILD_TEST_SIM7080
/** Start [sim7080] */
// For almost anything based on the SIMCom SIM7080G
#include <modems/SIMComSIM7080.h>

// NOTE: Extra hardware and software serial ports are created in the "Settings
// for Additional Serial Ports" section
const int32_t modemBaud =
    9600;  //  SIM7080 does auto-bauding by default, but I set mine to 9600

// Modem Pins - Describe the physical pin connection of your modem to your board
// NOTE:  Use -1 for pins that do not apply
// and-global breakout bk-7080a
const int8_t modemVccPin     = -1;  // MCU pin controlling modem power
const int8_t modemStatusPin  = 19;  // MCU pin used to read modem status
const int8_t modemSleepRqPin = 23;  // MCU pin for modem sleep/wake request
const int8_t modemLEDPin = redLED;  // MCU pin connected an LED to show modem
                                    // status

// Network connection information
const char* apn = "xxxxx";  // APN for GPRS connection

// Create the modem object
SIMComSIM7080 modem7080(&modemSerial, modemVccPin, modemStatusPin,
                        modemSleepRqPin, apn);
// Create an extra reference to the modem by a generic name
SIMComSIM7080 modem = modem7080;
/** End [sim7080] */
// ==========================================================================


#elif defined MS_BUILD_TEST_S2GB
/** Start [gprsbee] */
// For the Sodaq 2GBee R6 and R7 based on the SIMCom SIM800
// NOTE:  The Sodaq GPRSBee doesn't expose the SIM800's reset pin
#include <modems/Sodaq2GBeeR6.h>

// NOTE: Extra hardware and software serial ports are created in the "Settings
// for Additional Serial Ports" section
const int32_t modemBaud = 9600;  //  SIM800 does auto-bauding by default

// Modem Pins - Describe the physical pin connection of your modem to your board
// NOTE:  Use -1 for pins that do not apply
// Example pins are for a Sodaq GPRSBee R6 or R7 with a Mayfly
const int8_t modemVccPin     = 23;  // MCU pin controlling modem power
const int8_t modemStatusPin  = 19;  // MCU pin used to read modem status
const int8_t modemResetPin   = -1;  // MCU pin connected to modem reset pin
const int8_t modemSleepRqPin = -1;  // MCU pin for modem sleep/wake request
const int8_t modemLEDPin = redLED;  // MCU pin connected an LED to show modem
                                    // status

// Network connection information
const char* apn = "xxxxx";  // APN for GPRS connection

// Create the modem object
Sodaq2GBeeR6 modem2GB(&modemSerial, modemVccPin, modemStatusPin, apn);
// Create an extra reference to the modem by a generic name
Sodaq2GBeeR6 modem = modem2GB;
/** End [gprsbee] */
// ==========================================================================


#elif defined MS_BUILD_TEST_UBEE_R410M
/** Start [sara_r410m] */
// For the Sodaq UBee based on the 4G LTE-M u-blox SARA R410M
#include <modems/SodaqUBeeR410M.h>

// NOTE: Extra hardware and software serial ports are created in the "Settings
// for Additional Serial Ports" section
const int32_t modemBaud =
    115200;  // Default baud rate of the SARA R410M is 115200
// NOTE:  The SARA R410N DOES NOT save baud rate to non-volatile memory.  After
// every power loss, the module will return to the default baud rate of 115200.
// NOTE:  115200 is TOO FAST for an 8MHz Arduino.  This library attempts to
// compensate by sending a baud rate change command in the wake function when
// compiled for a 8MHz board. Because of this, 8MHz boards, LIKE THE MAYFLY,
// *MUST* use a HardwareSerial instance as modemSerial.

// Modem Pins - Describe the physical pin connection of your modem to your board
// NOTE:  Use -1 for pins that do not apply
// Example pins are for a Sodaq uBee R410M with a Mayfly
const int8_t modemVccPin     = 23;  // MCU pin controlling modem power
const int8_t modemStatusPin  = 19;  // MCU pin used to read modem status
const int8_t modemResetPin   = -1;  // MCU pin connected to modem reset pin
const int8_t modemSleepRqPin = 20;  // MCU pin for modem sleep/wake request
const int8_t modemLEDPin = redLED;  // MCU pin connected an LED to show modem
                                    // status

// Network connection information
const char* apn = "xxxxx";  // APN for GPRS connection

// Create the modem object
SodaqUBeeR410M modemR410(&modemSerial, modemVccPin, modemStatusPin,
                         modemResetPin, modemSleepRqPin, apn);
// Create an extra reference to the modem by a generic name
SodaqUBeeR410M modem = modemR410;
/** End [sara_r410m] */
// ==========================================================================


#elif defined MS_BUILD_TEST_UBEE_U201
/** Start [sara_u201] */
// For the Sodaq UBee based on the 3G u-blox SARA U201
#include <modems/SodaqUBeeU201.h>

// NOTE: Extra hardware and software serial ports are created in the "Settings
// for Additional Serial Ports" section
const int32_t modemBaud =
    9600;  //  SARA U2xx module does auto-bauding by default

// Modem Pins - Describe the physical pin connection of your modem to your board
// NOTE:  Use -1 for pins that do not apply
// Example pins are for a Sodaq uBee U201 with a Mayfly
const int8_t modemVccPin     = 23;  // MCU pin controlling modem power
const int8_t modemStatusPin  = 19;  // MCU pin used to read modem status
const int8_t modemResetPin   = -1;  // MCU pin connected to modem reset pin
const int8_t modemSleepRqPin = 20;  // MCU pin for modem sleep/wake request
const int8_t modemLEDPin = redLED;  // MCU pin connected an LED to show modem
                                    // status

// Network connection information
const char* apn = "xxxxx";  // APN for GPRS connection

// Create the modem object
SodaqUBeeU201 modemU201(&modemSerial, modemVccPin, modemStatusPin,
                        modemResetPin, modemSleepRqPin, apn);
// Create an extra reference to the modem by a generic name
SodaqUBeeU201 modem = modemU201;
/** End [sara_u201] */
// ==========================================================================
#endif


/** Start [modem_variables] */
// Create RSSI and signal strength variable pointers for the modem
Variable* modemRSSI =
    new Modem_RSSI(&modem, "12345678-abcd-1234-ef00-1234567890ab", "RSSI");
Variable* modemSignalPct = new Modem_SignalPercent(
    &modem, "12345678-abcd-1234-ef00-1234567890ab", "signalPercent");
Variable* modemBatteryState = new Modem_BatteryState(
    &modem, "12345678-abcd-1234-ef00-1234567890ab", "modemBatteryCS");
Variable* modemBatteryPct = new Modem_BatteryPercent(
    &modem, "12345678-abcd-1234-ef00-1234567890ab", "modemBatteryPct");
Variable* modemBatteryVoltage = new Modem_BatteryVoltage(
    &modem, "12345678-abcd-1234-ef00-1234567890ab", "modemBatterymV");
Variable* modemTemperature =
    new Modem_Temp(&modem, "12345678-abcd-1234-ef00-1234567890ab", "modemTemp");
/** End [modem_variables] */


// ==========================================================================
//  Using the Processor as a Sensor
// ==========================================================================
/** Start [processor_sensor] */
#include <sensors/ProcessorStats.h>

// Create the main processor chip "sensor" - for general metadata
const char*    mcuBoardVersion = "v0.5b";
ProcessorStats mcuBoard(mcuBoardVersion);

// Create sample number, battery voltage, and free RAM variable pointers for the
// processor
Variable* mcuBoardBatt = new ProcessorStats_Battery(
    &mcuBoard, "12345678-abcd-1234-ef00-1234567890ab");
Variable* mcuBoardAvailableRAM = new ProcessorStats_FreeRam(
    &mcuBoard, "12345678-abcd-1234-ef00-1234567890ab");
Variable* mcuBoardSampNo = new ProcessorStats_SampleNumber(
    &mcuBoard, "12345678-abcd-1234-ef00-1234567890ab");
/** End [processor_sensor] */


#if defined ARDUINO_ARCH_AVR || defined MS_SAMD_DS3231
// ==========================================================================
//  Maxim DS3231 RTC (Real Time Clock)
// ==========================================================================
/** Start [ds3231] */
#include <sensors/MaximDS3231.h>

// Create a DS3231 sensor object
MaximDS3231 ds3231(1);

// Create a temperature variable pointer for the DS3231
Variable* ds3231Temp =
    new MaximDS3231_Temp(&ds3231, "12345678-abcd-1234-ef00-1234567890ab");
/** End [ds3231] */
#endif


#if defined MS_BUILD_TEST_AM2315 || defined MS_BUILD_TEST_ALL_SENSORS
// ==========================================================================
//  AOSong AM2315 Digital Humidity and Temperature Sensor
// ==========================================================================
/** Start [am2315] */
#include <sensors/AOSongAM2315.h>

const int8_t AM2315Power = sensorPowerPin;  // Power pin (-1 if unconnected)

// Create an AOSong AM2315 sensor object
AOSongAM2315 am2315(AM2315Power);

// Create humidity and temperature variable pointers for the AM2315
Variable* am2315Humid =
    new AOSongAM2315_Humidity(&am2315, "12345678-abcd-1234-ef00-1234567890ab");
Variable* am2315Temp =
    new AOSongAM2315_Temp(&am2315, "12345678-abcd-1234-ef00-1234567890ab");
/** End [am2315] */
#endif


#if defined MS_BUILD_TEST_DHT || defined MS_BUILD_TEST_ALL_SENSORS
// ==========================================================================
//  AOSong DHT 11/21 (AM2301)/22 (AM2302) Digital Humidity and Temperature
// ==========================================================================
/** Start [dht] */
#include <sensors/AOSongDHT.h>

const int8_t DHTPower = sensorPowerPin;  // Power pin (-1 if unconnected)
const int8_t DHTPin   = 10;              // DHT data pin
DHTtype      dhtType  = DHT11;  // DHT type, either DHT11, DHT21, or DHT22

// Create an AOSong DHT sensor object
AOSongDHT dht(DHTPower, DHTPin, dhtType);

// Create humidity, temperature, and heat index variable pointers for the DHT
Variable* dhtHumid =
    new AOSongDHT_Humidity(&dht, "12345678-abcd-1234-ef00-1234567890ab");
Variable* dhtTemp = new AOSongDHT_Temp(&dht,
                                       "12345678-abcd-1234-ef00-1234567890ab");
Variable* dhtHI   = new AOSongDHT_HI(&dht,
                                   "12345678-abcd-1234-ef00-1234567890ab");
/** End [dht] */
#endif


#if defined MS_BUILD_TEST_SQ212 || defined MS_BUILD_TEST_ALL_SENSORS
// ==========================================================================
//  Apogee SQ-212 Photosynthetically Active Radiation (PAR) Sensor
// ==========================================================================
/** Start [sq212] */
#include <sensors/ApogeeSQ212.h>

const int8_t  SQ212Power = sensorPowerPin;  // Power pin (-1 if unconnected)
const int8_t  SQ212ADSChannel  = 3;         // The ADS channel for the SQ212
const uint8_t SQ212ADSi2c_addr = 0x48;  // The I2C address of the ADS1115 ADC

// Create an Apogee SQ212 sensor object
ApogeeSQ212 SQ212(SQ212Power, SQ212ADSChannel, SQ212ADSi2c_addr);

// Create PAR and raw voltage variable pointers for the SQ212
Variable* sq212PAR =
    new ApogeeSQ212_PAR(&SQ212, "12345678-abcd-1234-ef00-1234567890ab");
Variable* sq212voltage =
    new ApogeeSQ212_Voltage(&SQ212, "12345678-abcd-1234-ef00-1234567890ab");
/** End [sq212] */
#endif


#if defined MS_BUILD_TEST_ATLASCO2 || defined MS_BUILD_TEST_ALL_SENSORS
// ==========================================================================
//  Atlas Scientific EZO-CO2 Embedded NDIR Carbon Dioxide Sensor
// ==========================================================================
/** Start [atlas_co2] */
#include <sensors/AtlasScientificCO2.h>

const int8_t AtlasCO2Power = sensorPowerPin;  // Power pin (-1 if unconnected)
uint8_t      AtlasCO2i2c_addr = 0x69;  // Default for CO2-EZO is 0x69 (105)
// All Atlas sensors have different default I2C addresses, but any of them can
// be re-addressed to any 8 bit number.  If using the default address for any
// Atlas Scientific sensor, you may omit this argument.

// Create an Atlas Scientific CO2 sensor object
// AtlasScientificCO2 atlasCO2(AtlasCO2Power, AtlasCO2i2c_addr);
AtlasScientificCO2 atlasCO2(AtlasCO2Power);

// Create concentration and temperature variable pointers for the EZO-CO2
Variable* atlasCO2CO2 = new AtlasScientificCO2_CO2(
    &atlasCO2, "12345678-abcd-1234-ef00-1234567890ab");
Variable* atlasCO2Temp = new AtlasScientificCO2_Temp(
    &atlasCO2, "12345678-abcd-1234-ef00-1234567890ab");
/** End [atlas_co2] */
#endif


#if defined MS_BUILD_TEST_ATLASDO || defined MS_BUILD_TEST_ALL_SENSORS
// ==========================================================================
//  Atlas Scientific EZO-DO Dissolved Oxygen Sensor
// ==========================================================================
/** Start [atlas_do] */
#include <sensors/AtlasScientificDO.h>

const int8_t AtlasDOPower    = sensorPowerPin;  // Power pin (-1 if unconnected)
uint8_t      AtlasDOi2c_addr = 0x61;            // Default for DO is 0x61 (97)
// All Atlas sensors have different default I2C addresses, but any of them can
// be re-addressed to any 8 bit number.  If using the default address for any
// Atlas Scientific sensor, you may omit this argument.

// Create an Atlas Scientific DO sensor object
// AtlasScientificDO atlasDO(AtlasDOPower, AtlasDOi2c_addr);
AtlasScientificDO atlasDO(AtlasDOPower);

// Create concentration and percent saturation variable pointers for the EZO-DO
Variable* atlasDOconc = new AtlasScientificDO_DOmgL(
    &atlasDO, "12345678-abcd-1234-ef00-1234567890ab");
Variable* atlasDOpct = new AtlasScientificDO_DOpct(
    &atlasDO, "12345678-abcd-1234-ef00-1234567890ab");
/** End [atlas_do] */
#endif


#if defined MS_BUILD_TEST_ATLASORP || defined MS_BUILD_TEST_ALL_SENSORS
// ==========================================================================
//  Atlas Scientific EZO-ORP Oxidation/Reduction Potential Sensor
// ==========================================================================
/** Start [atlas_orp] */
#include <sensors/AtlasScientificORP.h>

const int8_t AtlasORPPower = sensorPowerPin;  // Power pin (-1 if unconnected)
uint8_t      AtlasORPi2c_addr = 0x62;         // Default for ORP is 0x62 (98)
// All Atlas sensors have different default I2C addresses, but any of them can
// be re-addressed to any 8 bit number.  If using the default address for any
// Atlas Scientific sensor, you may omit this argument.

// Create an Atlas Scientific ORP sensor object
// AtlasScientificORP atlasORP(AtlasORPPower, AtlasORPi2c_addr);
AtlasScientificORP atlasORP(AtlasORPPower);

// Create a potential variable pointer for the ORP
Variable* atlasORPot = new AtlasScientificORP_Potential(
    &atlasORP, "12345678-abcd-1234-ef00-1234567890ab");
/** End [atlas_orp] */
#endif


#if defined MS_BUILD_TEST_ATLASPH || defined MS_BUILD_TEST_ALL_SENSORS
// ==========================================================================
//  Atlas Scientific EZO-pH Sensor
// ==========================================================================
/** Start [atlas_ph] */
#include <sensors/AtlasScientificpH.h>

const int8_t AtlaspHPower    = sensorPowerPin;  // Power pin (-1 if unconnected)
uint8_t      AtlaspHi2c_addr = 0x63;            // Default for pH is 0x63 (99)
// All Atlas sensors have different default I2C addresses, but any of them can
// be re-addressed to any 8 bit number.  If using the default address for any
// Atlas Scientific sensor, you may omit this argument.

// Create an Atlas Scientific pH sensor object
// AtlasScientificpH atlaspH(AtlaspHPower, AtlaspHi2c_addr);
AtlasScientificpH atlaspH(AtlaspHPower);

// Create a pH variable pointer for the pH sensor
Variable* atlaspHpH =
    new AtlasScientificpH_pH(&atlaspH, "12345678-abcd-1234-ef00-1234567890ab");
/** End [atlas_ph] */
#endif


#if defined MS_BUILD_TEST_ATLASRTD || defined MS_BUILD_TEST_ATLASEC || \
    defined                                   MS_BUILD_TEST_ALL_SENSORS
// ==========================================================================
//  Atlas Scientific EZO-RTD Temperature Sensor
// ==========================================================================
/** Start [atlas_rtd] */
#include <sensors/AtlasScientificRTD.h>

const int8_t AtlasRTDPower = sensorPowerPin;  // Power pin (-1 if unconnected)
uint8_t      AtlasRTDi2c_addr = 0x66;         // Default for RTD is 0x66 (102)
// All Atlas sensors have different default I2C addresses, but any of them can
// be re-addressed to any 8 bit number.  If using the default address for any
// Atlas Scientific sensor, you may omit this argument.

// Create an Atlas Scientific RTD sensor object
// AtlasScientificRTD atlasRTD(AtlasRTDPower, AtlasRTDi2c_addr);
AtlasScientificRTD atlasRTD(AtlasRTDPower);

// Create a temperature variable pointer for the RTD
Variable* atlasTemp = new AtlasScientificRTD_Temp(
    &atlasRTD, "12345678-abcd-1234-ef00-1234567890ab");
/** End [atlas_rtd] */
#endif


#if defined MS_BUILD_TEST_ATLASEC || defined MS_BUILD_TEST_ALL_SENSORS
// ==========================================================================
//  Atlas Scientific EZO-EC Conductivity Sensor
// ==========================================================================
/** Start [atlas_ec] */
#include <sensors/AtlasScientificEC.h>

const int8_t AtlasECPower    = sensorPowerPin;  // Power pin (-1 if unconnected)
uint8_t      AtlasECi2c_addr = 0x64;            // Default for EC is 0x64 (100)
// All Atlas sensors have different default I2C addresses, but any of them can
// be re-addressed to any 8 bit number.  If using the default address for any
// Atlas Scientific sensor, you may omit this argument.

// Create an Atlas Scientific Conductivity sensor object
// AtlasScientificEC atlasEC(AtlasECPower, AtlasECi2c_addr);
AtlasScientificEC atlasEC(AtlasECPower);

// Create four variable pointers for the EZO-ES
Variable* atlasCond = new AtlasScientificEC_Cond(
    &atlasEC, "12345678-abcd-1234-ef00-1234567890ab");
Variable* atlasTDS =
    new AtlasScientificEC_TDS(&atlasEC, "12345678-abcd-1234-ef00-1234567890ab");
Variable* atlasSal = new AtlasScientificEC_Salinity(
    &atlasEC, "12345678-abcd-1234-ef00-1234567890ab");
Variable* atlasGrav = new AtlasScientificEC_SpecificGravity(
    &atlasEC, "12345678-abcd-1234-ef00-1234567890ab");

// Create a calculated variable for the temperature compensated conductivity
// (that is, the specific conductance).  For this example, we will use the
// temperature measured by the Atlas RTD above this.  You could use the
// temperature returned by any other water temperature sensor if desired.
// **DO NOT** use your logger board temperature (ie, from the DS3231) to
// calculate specific conductance!
float calculateAtlasSpCond(void) {
    float spCond    = -9999;  // Always safest to start with a bad value
    float waterTemp = atlasTemp->getValue();
    float rawCond   = atlasCond->getValue();
    // ^^ Linearized temperature correction coefficient per degrees Celsius.
    // The value of 0.019 comes from measurements reported here:
    // Hayashi M. Temperature-electrical conductivity relation of water for
    // environmental monitoring and geophysical data inversion. Environ Monit
    // Assess. 2004 Aug-Sep;96(1-3):119-28.
    // doi: 10.1023/b:emas.0000031719.83065.68. PMID: 15327152.
    if (waterTemp != -9999 && rawCond != -9999) {
        // make sure both inputs are good
        float temperatureCoef = 0.019;
        spCond = rawCond / (1 + temperatureCoef * (waterTemp - 25.0));
    }
    return spCond;
}

// Properties of the calculated variable
// The number of digits after the decimal place
const uint8_t atlasSpCondResolution = 0;
// This must be a value from http://vocabulary.odm2.org/variablename/
const char* atlasSpCondName = "specificConductance";
// This must be a value from http://vocabulary.odm2.org/units/
const char* atlasSpCondUnit = "microsiemenPerCentimeter";
// A short code for the variable
const char* atlasSpCondCode = "atlasSpCond";
// The (optional) universallly unique identifier
const char* atlasSpCondUUID = "12345678-abcd-1234-ef00-1234567890ab";

// Finally, create the specific conductance variable and return a pointer to it
Variable* atlasSpCond =
    new Variable(calculateAtlasSpCond, atlasSpCondResolution, atlasSpCondName,
                 atlasSpCondUnit, atlasSpCondCode, atlasSpCondUUID);
/** End [atlas_ec] */
#endif


#if defined MS_BUILD_TEST_BME280 || defined MS_BUILD_TEST_ALL_SENSORS
// ==========================================================================
//  Bosch BME280 Environmental Sensor
// ==========================================================================
/** Start [bme280] */
#include <sensors/BoschBME280.h>

const int8_t BME280Power = sensorPowerPin;  // Power pin (-1 if unconnected)
uint8_t      BMEi2c_addr = 0x76;
// The BME280 can be addressed either as 0x77 (Adafruit default) or 0x76 (Grove
// default) Either can be physically mofidied for the other address

// Create a Bosch BME280 sensor object
BoschBME280 bme280(BME280Power, BMEi2c_addr);

// Create four variable pointers for the BME280
Variable* bme280Humid =
    new BoschBME280_Humidity(&bme280, "12345678-abcd-1234-ef00-1234567890ab");
Variable* bme280Temp =
    new BoschBME280_Temp(&bme280, "12345678-abcd-1234-ef00-1234567890ab");
Variable* bme280Press =
    new BoschBME280_Pressure(&bme280, "12345678-abcd-1234-ef00-1234567890ab");
Variable* bme280Alt =
    new BoschBME280_Altitude(&bme280, "12345678-abcd-1234-ef00-1234567890ab");
/** End [bme280] */
#endif


#if defined MS_BUILD_TEST_OBS3 || defined MS_BUILD_TEST_ALL_SENSORS
// ==========================================================================
//  Campbell OBS 3 / OBS 3+ Analog Turbidity Sensor
// ==========================================================================
/** Start [obs3] */
#include <sensors/CampbellOBS3.h>

const int8_t  OBS3Power = sensorPowerPin;  // Power pin (-1 if unconnected)
const uint8_t OBS3NumberReadings = 10;
const uint8_t OBS3ADSi2c_addr    = 0x48;  // The I2C address of the ADS1115 ADC

const int8_t OBSLowADSChannel = 0;  // ADS channel for *low* range output

// Campbell OBS 3+ *Low* Range Calibration in Volts
const float OBSLow_A = 0.000E+00;  // "A" value (X^2) [*low* range]
const float OBSLow_B = 1.000E+00;  // "B" value (X) [*low* range]
const float OBSLow_C = 0.000E+00;  // "C" value [*low* range]

// Create a Campbell OBS3+ *low* range sensor object
CampbellOBS3 osb3low(OBS3Power, OBSLowADSChannel, OBSLow_A, OBSLow_B, OBSLow_C,
                     OBS3ADSi2c_addr, OBS3NumberReadings);

// Create turbidity and voltage variable pointers for the low range  of the OBS3
Variable* obs3TurbLow = new CampbellOBS3_Turbidity(
    &osb3low, "12345678-abcd-1234-ef00-1234567890ab", "TurbLow");
Variable* obs3VoltLow = new CampbellOBS3_Voltage(
    &osb3low, "12345678-abcd-1234-ef00-1234567890ab", "TurbLowV");


const int8_t OBSHighADSChannel = 1;  // ADS channel for *high* range output

// Campbell OBS 3+ *High* Range Calibration in Volts
const float OBSHigh_A = 0.000E+00;  // "A" value (X^2) [*high* range]
const float OBSHigh_B = 1.000E+00;  // "B" value (X) [*high* range]
const float OBSHigh_C = 0.000E+00;  // "C" value [*high* range]

// Create a Campbell OBS3+ *high* range sensor object
CampbellOBS3 osb3high(OBS3Power, OBSHighADSChannel, OBSHigh_A, OBSHigh_B,
                      OBSHigh_C, OBS3ADSi2c_addr, OBS3NumberReadings);

// Create turbidity and voltage variable pointers for the high range of the OBS3
Variable* obs3TurbHigh = new CampbellOBS3_Turbidity(
    &osb3high, "12345678-abcd-1234-ef00-1234567890ab", "TurbHigh");
Variable* obs3VoltHigh = new CampbellOBS3_Voltage(
    &osb3high, "12345678-abcd-1234-ef00-1234567890ab", "TurbHighV");
/** End [obs3] */
#endif


<<<<<<< HEAD
#if defined MS_BUILD_TEST_CTD || defined MS_BUILD_TEST_ALL_SENSORS
// ==========================================================================
//  Decagon CTD-10 Conductivity, Temperature, and Depth Sensor
// ==========================================================================
/** Start [decagonCTD] */
#include <sensors/DecagonCTD.h>

const char*   CTDSDI12address   = "1";    // The SDI-12 Address of the CTD
const uint8_t CTDNumberReadings = 6;      // The number of readings to average
const int8_t  CTDPower = sensorPowerPin;  // Power pin (-1 if unconnected)
const int8_t  CTDData  = 7;               // The SDI12 data pin

// Create a Decagon CTD sensor object
DecagonCTD ctd(*CTDSDI12address, CTDPower, CTDData, CTDNumberReadings);

// Create conductivity, temperature, and depth variable pointers for the CTD
Variable* ctdCond = new DecagonCTD_Cond(&ctd,
                                        "12345678-abcd-1234-ef00-1234567890ab");
Variable* ctdTemp = new DecagonCTD_Temp(&ctd,
                                        "12345678-abcd-1234-ef00-1234567890ab");
Variable* ctdDepth =
    new DecagonCTD_Depth(&ctd, "12345678-abcd-1234-ef00-1234567890ab");
/** End [decagonCTD] */
=======
#if defined MS_BUILD_TEST_CLARIVUE10 || defined MS_BUILD_TEST_ALL_SENSORS
// ==========================================================================
//  Decagon ES2 Conductivity and Temperature Sensor
// ==========================================================================
/** Start [clarivue] */
#include <sensors/CampbellClariVUE10.h>

const char*   ClariVUESDI12address = "0";      // The SDI-12 Address of the ClariVUE10
const int8_t  ClariVUEPower = sensorPowerPin;  // Power pin (-1 if unconnected)
const int8_t  ClariVUEData  = 7;               // The SDI12 data pin
// NOTE:  you should NOT take more than one readings.  THe sensor already takes and averages 8 by default.

// Create a Decagon ES2 sensor object
ClariVUE clarivue(*ClariVUESDI12address, ClariVUEPower, ClariVUEData);

// Create turbidity, temperature, and error variable pointers for the ClariVUE10
Variable* clarivueTurbidity = new CampbellClariVUE10_Turbidity(&clarivue,
                                        "12345678-abcd-1234-ef00-1234567890ab");
Variable* clarivueTemp = new CampbellClariVUE10_Temp(&clarivue,
                                        "12345678-abcd-1234-ef00-1234567890ab");
Variable* clarivueError = new CampbellClariVUE10_ErrorCode(&clarivue,
                                        "12345678-abcd-1234-ef00-1234567890ab");
/** End [clarivue] */
>>>>>>> 86c5a705
#endif


#if defined MS_BUILD_TEST_ES2 || defined MS_BUILD_TEST_ALL_SENSORS
// ==========================================================================
//  Decagon ES2 Conductivity and Temperature Sensor
// ==========================================================================
/** Start [es2] */
#include <sensors/DecagonES2.h>

const char*   ES2SDI12address = "3";      // The SDI-12 Address of the ES2
const int8_t  ES2Power = sensorPowerPin;  // Power pin (-1 if unconnected)
const int8_t  ES2Data  = 7;               // The SDI12 data pin
const uint8_t ES2NumberReadings = 5;

// Create a Decagon ES2 sensor object
DecagonES2 es2(*ES2SDI12address, ES2Power, ES2Data, ES2NumberReadings);

// Create specific conductance and temperature variable pointers for the ES2
Variable* es2Cond = new DecagonES2_Cond(&es2,
                                        "12345678-abcd-1234-ef00-1234567890ab");
Variable* es2Temp = new DecagonES2_Temp(&es2,
                                        "12345678-abcd-1234-ef00-1234567890ab");
/** End [es2] */
#endif


#if defined MS_BUILD_TEST_VOLTAGE || defined MS_BUILD_TEST_ALL_SENSORS
// ==========================================================================
//  External Voltage via TI ADS1115
// ==========================================================================
/** Start [ext_volt] */
#include <sensors/ExternalVoltage.h>

const int8_t  ADSPower       = sensorPowerPin;  // Power pin (-1 if unconnected)
const int8_t  ADSChannel     = 2;               // The ADS channel of interest
const float   dividerGain    = 10;  //  Gain setting if using a voltage divider
const uint8_t evADSi2c_addr  = 0x48;  // The I2C address of the ADS1115 ADC
const uint8_t VoltReadsToAvg = 1;     // Only read one sample

// Create an External Voltage sensor object
ExternalVoltage extvolt(ADSPower, ADSChannel, dividerGain, evADSi2c_addr,
                        VoltReadsToAvg);

// Create a voltage variable pointer
Variable* extvoltV =
    new ExternalVoltage_Volt(&extvolt, "12345678-abcd-1234-ef00-1234567890ab");
/** End [ext_volt] */
#endif


#if defined MS_BUILD_TEST_MPL115A2 || defined MS_BUILD_TEST_ALL_SENSORS
// ==========================================================================
//  Freescale Semiconductor MPL115A2 Barometer
// ==========================================================================
/** Start [mpl115a2] */
#include <sensors/FreescaleMPL115A2.h>

const int8_t  MPLPower = sensorPowerPin;  // Power pin (-1 if unconnected)
const uint8_t MPL115A2ReadingsToAvg = 1;

// Create an MPL115A2 barometer sensor object
MPL115A2 mpl115a2(MPLPower, MPL115A2ReadingsToAvg);

// Create pressure and temperature variable pointers for the MPL
Variable* mplPress =
    new MPL115A2_Pressure(&mpl115a2, "12345678-abcd-1234-ef00-1234567890ab");
Variable* mplTemp = new MPL115A2_Temp(&mpl115a2,
                                      "12345678-abcd-1234-ef00-1234567890ab");
/** End [mpl115a2] */
#endif


#if defined MS_BUILD_TEST_INSITURDO || defined MS_BUILD_TEST_ALL_SENSORS
// ==========================================================================
//  InSitu RDO PRO-X Rugged Dissolved Oxygen Probe
// ==========================================================================
/** Start [insitu_rdo] */
#include <sensors/InSituRDO.h>

const char*   RDOSDI12address = "5";      // The SDI-12 Address of the RDO PRO-X
const int8_t  RDOPower = sensorPowerPin;  // Power pin (-1 if unconnected)
const int8_t  RDOData  = 7;               // The SDI12 data pin
const uint8_t RDONumberReadings = 3;

// Create an In-Situ RDO PRO-X dissolved oxygen sensor object
InSituRDO insituRDO(*RDOSDI12address, RDOPower, RDOData, RDONumberReadings);

// Create dissolved oxygen percent, dissolved oxygen concentration, temperature,
// and oxygen partial pressure variable pointers for the RDO PRO-X
Variable* rdoDOpct =
    new InSituRDO_DOpct(&insituRDO, "12345678-abcd-1234-ef00-1234567890ab");
Variable* rdoDOmgL =
    new InSituRDO_DOmgL(&insituRDO, "12345678-abcd-1234-ef00-1234567890ab");
Variable* rdoTemp = new InSituRDO_Temp(&insituRDO,
                                       "12345678-abcd-1234-ef00-1234567890ab");
Variable* rdoO2pp =
    new InSituRDO_Pressure(&insituRDO, "12345678-abcd-1234-ef00-1234567890ab");
/** End [insitu_rdo] */
#endif


#if defined MS_BUILD_TEST_ACCULEVEL || defined MS_BUILD_TEST_ALL_SENSORS
// ==========================================================================
//  Keller Acculevel High Accuracy Submersible Level Transmitter
// ==========================================================================
/** Start [acculevel] */
#include <sensors/KellerAcculevel.h>

// NOTE: Extra hardware and software serial ports are created in the "Settings
// for Additional Serial Ports" section

byte acculevelModbusAddress = 0x01;  // The modbus address of KellerAcculevel
const int8_t alAdapterPower = sensorPowerPin;  // RS485 adapter power pin
                                               // (-1 if unconnected)
const int8_t  acculevelPower = A3;             // Sensor power pin
const int8_t  al485EnablePin = -1;  // Adapter RE/DE pin (-1 if not applicable)
const uint8_t acculevelNumberReadings = 5;
// The manufacturer recommends taking and averaging a few readings

// Create a Keller Acculevel sensor object
KellerAcculevel acculevel(acculevelModbusAddress, modbusSerial, alAdapterPower,
                          acculevelPower, al485EnablePin,
                          acculevelNumberReadings);

// Create pressure, temperature, and height variable pointers for the Acculevel
Variable* acculevPress = new KellerAcculevel_Pressure(
    &acculevel, "12345678-abcd-1234-ef00-1234567890ab");
Variable* acculevTemp = new KellerAcculevel_Temp(
    &acculevel, "12345678-abcd-1234-ef00-1234567890ab");
Variable* acculevHeight = new KellerAcculevel_Height(
    &acculevel, "12345678-abcd-1234-ef00-1234567890ab");
/** End [acculevel] */
#endif


#if defined MS_BUILD_TEST_NANOLEVEL || defined MS_BUILD_TEST_ALL_SENSORS
// ==========================================================================
//  Keller Nanolevel High Accuracy Submersible Level Transmitter
// ==========================================================================
/** Start [nanolevel] */
#include <sensors/KellerNanolevel.h>

// NOTE: Extra hardware and software serial ports are created in the "Settings
// for Additional Serial Ports" section

byte nanolevelModbusAddress = 0x01;  // The modbus address of KellerNanolevel
const int8_t nlAdapterPower = sensorPowerPin;  // RS485 adapter power pin
                                               // (-1 if unconnected)
const int8_t  nanolevelPower = A3;             // Sensor power pin
const int8_t  nl485EnablePin = -1;  // Adapter RE/DE pin (-1 if not applicable)
const uint8_t nanolevelNumberReadings = 5;
// The manufacturer recommends taking and averaging a few readings

// Create a Keller Nanolevel sensor object
KellerNanolevel nanolevel(nanolevelModbusAddress, modbusSerial, nlAdapterPower,
                          nanolevelPower, nl485EnablePin,
                          nanolevelNumberReadings);

// Create pressure, temperature, and height variable pointers for the Nanolevel
Variable* nanolevPress = new KellerNanolevel_Pressure(
    &nanolevel, "12345678-abcd-1234-ef00-1234567890ab");
Variable* nanolevTemp = new KellerNanolevel_Temp(
    &nanolevel, "12345678-abcd-1234-ef00-1234567890ab");
Variable* nanolevHeight = new KellerNanolevel_Height(
    &nanolevel, "12345678-abcd-1234-ef00-1234567890ab");
/** End [nanolevel] */
#endif


#if defined MS_BUILD_TEST_MAXBOTIX || defined MS_BUILD_TEST_ALL_SENSORS
// ==========================================================================
//  Maxbotix HRXL Ultrasonic Range Finder
// ==========================================================================
/** Start [maxbotics] */
#include <sensors/MaxBotixSonar.h>

// A Maxbotix sonar with the trigger pin disconnect CANNOT share the serial port
// A Maxbotix sonar using the trigger may be able to share but YMMV

// NOTE: Extra hardware and software serial ports are created in the "Settings
// for Additional Serial Ports" section

const int8_t SonarPower =
    sensorPowerPin;  // Excite (power) pin (-1 if unconnected)
const int8_t Sonar1Trigger =
    -1;  // Trigger pin (a unique negative number if unconnected)
const uint8_t sonar1NumberReadings = 3;  // The number of readings to average

// Create a MaxBotix Sonar sensor object
MaxBotixSonar sonar1(sonarSerial, SonarPower, Sonar1Trigger,
                     sonar1NumberReadings);

// Create an ultrasonic range variable pointer
Variable* sonar1Range =
    new MaxBotixSonar_Range(&sonar1, "12345678-abcd-1234-ef00-1234567890ab");
/** End [maxbotics] */
#endif


#if defined MS_BUILD_TEST_DS18 || defined MS_BUILD_TEST_ANALOGEC || \
    defined                               MS_BUILD_TEST_ALL_SENSORS
// ==========================================================================
//  Maxim DS18 One Wire Temperature Sensor
// ==========================================================================
/** Start [ds18] */
#include <sensors/MaximDS18.h>

// OneWire Address [array of 8 hex characters]
// If only using a single sensor on the OneWire bus, you may omit the address
DeviceAddress OneWireAddress1 = {0x28, 0xFF, 0xBD, 0xBA,
                                 0x81, 0x16, 0x03, 0x0C};
const int8_t  OneWirePower = sensorPowerPin;  // Power pin (-1 if unconnected)
const int8_t  OneWireBus   = A0;  // OneWire Bus Pin (-1 if unconnected)
const int8_t  ds18NumberReadings = 3;

// Create a Maxim DS18 sensor objects (use this form for a known address)
MaximDS18 ds18(OneWireAddress1, OneWirePower, OneWireBus, ds18NumberReadings);

// Create a Maxim DS18 sensor object (use this form for a single sensor on bus
// with an unknown address)
// MaximDS18 ds18(OneWirePower, OneWireBus);

// Create a temperature variable pointer for the DS18
Variable* ds18Temp = new MaximDS18_Temp(&ds18,
                                        "12345678-abcd-1234-ef00-1234567890ab");
/** End [ds18] */
#endif


#if defined MS_BUILD_TEST_MS5803 || defined MS_BUILD_TEST_ALL_SENSORS
// ==========================================================================
//  Measurement Specialties MS5803-14BA pressure sensor
// ==========================================================================
/** Start [ms5803] */
#include <sensors/MeaSpecMS5803.h>

const int8_t  MS5803Power = sensorPowerPin;  // Power pin (-1 if unconnected)
const uint8_t MS5803i2c_addr =
    0x76;  // The MS5803 can be addressed either as 0x76 (default) or 0x77
const int16_t MS5803maxPressure =
    14;  // The maximum pressure measurable by the specific MS5803 model
const uint8_t MS5803ReadingsToAvg = 1;

// Create a MeaSpec MS5803 pressure and temperature sensor object
MeaSpecMS5803 ms5803(MS5803Power, MS5803i2c_addr, MS5803maxPressure,
                     MS5803ReadingsToAvg);

// Create pressure and temperature variable pointers for the MS5803
Variable* ms5803Press =
    new MeaSpecMS5803_Pressure(&ms5803, "12345678-abcd-1234-ef00-1234567890ab");
Variable* ms5803Temp =
    new MeaSpecMS5803_Temp(&ms5803, "12345678-abcd-1234-ef00-1234567890ab");
/** End [ms5803] */
#endif


#if defined MS_BUILD_TEST_5TM || defined MS_BUILD_TEST_ALL_SENSORS
// ==========================================================================
//  Meter ECH2O Soil Moisture Sensor
// ==========================================================================
/** Start [fivetm] */
#include <sensors/Decagon5TM.h>

const char*  TMSDI12address = "2";             // The SDI-12 Address of the 5-TM
const int8_t TMPower        = sensorPowerPin;  // Power pin (-1 if unconnected)
const int8_t TMData         = 7;               // The SDI12 data pin

// Create a Decagon 5TM sensor object
Decagon5TM fivetm(*TMSDI12address, TMPower, TMData);

// Create the matric potential, volumetric water content, and temperature
// variable pointers for the 5TM
Variable* fivetmEa = new Decagon5TM_Ea(&fivetm,
                                       "12345678-abcd-1234-ef00-1234567890ab");
Variable* fivetmVWC =
    new Decagon5TM_VWC(&fivetm, "12345678-abcd-1234-ef00-1234567890ab");
Variable* fivetmTemp =
    new Decagon5TM_Temp(&fivetm, "12345678-abcd-1234-ef00-1234567890ab");
/** End [fivetm] */
#endif


#if defined MS_BUILD_TEST_HYDROS21 || defined MS_BUILD_TEST_ALL_SENSORS
// ==========================================================================
//  Meter Hydros 21 Conductivity, Temperature, and Depth Sensor
// ==========================================================================
/** Start [hydros21] */
#include <sensors/MeterHydros21.h>

const char*   hydros21SDI12address = "1";  // The SDI-12 Address of the Hydros21
const uint8_t hydros21NumberReadings = 6;  // The number of readings to average
const int8_t  hydros21Power = sensorPowerPin;  // Power pin (-1 if unconnected)
const int8_t  hydros21Data  = 7;               // The SDI12 data pin

// Create a Decagon Hydros21 sensor object
MeterHydros21 hydros21(*hydros21SDI12address, hydros21Power, hydros21Data,
                       hydros21NumberReadings);

// Create conductivity, temperature, and depth variable pointers for the
// Hydros21
Variable* hydros21Cond =
    new MeterHydros21_Cond(&hydros21, "12345678-abcd-1234-ef00-1234567890ab");
Variable* hydros21Temp =
    new MeterHydros21_Temp(&hydros21, "12345678-abcd-1234-ef00-1234567890ab");
Variable* hydros21Depth =
    new MeterHydros21_Depth(&hydros21, "12345678-abcd-1234-ef00-1234567890ab");
/** End [hydros21] */
#endif


#if defined MS_BUILD_TEST_TEROS11 || defined MS_BUILD_TEST_ALL_SENSORS
// ==========================================================================
//  Meter Teros 11 Soil Moisture Sensor
// ==========================================================================
/** Start [teros] */
#include <sensors/MeterTeros11.h>

const char*   teros11SDI12address = "4";  // The SDI-12 Address of the Teros 11
const int8_t  terosPower = sensorPowerPin;  // Power pin (-1 if unconnected)
const int8_t  terosData  = 7;               // The SDI12 data pin
const uint8_t teros11NumberReadings = 3;    // The number of readings to average

// Create a METER TEROS 11 sensor object
MeterTeros11 teros11(*teros11SDI12address, terosPower, terosData,
                     teros11NumberReadings);

// Create the matric potential, volumetric water content, and temperature
// variable pointers for the Teros 11
Variable* teros11Ea =
    new MeterTeros11_Ea(&teros11, "12345678-abcd-1234-ef00-1234567890ab");
Variable* teros11Temp =
    new MeterTeros11_Temp(&teros11, "12345678-abcd-1234-ef00-1234567890ab");
Variable* teros11VWC =
    new MeterTeros11_VWC(&teros11, "12345678-abcd-1234-ef00-1234567890ab");
/** End [teros] */
#endif


#if defined MS_BUILD_TEST_PALEOTERRA || defined MS_BUILD_TEST_ALL_SENSORS
// ==========================================================================
//  PaleoTerra Redox Sensors
// ==========================================================================
/** Start [pt_redox] */
#include <sensors/PaleoTerraRedox.h>

int8_t paleoTerraPower = sensorPowerPin;  // Pin to switch RS485 adapter power
                                          // on and off (-1 if unconnected)
uint8_t paleoI2CAddress = 0x68;           // the I2C address of the redox sensor

// Create the PaleoTerra sensor object
#ifdef MS_PALEOTERRA_SOFTWAREWIRE
PaleoTerraRedox ptRedox(&softI2C, paleoTerraPower, paleoI2CAddress);
// PaleoTerraRedox ptRedox(paleoTerraPower, softwareSDA, softwareSCL,
// paleoI2CAddress);
#else
PaleoTerraRedox ptRedox(paleoTerraPower, paleoI2CAddress);
#endif

// Create the voltage variable for the redox sensor
Variable* ptVolt =
    new PaleoTerraRedox_Volt(&ptRedox, "12345678-abcd-1234-ef00-1234567890ab");
/** End [pt_redox] */
#endif


#if defined MS_BUILD_TEST_RAINI2C || defined MS_BUILD_TEST_ALL_SENSORS
// ==========================================================================
//  External I2C Rain Tipping Bucket Counter
// ==========================================================================
/** Start [i2c_rain] */
#include <sensors/RainCounterI2C.h>

const uint8_t RainCounterI2CAddress = 0x08;
// I2C Address for EnviroDIY external tip counter; 0x08 by default
const float depthPerTipEvent = 0.2;  // rain depth in mm per tip event

// Create a Rain Counter sensor object
#ifdef MS_RAIN_SOFTWAREWIRE
RainCounterI2C tbi2c(&softI2C, RainCounterI2CAddress, depthPerTipEvent);
// RainCounterI2C tbi2c(softwareSDA, softwareSCL, RainCounterI2CAddress,
//                      depthPerTipEvent);
#else
RainCounterI2C  tbi2c(RainCounterI2CAddress, depthPerTipEvent);
#endif

// Create number of tips and rain depth variable pointers for the tipping bucket
Variable* tbi2cTips =
    new RainCounterI2C_Tips(&tbi2c, "12345678-abcd-1234-ef00-1234567890ab");
Variable* tbi2cDepth =
    new RainCounterI2C_Depth(&tbi2c, "12345678-abcd-1234-ef00-1234567890ab");
/** End [i2c_rain] */
#endif


#if defined MS_BUILD_TEST_TALLY || defined MS_BUILD_TEST_ALL_SENSORS
// ==========================================================================
//    Tally I2C Event Counter for rain or wind reed-switch sensors
// ==========================================================================
/** Start [i2c_wind_tally] */
#include <sensors/TallyCounterI2C.h>

const int8_t TallyPower = -1;  // Power pin (-1 if unconnected)
// NorthernWidget Tally I2CPower is -1 by default because it is often deployed
// with power always on, but Tally also has a super capacitor that enables it
// to be self powered between readings/recharge as described at
// https://github.com/EnviroDIY/Project-Tally

const uint8_t TallyCounterI2CAddress = 0x33;
// NorthernWidget Tally I2C address is 0x33 by default

// Create a Tally Counter sensor object
TallyCounterI2C tallyi2c(TallyPower, TallyCounterI2CAddress);

// Create variable pointers for the Tally event counter
Variable* tallyEvents = new TallyCounterI2C_Events(
    &tallyi2c, "12345678-abcd-1234-ef00-1234567890ab");

// For  Wind Speed, create a Calculated Variable that converts, similar to:
// period = loggingInterval * 60.0;    // in seconds
// frequency = tallyEventCount/period; // average event frequency in Hz
// tallyWindSpeed = frequency * 2.5 * 1.60934;  // in km/h
// 2.5 mph/Hz & 1.60934 kmph/mph and 2.5 mph/Hz conversion factor from
// web: Inspeed-Version-II-Reed-Switch-Anemometer-Sensor-Only-WS2R
/** End [i2c_wind_tally] */
#endif


#if defined MS_BUILD_TEST_INA219 || defined MS_BUILD_TEST_ALL_SENSORS
// ==========================================================================
//  TI INA219 High Side Current/Voltage Sensor (Current mA, Voltage, Power)
// ==========================================================================
/** Start [ina219] */
#include <sensors/TIINA219.h>

const int8_t INA219Power    = sensorPowerPin;  // Power pin (-1 if unconnected)
uint8_t      INA219i2c_addr = 0x40;            // 1000000 (Board A0+A1=GND)
// The INA219 can have one of 16 addresses, depending on the connections of A0
// and A1
const uint8_t INA219ReadingsToAvg = 1;

// Create an INA219 sensor object
TIINA219 ina219(INA219Power, INA219i2c_addr, INA219ReadingsToAvg);

// Create current, voltage, and power variable pointers for the INA219
Variable* inaCurrent =
    new TIINA219_Current(&ina219, "12345678-abcd-1234-ef00-1234567890ab");
Variable* inaVolt  = new TIINA219_Volt(&ina219,
                                      "12345678-abcd-1234-ef00-1234567890ab");
Variable* inaPower = new TIINA219_Power(&ina219,
                                        "12345678-abcd-1234-ef00-1234567890ab");
/** End [ina219] */
#endif


#if defined MS_BUILD_TEST_CYCLOPS || defined MS_BUILD_TEST_ALL_SENSORS
// ==========================================================================
//  Turner Cyclops-7F Submersible Fluorometer
// ==========================================================================
/** Start [cyclops] */
#include <sensors/TurnerCyclops.h>

const int8_t  cyclopsPower = sensorPowerPin;  // Power pin (-1 if unconnected)
const uint8_t cyclopsNumberReadings = 10;
const uint8_t cyclopsADSi2c_addr = 0x48;  // The I2C address of the ADS1115 ADC
const int8_t  cyclopsADSChannel  = 0;     // ADS channel

// Cyclops calibration information
const float cyclopsStdConc = 1.000;  // Concentration of the standard used
                                     // for a 1-point sensor calibration.
const float cyclopsStdVolt =
    1.000;  // The voltage (in volts) measured for the conc_std.
const float cyclopsBlankVolt =
    0.000;  // The voltage (in volts) measured for a blank.

// Create a Turner Cyclops sensor object
TurnerCyclops cyclops(cyclopsPower, cyclopsADSChannel, cyclopsStdConc,
                      cyclopsStdVolt, cyclopsBlankVolt, cyclopsADSi2c_addr,
                      cyclopsNumberReadings);

// Create the voltage variable pointer - used for any type of Cyclops
Variable* cyclopsVoltage =
    new TurnerCyclops_Voltage(&cyclops, "12345678-abcd-1234-ef00-1234567890ab");

// Create the variable pointer for the primary output parameter.  Only use
// **ONE** of these!  Which is possible depends on your specific sensor!
Variable* cyclopsChloro = new TurnerCyclops_Chlorophyll(
    &cyclops, "12345678-abcd-1234-ef00-1234567890ab");
Variable* cyclopsRWT = new TurnerCyclops_Rhodamine(
    &cyclops, "12345678-abcd-1234-ef00-1234567890ab");
Variable* cyclopsFluoroscein = new TurnerCyclops_Fluorescein(
    &cyclops, "12345678-abcd-1234-ef00-1234567890ab");
Variable* cyclopsPhycocyanin = new TurnerCyclops_Phycocyanin(
    &cyclops, "12345678-abcd-1234-ef00-1234567890ab");
Variable* cyclopsPhycoerythrin = new TurnerCyclops_Phycoerythrin(
    &cyclops, "12345678-abcd-1234-ef00-1234567890ab");
Variable* cyclopsCDOM =
    new TurnerCyclops_CDOM(&cyclops, "12345678-abcd-1234-ef00-1234567890ab");
Variable* cyclopsCrudeOil = new TurnerCyclops_CrudeOil(
    &cyclops, "12345678-abcd-1234-ef00-1234567890ab");
Variable* cyclopsBrighteners = new TurnerCyclops_Brighteners(
    &cyclops, "12345678-abcd-1234-ef00-1234567890ab");
Variable* cyclopsTurbidity = new TurnerCyclops_Turbidity(
    &cyclops, "12345678-abcd-1234-ef00-1234567890ab");
Variable* cyclopsPTSA =
    new TurnerCyclops_PTSA(&cyclops, "12345678-abcd-1234-ef00-1234567890ab");
Variable* cyclopsBTEX =
    new TurnerCyclops_BTEX(&cyclops, "12345678-abcd-1234-ef00-1234567890ab");
Variable* cyclopsTryptophan = new TurnerCyclops_Tryptophan(
    &cyclops, "12345678-abcd-1234-ef00-1234567890ab");
Variable* cyclopsRedChloro = new TurnerCyclops_RedChlorophyll(
    &cyclops, "12345678-abcd-1234-ef00-1234567890ab");
/** End [cyclops] */
#endif


#if defined MS_BUILD_TEST_ANALOGEC || defined MS_BUILD_TEST_ALL_SENSORS
// ==========================================================================
//   Analog Electrical Conductivity using the Processor's Analog Pins
// ==========================================================================
/** Start [analog_cond] */
#include <sensors/AnalogElecConductivity.h>

const int8_t ECpwrPin   = A4;  // Power pin (-1 if unconnected)
const int8_t ECdataPin1 = A0;  // Data pin (must be an analog pin, ie A#)

// Create an Analog Electrical Conductivity sensor object
AnalogElecConductivity analogEC_phy(ECpwrPin, ECdataPin1);

// Create a conductivity variable pointer for the analog sensor
Variable* analogEc_cond = new AnalogElecConductivity_EC(
    &analogEC_phy, "12345678-abcd-1234-ef00-1234567890ab");

// Create a calculated variable for the temperature compensated conductivity
// (that is, the specific conductance).  For this example, we will use the
// temperature measured by the Maxim DS18 saved as ds18Temp several sections
// above this.  You could use the temperature returned by any other water
// temperature sensor if desired.  **DO NOT** use your logger board temperature
// (ie, from the DS3231) to calculate specific conductance!
float calculateAnalogSpCond(void) {
    float spCond          = -9999;  // Always safest to start with a bad value
    float waterTemp       = ds18Temp->getValue();
    float rawCond         = analogEc_cond->getValue();
    float temperatureCoef = 0.019;
    // ^^ Linearized temperature correction coefficient per degrees Celsius.
    // The value of 0.019 comes from measurements reported here:
    // Hayashi M. Temperature-electrical conductivity relation of water for
    // environmental monitoring and geophysical data inversion. Environ Monit
    // Assess. 2004 Aug-Sep;96(1-3):119-28.
    // doi: 10.1023/b:emas.0000031719.83065.68. PMID: 15327152.
    if (waterTemp != -9999 && rawCond != -9999) {
        // make sure both inputs are good
        spCond = rawCond / (1 + temperatureCoef * (waterTemp - 25.0));
    }
    return spCond;
}

// Properties of the calculated variable
// The number of digits after the decimal place
const uint8_t analogSpCondResolution = 0;
// This must be a value from http://vocabulary.odm2.org/variablename/
const char* analogSpCondName = "specificConductance";
// This must be a value from http://vocabulary.odm2.org/units/
const char* analogSpCondUnit = "microsiemenPerCentimeter";
// A short code for the variable
const char* analogSpCondCode = "anlgSpCond";
// The (optional) universallly unique identifier
const char* analogSpCondUUID = "12345678-abcd-1234-ef00-1234567890ab";

// Finally, Create the specific conductance variable and return a pointer to it
Variable* analogEc_spcond = new Variable(
    calculateAnalogSpCond, analogSpCondResolution, analogSpCondName,
    analogSpCondUnit, analogSpCondCode, analogSpCondUUID);
/** End [analog_cond] */
#endif


#if defined MS_BUILD_TEST_Y504 || defined MS_BUILD_TEST_ALL_SENSORS
// ==========================================================================
//  Yosemitech Y504 Dissolved Oxygen Sensor
// ==========================================================================
/** Start [y504] */
#include <sensors/YosemitechY504.h>

// NOTE: Extra hardware and software serial ports are created in the "Settings
// for Additional Serial Ports" section

byte         y504ModbusAddress = 0x04;  // The modbus address of the Y504
const int8_t y504AdapterPower = sensorPowerPin;  // RS485 adapter power pin
                                                 // (-1 if unconnected)
const int8_t  y504SensorPower = A3;  // Sensor power pin
const int8_t  y504EnablePin   = -1;  // Adapter RE/DE pin (-1 if not applicable)
const uint8_t y504NumberReadings = 5;
// The manufacturer recommends averaging 10 readings, but we take 5 to minimize
// power consumption

// Create a Yosemitech Y504 dissolved oxygen sensor object
YosemitechY504 y504(y504ModbusAddress, modbusSerial, y504AdapterPower,
                    y504SensorPower, y504EnablePin, y504NumberReadings);

// Create the dissolved oxygen percent, dissolved oxygen concentration, and
// temperature variable pointers for the Y504
Variable* y504DOpct =
    new YosemitechY504_DOpct(&y504, "12345678-abcd-1234-ef00-1234567890ab");
Variable* y504DOmgL =
    new YosemitechY504_DOmgL(&y504, "12345678-abcd-1234-ef00-1234567890ab");
Variable* y504Temp =
    new YosemitechY504_Temp(&y504, "12345678-abcd-1234-ef00-1234567890ab");
/** End [y504] */
#endif


#if defined MS_BUILD_TEST_Y510 || defined MS_BUILD_TEST_ALL_SENSORS
// ==========================================================================
//  Yosemitech Y510 Turbidity Sensor
// ==========================================================================
/** Start [y510] */
#include <sensors/YosemitechY510.h>

// NOTE: Extra hardware and software serial ports are created in the "Settings
// for Additional Serial Ports" section

byte         y510ModbusAddress = 0x0B;  // The modbus address of the Y510
const int8_t y510AdapterPower = sensorPowerPin;  // RS485 adapter power pin
                                                 // (-1 if unconnected)
const int8_t  y510SensorPower = A3;  // Sensor power pin
const int8_t  y510EnablePin   = -1;  // Adapter RE/DE pin (-1 if not applicable)
const uint8_t y510NumberReadings = 5;
// The manufacturer recommends averaging 10 readings, but we take 5 to minimize
// power consumption

// Create a Y510-B Turbidity sensor object
YosemitechY510 y510(y510ModbusAddress, modbusSerial, y510AdapterPower,
                    y510SensorPower, y510EnablePin, y510NumberReadings);

// Create turbidity and temperature variable pointers for the Y510
Variable* y510Turb =
    new YosemitechY510_Turbidity(&y510, "12345678-abcd-1234-ef00-1234567890ab");
Variable* y510Temp =
    new YosemitechY510_Temp(&y510, "12345678-abcd-1234-ef00-1234567890ab");
/** End [y510] */
#endif


#if defined MS_BUILD_TEST_Y511 || defined MS_BUILD_TEST_ALL_SENSORS
// ==========================================================================
//  Yosemitech Y511 Turbidity Sensor with Wiper
// ==========================================================================
/** Start [y511] */
#include <sensors/YosemitechY511.h>

// NOTE: Extra hardware and software serial ports are created in the "Settings
// for Additional Serial Ports" section

byte         y511ModbusAddress = 0x1A;  // The modbus address of the Y511
const int8_t y511AdapterPower = sensorPowerPin;  // RS485 adapter power pin
                                                 // (-1 if unconnected)
const int8_t  y511SensorPower = A3;  // Sensor power pin
const int8_t  y511EnablePin   = -1;  // Adapter RE/DE pin (-1 if not applicable)
const uint8_t y511NumberReadings = 5;
// The manufacturer recommends averaging 10 readings, but we take 5 to minimize
// power consumption

// Create a Y511-A Turbidity sensor object
YosemitechY511 y511(y511ModbusAddress, modbusSerial, y511AdapterPower,
                    y511SensorPower, y511EnablePin, y511NumberReadings);

// Create turbidity and temperature variable pointers for the Y511
Variable* y511Turb =
    new YosemitechY511_Turbidity(&y511, "12345678-abcd-1234-ef00-1234567890ab");
Variable* y511Temp =
    new YosemitechY511_Temp(&y511, "12345678-abcd-1234-ef00-1234567890ab");
/** End [y511] */
#endif


#if defined MS_BUILD_TEST_Y514 || defined MS_BUILD_TEST_ALL_SENSORS
// ==========================================================================
//  Yosemitech Y514 Chlorophyll Sensor
// ==========================================================================
/** Start [y514] */
#include <sensors/YosemitechY514.h>

// NOTE: Extra hardware and software serial ports are created in the "Settings
// for Additional Serial Ports" section

byte         y514ModbusAddress = 0x14;  // The modbus address of the Y514
const int8_t y514AdapterPower =
    sensorPowerPin;  // RS485 adapter power pin (-1 if unconnected)
const int8_t  y514SensorPower = A3;  // Sensor power pin
const int8_t  y514EnablePin   = -1;  // Adapter RE/DE pin (-1 if not applicable)
const uint8_t y514NumberReadings = 5;
// The manufacturer recommends averaging 10 readings, but we take 5 to minimize
// power consumption

// Create a Y514 chlorophyll sensor object
YosemitechY514 y514(y514ModbusAddress, modbusSerial, y514AdapterPower,
                    y514SensorPower, y514EnablePin, y514NumberReadings);

// Create chlorophyll concentration and temperature variable pointers for the
// Y514
Variable* y514Chloro = new YosemitechY514_Chlorophyll(
    &y514, "12345678-abcd-1234-ef00-1234567890ab");
Variable* y514Temp =
    new YosemitechY514_Temp(&y514, "12345678-abcd-1234-ef00-1234567890ab");
/** End [y514] */
#endif


#if defined MS_BUILD_TEST_Y520 || defined MS_BUILD_TEST_ALL_SENSORS
// ==========================================================================
//  Yosemitech Y520 Conductivity Sensor
// ==========================================================================
/** Start [y520] */
#include <sensors/YosemitechY520.h>

// NOTE: Extra hardware and software serial ports are created in the "Settings
// for Additional Serial Ports" section

byte         y520ModbusAddress = 0x20;  // The modbus address of the Y520
const int8_t y520AdapterPower = sensorPowerPin;  // RS485 adapter power pin
                                                 // (-1 if unconnected)
const int8_t  y520SensorPower = A3;  // Sensor power pin
const int8_t  y520EnablePin   = -1;  // Adapter RE/DE pin (-1 if not applicable)
const uint8_t y520NumberReadings = 5;
// The manufacturer recommends averaging 10 readings, but we take 5 to minimize
// power consumption

// Create a Y520 conductivity sensor object
YosemitechY520 y520(y520ModbusAddress, modbusSerial, y520AdapterPower,
                    y520SensorPower, y520EnablePin, y520NumberReadings);

// Create specific conductance and temperature variable pointers for the Y520
Variable* y520Cond =
    new YosemitechY520_Cond(&y520, "12345678-abcd-1234-ef00-1234567890ab");
Variable* y520Temp =
    new YosemitechY520_Temp(&y520, "12345678-abcd-1234-ef00-1234567890ab");
/** End [y520] */
#endif


#if defined MS_BUILD_TEST_Y532 || defined MS_BUILD_TEST_ALL_SENSORS
// ==========================================================================
//  Yosemitech Y532 pH
// ==========================================================================
/** Start [y532] */
#include <sensors/YosemitechY532.h>

// NOTE: Extra hardware and software serial ports are created in the "Settings
// for Additional Serial Ports" section

byte         y532ModbusAddress = 0x32;  // The modbus address of the Y532
const int8_t y532AdapterPower  = sensorPowerPin;  // RS485 adapter power pin
                                                  // (-1 if unconnected)
const int8_t  y532SensorPower = A3;               // Sensor power pin
const int8_t  y532EnablePin   = 4;  // Adapter RE/DE pin (-1 if not applicable)
const uint8_t y532NumberReadings = 1;
// The manufacturer actually doesn't mention averaging for this one

// Create a Yosemitech Y532 pH sensor object
YosemitechY532 y532(y532ModbusAddress, modbusSerial, y532AdapterPower,
                    y532SensorPower, y532EnablePin, y532NumberReadings);

// Create pH, electrical potential, and temperature variable pointers for the
// Y532
Variable* y532Voltage =
    new YosemitechY532_Voltage(&y532, "12345678-abcd-1234-ef00-1234567890ab");
Variable* y532pH =
    new YosemitechY532_pH(&y532, "12345678-abcd-1234-ef00-1234567890ab");
Variable* y532Temp =
    new YosemitechY532_Temp(&y532, "12345678-abcd-1234-ef00-1234567890ab");
/** End [y532] */
#endif


#if defined MS_BUILD_TEST_Y533 || defined MS_BUILD_TEST_ALL_SENSORS
// ==========================================================================
//  Yosemitech Y533 Oxidation Reduction Potential (ORP)
// ==========================================================================
/** Start [y533] */
#include <sensors/YosemitechY533.h>

// NOTE: Extra hardware and software serial ports are created in the "Settings
// for Additional Serial Ports" section

byte         y533ModbusAddress = 0x32;  // The modbus address of the Y533
const int8_t y533AdapterPower  = sensorPowerPin;  // RS485 adapter power pin
                                                  // (-1 if unconnected)
const int8_t  y533SensorPower = A3;               // Sensor power pin
const int8_t  y533EnablePin   = 4;  // Adapter RE/DE pin (-1 if not applicable)
const uint8_t y533NumberReadings = 1;
    // The manufacturer actually doesn't mention averaging for this one

// Create a Yosemitech Y533 ORP sensor object
YosemitechY533 y533(y533ModbusAddress, modbusSerial, y533AdapterPower,
                    y533SensorPower, y533EnablePin, y533NumberReadings);

// Create ORP and temperature variable pointers for the Y533
Variable* y533ORP =
    new YosemitechY533_ORP(&y533, "12345678-abcd-1234-ef00-1234567890ab");
Variable* y533Temp =
    new YosemitechY533_Temp(&y533, "12345678-abcd-1234-ef00-1234567890ab");
/** End [y533] */
#endif


#if defined MS_BUILD_TEST_Y550 || defined MS_BUILD_TEST_ALL_SENSORS
// ==========================================================================
//  Yosemitech Y550 COD Sensor with Wiper
// ==========================================================================
/** Start [y550] */
#include <sensors/YosemitechY550.h>

// NOTE: Extra hardware and software serial ports are created in the "Settings
// for Additional Serial Ports" section

byte         y550ModbusAddress = 0x50;  // The modbus address of the Y550
const int8_t y550AdapterPower = sensorPowerPin;  // RS485 adapter power pin
                                                 // (-1 if unconnected)
const int8_t  y550SensorPower = A3;  // Sensor power pin
const int8_t  y550EnablePin   = -1;  // Adapter RE/DE pin (-1 if not applicable)
const uint8_t y550NumberReadings = 5;
// The manufacturer recommends averaging 10 readings, but we take 5 to minimize
// power consumption

// Create a Y550 chemical oxygen demand sensor object
YosemitechY550 y550(y550ModbusAddress, modbusSerial, y550AdapterPower,
                    y550SensorPower, y550EnablePin, y550NumberReadings);

// Create COD, turbidity, and temperature variable pointers for the Y550
Variable* y550COD =
    new YosemitechY550_COD(&y550, "12345678-abcd-1234-ef00-1234567890ab");
Variable* y550Turbid =
    new YosemitechY550_Turbidity(&y550, "12345678-abcd-1234-ef00-1234567890ab");
Variable* y550Temp =
    new YosemitechY550_Temp(&y550, "12345678-abcd-1234-ef00-1234567890ab");
/** End [y550] */
#endif


#if defined MS_BUILD_TEST_Y4000 || defined MS_BUILD_TEST_ALL_SENSORS
// ==========================================================================
//  Yosemitech Y4000 Multiparameter Sonde (DOmgL, Turbidity, Cond, pH, Temp,
//    ORP, Chlorophyll, BGA)
// ==========================================================================
/** Start [y4000] */
#include <sensors/YosemitechY4000.h>

// NOTE: Extra hardware and software serial ports are created in the "Settings
// for Additional Serial Ports" section

byte         y4000ModbusAddress = 0x05;  // The modbus address of the Y4000
const int8_t y4000AdapterPower = sensorPowerPin;  // RS485 adapter power pin
                                                  // (-1 if unconnected)
const int8_t  y4000SensorPower = A3;  // Sensor power pin
const int8_t  y4000EnablePin = -1;  // Adapter RE/DE pin (-1 if not applicable)
const uint8_t y4000NumberReadings = 5;
// The manufacturer recommends averaging 10 readings, but we take 5 to minimize
// power consumption

// Create a Yosemitech Y4000 multi-parameter sensor object
YosemitechY4000 y4000(y4000ModbusAddress, modbusSerial, y4000AdapterPower,
                      y4000SensorPower, y4000EnablePin, y4000NumberReadings);

// Create all of the variable pointers for the Y4000
Variable* y4000DO =
    new YosemitechY4000_DOmgL(&y4000, "12345678-abcd-1234-ef00-1234567890ab");
Variable* y4000Turb = new YosemitechY4000_Turbidity(
    &y4000, "12345678-abcd-1234-ef00-1234567890ab");
Variable* y4000Cond =
    new YosemitechY4000_Cond(&y4000, "12345678-abcd-1234-ef00-1234567890ab");
Variable* y4000pH =
    new YosemitechY4000_pH(&y4000, "12345678-abcd-1234-ef00-1234567890ab");
Variable* y4000Temp =
    new YosemitechY4000_Temp(&y4000, "12345678-abcd-1234-ef00-1234567890ab");
Variable* y4000ORP =
    new YosemitechY4000_ORP(&y4000, "12345678-abcd-1234-ef00-1234567890ab");
Variable* y4000Chloro = new YosemitechY4000_Chlorophyll(
    &y4000, "12345678-abcd-1234-ef00-1234567890ab");
Variable* y4000BGA =
    new YosemitechY4000_BGA(&y4000, "12345678-abcd-1234-ef00-1234567890ab");
/** End [y4000] */
#endif


#if defined MS_BUILD_TEST_DOPTO || defined MS_BUILD_TEST_ALL_SENSORS
// ==========================================================================
//  Zebra Tech D-Opto Dissolved Oxygen Sensor
// ==========================================================================
/** Start [dopto] */
#include <sensors/ZebraTechDOpto.h>

const char*  DOptoSDI12address = "5";   // The SDI-12 Address of the D-Opto
const int8_t ZTPower = sensorPowerPin;  // Power pin (-1 if unconnected)
const int8_t ZTData  = 7;               // The SDI12 data pin

// Create a Zebra Tech DOpto dissolved oxygen sensor object
ZebraTechDOpto dopto(*DOptoSDI12address, ZTPower, ZTData);

// Create dissolved oxygen percent, dissolved oxygen concentration, and
// temperature variable pointers for the Zebra Tech
Variable* dOptoDOpct =
    new ZebraTechDOpto_DOpct(&dopto, "12345678-abcd-1234-ef00-1234567890ab");
Variable* dOptoDOmgL =
    new ZebraTechDOpto_DOmgL(&dopto, "12345678-abcd-1234-ef00-1234567890ab");
Variable* dOptoTemp =
    new ZebraTechDOpto_Temp(&dopto, "12345678-abcd-1234-ef00-1234567890ab");
/** End [dopto] */
#endif


// ==========================================================================
//  Calculated Variable[s]
// ==========================================================================
/** Start [calculated_variables] */
// Create the function to give your calculated result.
// The function should take no input (void) and return a float.
// You can use any named variable pointers to access values by way of
// variable->getValue()

float calculateVariableValue(void) {
    float calculatedResult = -9999;  // Always safest to start with a bad value
    // float inputVar1 = variable1->getValue();
    // float inputVar2 = variable2->getValue();
    // make sure both inputs are good
    // if (inputVar1 != -9999 && inputVar2 != -9999) {
    //     calculatedResult = inputVar1 + inputVar2;
    // }
    return calculatedResult;
}

// Properties of the calculated variable
// The number of digits after the decimal place
const uint8_t calculatedVarResolution = 3;
// This must be a value from http://vocabulary.odm2.org/variablename/
const char* calculatedVarName = "varName";
// This must be a value from http://vocabulary.odm2.org/units/
const char* calculatedVarUnit = "varUnit";
// A short code for the variable
const char* calculatedVarCode = "calcVar";
// The (optional) universallly unique identifier
const char* calculatedVarUUID = "12345678-abcd-1234-ef00-1234567890ab";

// Finally, Create a calculated variable and return a variable pointer to it
Variable* calculatedVar = new Variable(
    calculateVariableValue, calculatedVarResolution, calculatedVarName,
    calculatedVarUnit, calculatedVarCode, calculatedVarUUID);
/** End [calculated_variables] */


#if defined MS_BUILD_TEST_CREATE_IN_ARRAY
// ==========================================================================
//  Creating the Variable Array[s] and Filling with Variable Objects
//  NOTE:  This shows three differnt ways of creating the same variable array
//         and filling it with variables
// ==========================================================================
/** Start [variables_create_in_array] */
// Version 1: Create pointers for all of the variables from the sensors,
// at the same time putting them into an array
Variable* variableList[] = {
    new ProcessorStats_SampleNumber(&mcuBoard,
                                    "12345678-abcd-1234-ef00-1234567890ab"),
    new ProcessorStats_FreeRam(&mcuBoard,
                               "12345678-abcd-1234-ef00-1234567890ab"),
    new ProcessorStats_Battery(&mcuBoard,
                               "12345678-abcd-1234-ef00-1234567890ab"),
    new MaximDS3231_Temp(&ds3231, "12345678-abcd-1234-ef00-1234567890ab"),
    //  ... Add more variables as needed!
    new Modem_RSSI(&modem, "12345678-abcd-1234-ef00-1234567890ab"),
    new Modem_SignalPercent(&modem, "12345678-abcd-1234-ef00-1234567890ab"),
    new Modem_Temp(&modem, "12345678-abcd-1234-ef00-1234567890ab"),
    new Variable(calculateVariableValue, calculatedVarResolution,
                 calculatedVarName, calculatedVarUnit, calculatedVarCode,
                 calculatedVarUUID),
};
// Count up the number of pointers in the array
int variableCount = sizeof(variableList) / sizeof(variableList[0]);
// Create the VariableArray object
VariableArray varArray(variableCount, variableList);
/** End [variables_create_in_array] */
#endif
// ==========================================================================


#if defined MS_BUILD_TEST_SEPARATE_UUIDS
/** Start [variables_separate_uuids] */
// Version 2: Create two separate arrays, on for the variables and a separate
// one for the UUID's, then give both as input to the variable array
// constructor.  Be cautious when doing this though because order is CRUCIAL!
Variable* variableList[] = {
    new ProcessorStats_SampleNumber(&mcuBoard),
    new ProcessorStats_FreeRam(&mcuBoard),
    new ProcessorStats_Battery(&mcuBoard),
    new MaximDS3231_Temp(&ds3231),
    //  ... Add all of your variables!
    new Modem_RSSI(&modem),
    new Modem_SignalPercent(&modem),
    new Modem_Temp(&modem),
    new Variable(calculateVariableValue, calculatedVarResolution,
                 calculatedVarName, calculatedVarUnit, calculatedVarCode),
};
const char* UUIDs[] = {
    "12345678-abcd-1234-ef00-1234567890ab",
    //  ... The number of UUID's must match the number of variables!
    "12345678-abcd-1234-ef00-1234567890ab",
};
// Count up the number of pointers in the array
int variableCount = sizeof(variableList) / sizeof(variableList[0]);
// Create the VariableArray object and attach the UUID's
VariableArray varArray(variableCount, variableList, UUIDs);
/** End [variables_separate_uuids] */
#endif
// ==========================================================================


#if defined MS_BUILD_TEST_PRE_NAMED_VARS
/** Start [variables_pre_named] */
// Version 3: Fill array with already created and named variable pointers
Variable* variableList[] = {
    mcuBoardSampNo,
    mcuBoardAvailableRAM,
    mcuBoardBatt,
    calculatedVar,
#if defined ARDUINO_ARCH_AVR || defined MS_SAMD_DS3231
    ds3231Temp,
#endif
#if defined MS_BUILD_TEST_AM2315 || defined MS_BUILD_TEST_ALL_SENSORS
    am2315Humid,
    am2315Temp,
#endif
#if defined MS_BUILD_TEST_DHT || defined MS_BUILD_TEST_ALL_SENSORS
    dhtHumid,
    dhtTemp,
    dhtHI,
#endif
#if defined MS_BUILD_TEST_SQ212 || defined MS_BUILD_TEST_ALL_SENSORS
    sq212PAR,
    sq212voltage,
#endif
#if defined MS_BUILD_TEST_ATLASCO2 || defined MS_BUILD_TEST_ALL_SENSORS
    atlasCO2CO2,
    atlasCO2Temp,
#endif
#if defined MS_BUILD_TEST_ATLASDO || defined MS_BUILD_TEST_ALL_SENSORS
    atlasDOconc,
    atlasDOpct,
#endif
#if defined MS_BUILD_TEST_ATLASORP || defined MS_BUILD_TEST_ALL_SENSORS
    atlasORPot,
#endif
#if defined MS_BUILD_TEST_ATLASPH || defined MS_BUILD_TEST_ALL_SENSORS
    atlaspHpH,
#endif
#if defined MS_BUILD_TEST_ATLASRTD || defined MS_BUILD_TEST_ALL_SENSORS
    atlasTemp,
#endif
#if defined MS_BUILD_TEST_ATLASEC || defined MS_BUILD_TEST_ALL_SENSORS
    atlasCond,
    atlasTDS,
    atlasSal,
    atlasGrav,
    atlasSpCond,
#endif
#if defined MS_BUILD_TEST_BME280 || defined MS_BUILD_TEST_ALL_SENSORS
    bme280Temp,
    bme280Humid,
    bme280Press,
    bme280Alt,
#endif
#if defined MS_BUILD_TEST_OBS3 || defined MS_BUILD_TEST_ALL_SENSORS
    obs3TurbLow,
    obs3VoltLow,
    obs3TurbHigh,
    obs3VoltHigh,
#endif
#if defined MS_BUILD_TEST_CTD || defined MS_BUILD_TEST_ALL_SENSORS
    ctdCond,
    ctdTemp,
    ctdDepth,
#endif
#if defined MS_BUILD_TEST_ES2 || defined MS_BUILD_TEST_ALL_SENSORS
    es2Cond,
    es2Temp,
#endif
#if defined MS_BUILD_TEST_VOLTAGE || defined MS_BUILD_TEST_ALL_SENSORS
    extvoltV,
#endif
#if defined MS_BUILD_TEST_MPL115A2 || defined MS_BUILD_TEST_ALL_SENSORS
    mplTemp,
    mplPress,
#endif
#if defined MS_BUILD_TEST_INSITURDO || defined MS_BUILD_TEST_ALL_SENSORS
    rdoTemp,
    rdoDOpct,
    rdoDOmgL,
    rdoO2pp,
#endif
#if defined MS_BUILD_TEST_ACCULEVEL || defined MS_BUILD_TEST_ALL_SENSORS
    acculevPress,
    acculevTemp,
    acculevHeight,
#endif
#if defined MS_BUILD_TEST_NANOLEVEL || defined MS_BUILD_TEST_ALL_SENSORS
    nanolevPress,
    nanolevTemp,
    nanolevHeight,
#endif
#if defined MS_BUILD_TEST_MAXBOTIX || defined MS_BUILD_TEST_ALL_SENSORS
    sonar1Range,
#endif
#if defined MS_BUILD_TEST_DS18 || defined MS_BUILD_TEST_ALL_SENSORS
    ds18Temp,
#endif
#if defined MS_BUILD_TEST_MS5803 || defined MS_BUILD_TEST_ALL_SENSORS
    ms5803Temp,
    ms5803Press,
#endif
#if defined MS_BUILD_TEST_5TM || defined MS_BUILD_TEST_ALL_SENSORS
    fivetmEa,
    fivetmVWC,
    fivetmTemp,
#endif
#if defined MS_BUILD_TEST_HYDROS21 || defined MS_BUILD_TEST_ALL_SENSORS
    hydros21Cond,
    hydros21Temp,
    hydros21Depth,
#endif
#if defined MS_BUILD_TEST_TEROS11 || defined MS_BUILD_TEST_ALL_SENSORS
    teros11Ea,
    teros11Temp,
    teros11VWC,
#endif
#if defined MS_BUILD_TEST_PALEOTERRA || defined MS_BUILD_TEST_ALL_SENSORS
    ptVolt,
#endif
#if defined MS_BUILD_TEST_RAINI2C || defined MS_BUILD_TEST_ALL_SENSORS
    tbi2cTips,
    tbi2cDepth,
#endif
#if defined MS_BUILD_TEST_TALLY || defined MS_BUILD_TEST_ALL_SENSORS
    tallyEvents,
#endif
#if defined MS_BUILD_TEST_INA219 || defined MS_BUILD_TEST_ALL_SENSORS
    inaVolt,
    inaCurrent,
    inaPower,
#endif
#if defined MS_BUILD_TEST_CYCLOPS || defined MS_BUILD_TEST_ALL_SENSORS
    cyclopsVoltage,
    cyclopsChloro,
    cyclopsRWT,
    cyclopsFluoroscein,
    cyclopsPhycocyanin,
    cyclopsPhycoerythrin,
    cyclopsCDOM,
    cyclopsCrudeOil,
    cyclopsBrighteners,
    cyclopsTurbidity,
    cyclopsPTSA,
    cyclopsBTEX,
    cyclopsTryptophan,
    cyclopsRedChloro,
#endif
#if defined MS_BUILD_TEST_ANALOGEC || defined MS_BUILD_TEST_ALL_SENSORS
    analogEc_cond,
    analogEc_spcond,
#endif
#if defined MS_BUILD_TEST_Y504 || defined MS_BUILD_TEST_ALL_SENSORS
    y504DOpct,
    y504DOmgL,
    y504Temp,
#endif
#if defined MS_BUILD_TEST_Y510 || defined MS_BUILD_TEST_ALL_SENSORS
    y510Turb,
    y510Temp,
#endif
#if defined MS_BUILD_TEST_Y511 || defined MS_BUILD_TEST_ALL_SENSORS
    y511Turb,
    y511Temp,
#endif
#if defined MS_BUILD_TEST_Y514 || defined MS_BUILD_TEST_ALL_SENSORS
    y514Chloro,
    y514Temp,
#endif
#if defined MS_BUILD_TEST_Y520 || defined MS_BUILD_TEST_ALL_SENSORS
    y520Cond,
    y520Temp,
#endif
#if defined MS_BUILD_TEST_Y532 || defined MS_BUILD_TEST_ALL_SENSORS
    y532Voltage,
    y532pH,
    y532Temp,
#endif
#if defined MS_BUILD_TEST_Y533 || defined MS_BUILD_TEST_ALL_SENSORS
    y533ORP,
    y533Temp,
#endif
#if defined MS_BUILD_TEST_Y550 || defined MS_BUILD_TEST_ALL_SENSORS
    y550COD,
    y550Turbid,
    y550Temp,
#endif
#if defined MS_BUILD_TEST_Y4000 || defined MS_BUILD_TEST_ALL_SENSORS
    y4000DO,
    y4000Turb,
    y4000Cond,
    y4000pH,
    y4000Temp,
    y4000ORP,
    y4000Chloro,
    y4000BGA,
#endif
#if defined MS_BUILD_TEST_DOPTO || defined MS_BUILD_TEST_ALL_SENSORS
    dOptoDOpct,
    dOptoDOmgL,
    dOptoTemp,
#endif
    modemRSSI,
    modemSignalPct,
#ifdef TINY_GSM_MODEM_HAS_BATTERY
    modemBatteryState,
    modemBatteryPct,
    modemBatteryVoltage,
#endif
#ifdef TINY_GSM_MODEM_HAS_TEMPERATURE
    modemTemperature,
#endif
};
// Count up the number of pointers in the array
int variableCount = sizeof(variableList) / sizeof(variableList[0]);
// Create the VariableArray object
VariableArray varArray(variableCount, variableList);
/** End [variables_pre_named] */
#endif


// ==========================================================================
//  The Logger Object[s]
// ==========================================================================
/** Start [loggers] */
// Create a new logger instance
Logger dataLogger(LoggerID, loggingInterval, &varArray);
/** End [loggers] */


#if defined MS_BUILD_TEST_MMW
// ==========================================================================
//  A Publisher to Monitor My Watershed / EnviroDIY Data Sharing Portal
// ==========================================================================
/** Start [monitormw] */
// Device registration and sampling feature information can be obtained after
// registration at https://monitormywatershed.org or https://data.envirodiy.org
const char* registrationToken =
    "12345678-abcd-1234-ef00-1234567890ab";  // Device registration token
const char* samplingFeature =
    "12345678-abcd-1234-ef00-1234567890ab";  // Sampling feature UUID

// Create a data publisher for the Monitor My Watershed/EnviroDIY POST endpoint
#include <publishers/EnviroDIYPublisher.h>
EnviroDIYPublisher EnviroDIYPOST(dataLogger, &modem.gsmClient,
                                 registrationToken, samplingFeature);
/** End [monitormw] */
#endif


#if defined MS_BUILD_TEST_DREAMHOST
// ==========================================================================
//  A Publisher to DreamHost
// ==========================================================================
/** Start [dreamhost] */
// NOTE:  This is an outdated data collection tool used by the Stroud Center.
// It very, very unlikely that you will use this.

const char* DreamHostPortalRX = "xxxx";

// Create a data publisher to DreamHost
#include <publishers/DreamHostPublisher.h>
DreamHostPublisher DreamHostGET(dataLogger, &modem.gsmClient,
                                DreamHostPortalRX);
/** End [dreamhost] */
#endif


#if defined MS_BUILD_TEST_THINGSPEAK
// ==========================================================================
//  ThingSpeak Data Publisher
// ==========================================================================
/** Start [thingspeak] */
// Create a channel with fields on ThingSpeak in advance.
// The fields will be sent in exactly the order they are in the variable array.
// Any custom name or identifier given to the field on ThingSpeak is irrelevant.
// No more than 8 fields of data can go to any one channel.  Any fields beyond
// the eighth in the array will be ignored.
const char* thingSpeakMQTTKey =
    "XXXXXXXXXXXXXXXX";  // Your MQTT API Key from Account > MyProfile.
const char* thingSpeakChannelID =
    "######";  // The numeric channel id for your channel
const char* thingSpeakChannelKey =
    "XXXXXXXXXXXXXXXX";  // The Write API Key for your channel

// Create a data publisher for ThingSpeak
#include <publishers/ThingSpeakPublisher.h>
ThingSpeakPublisher TsMqtt(dataLogger, &modem.gsmClient, thingSpeakMQTTKey,
                           thingSpeakChannelID, thingSpeakChannelKey);
/** End [thingspeak] */
#endif


// ==========================================================================
//  Working Functions
// ==========================================================================
/** Start [working_functions] */
// Flashes the LED's on the primary board
void greenredflash(uint8_t numFlash = 4, uint8_t rate = 75) {
    for (uint8_t i = 0; i < numFlash; i++) {
        digitalWrite(greenLED, HIGH);
        digitalWrite(redLED, LOW);
        delay(rate);
        digitalWrite(greenLED, LOW);
        digitalWrite(redLED, HIGH);
        delay(rate);
    }
    digitalWrite(redLED, LOW);
}

// Uses the processor sensor object to read the battery voltage
// NOTE: This will actually return the battery level from the previous update!
float getBatteryVoltage() {
    if (mcuBoard.sensorValues[0] == -9999) mcuBoard.update();
    return mcuBoard.sensorValues[0];
}
/** End [working_functions] */


// ==========================================================================
//  Arduino Setup Function
// ==========================================================================
void setup() {
/** Start [setup_wait] */
// Wait for USB connection to be established by PC
// NOTE:  Only use this when debugging - if not connected to a PC, this
// could prevent the script from starting
#if defined SERIAL_PORT_USBVIRTUAL
    while (!SERIAL_PORT_USBVIRTUAL && (millis() < 10000L)) {}
#endif
    /** End [setup_wait] */

    /** Start [setup_prints] */
    // Start the primary serial connection
    Serial.begin(serialBaud);

    // Print a start-up note to the first serial port
    Serial.print(F("\n\nNow running "));
    Serial.print(sketchName);
    Serial.print(F(" on Logger "));
    Serial.println(LoggerID);
    Serial.println();

    Serial.print(F("Using ModularSensors Library version "));
    Serial.println(MODULAR_SENSORS_VERSION);
    Serial.print(F("TinyGSM Library version "));
    Serial.println(TINYGSM_VERSION);
    Serial.println();
/** End [setup_prints] */

/** Start [setup_softserial] */
// Allow interrupts for software serial
#if defined SoftwareSerial_ExtInts_h
    enableInterrupt(softSerialRx, SoftwareSerial_ExtInts::handle_interrupt,
                    CHANGE);
#endif
#if defined NeoSWSerial_h
    enableInterrupt(neoSSerial1Rx, neoSSerial1ISR, CHANGE);
#endif
    /** End [setup_softserial] */

    /** Start [setup_serial_begins] */
    // Start the serial connection with the modem
    modemSerial.begin(modemBaud);

    // Start the stream for the modbus sensors;
    // all currently supported modbus sensors use 9600 baud
    modbusSerial.begin(9600);

#if defined MS_BUILD_TEST_MAXBOTIX || defined MS_BUILD_TEST_ALL_SENSORS
    // Start the SoftwareSerial stream for the sonar; it will always be at 9600
    // baud
    sonarSerial.begin(9600);
#endif
/** End [setup_serial_begins] */

// Assign pins SERCOM functionality for SAMD boards
// NOTE:  This must happen *after* the various serial.begin statements
/** Start [setup_samd_pins] */
#if defined ARDUINO_ARCH_SAMD
#ifndef ENABLE_SERIAL2
    pinPeripheral(10, PIO_SERCOM);  // Serial2 Tx/Dout = SERCOM1 Pad #2
    pinPeripheral(11, PIO_SERCOM);  // Serial2 Rx/Din = SERCOM1 Pad #0
#endif
#ifndef ENABLE_SERIAL3
    pinPeripheral(2, PIO_SERCOM);  // Serial3 Tx/Dout = SERCOM2 Pad #2
    pinPeripheral(5, PIO_SERCOM);  // Serial3 Rx/Din = SERCOM2 Pad #3
#endif
#endif
    /** End [setup_samd_pins] */

    /** Start [setup_flashing_led] */
    // Set up pins for the LED's
    pinMode(greenLED, OUTPUT);
    digitalWrite(greenLED, LOW);
    pinMode(redLED, OUTPUT);
    digitalWrite(redLED, LOW);
    // Blink the LEDs to show the board is on and starting up
    greenredflash();
    /** End [setup_flashing_led] */

    /** Start [setup_logger] */
    // Set the timezones for the logger/data and the RTC
    // Logging in the given time zone
    Logger::setLoggerTimeZone(timeZone);
    // It is STRONGLY RECOMMENDED that you set the RTC to be in UTC (UTC+0)
    Logger::setRTCTimeZone(0);

    // Attach the modem and information pins to the logger
    dataLogger.attachModem(modem);
    modem.setModemLED(modemLEDPin);
    dataLogger.setLoggerPins(wakePin, sdCardSSPin, sdCardPwrPin, buttonPin,
                             greenLED);

    // Begin the logger
    dataLogger.begin();
    /** End [setup_logger] */

    /** Start [setup_sesors] */
    // Note:  Please change these battery voltages to match your battery
    // Set up the sensors, except at lowest battery level
    if (getBatteryVoltage() > 3.4) {
        Serial.println(F("Setting up sensors..."));
        varArray.setupSensors();
    }
    /** End [setup_sesors] */

#if defined MS_BUILD_TEST_ESP8266 && F_CPU == 8000000L
    /** Start [setup_esp] */
    if (modemBaud > 57600) {
        modem.modemWake();  // NOTE:  This will also set up the modem
        modemSerial.begin(modemBaud);
        modem.gsmModem.sendAT(GF("+UART_DEF=9600,8,1,0,0"));
        modem.gsmModem.waitResponse();
        modemSerial.end();
        modemSerial.begin(9600);
    }
/** End [setup_esp] */
#endif

#if defined MS_BUILD_TEST_SKYWIRE
    /** Start [setup_skywire] */
    modem.setModemStatusLevel(LOW);  // If using CTS, LOW
    modem.setModemWakeLevel(HIGH);   // Skywire dev board inverts the signal
    modem.setModemResetLevel(HIGH);  // Skywire dev board inverts the signal
    /** End [setup_skywire] */
#endif

#if defined MS_BUILD_TEST_SIM7080
    /** Start [setup_sim7080] */
    modem.setModemWakeLevel(HIGH);   // ModuleFun Bee inverts the signal
    modem.setModemResetLevel(HIGH);  // ModuleFun Bee inverts the signal
    Serial.println(F("Waking modem and setting Cellular Carrier Options..."));
    modem.modemWake();  // NOTE:  This will also set up the modem
    modem.gsmModem.setBaud(modemBaud);   // Make sure we're *NOT* auto-bauding!
    modem.gsmModem.setNetworkMode(38);   // set to LTE only
                                         // 2 Automatic
                                         // 13 GSM only
                                         // 38 LTE only
                                         // 51 GSM and LTE only
    modem.gsmModem.setPreferredMode(1);  // set to CAT-M
                                         // 1 CAT-M
                                         // 2 NB-IoT
                                         // 3 CAT-M and NB-IoT
    /** End [setup_sim7080] */
#endif

#if defined MS_BUILD_TEST_XBEE_CELLULAR
    /** Start [setup_xbeec_carrier] */
    // Extra modem set-up
    Serial.println(F("Waking modem and setting Cellular Carrier Options..."));
    modem.modemWake();  // NOTE:  This will also set up the modem
    // Go back to command mode to set carrier options
    modem.gsmModem.commandMode();
    // Carrier Profile - 0 = Automatic selection
    //                 - 1 = No profile/SIM ICCID selected
    //                 - 2 = AT&T
    //                 - 3 = Verizon
    // NOTE:  To select T-Mobile, you must enter bypass mode!
    modem.gsmModem.sendAT(GF("CP"), 2);
    modem.gsmModem.waitResponse();
    // Cellular network technology - 0 = LTE-M with NB-IoT fallback
    //                             - 1 = NB-IoT with LTE-M fallback
    //                             - 2 = LTE-M only
    //                             - 3 = NB-IoT only
    // NOTE:  As of 2020 in the USA, AT&T and Verizon only use LTE-M
    // T-Mobile uses NB-IOT
    modem.gsmModem.sendAT(GF("N#"), 2);
    modem.gsmModem.waitResponse();
    // Write changes to flash and apply them
    Serial.println(F("Wait while applying changes..."));
    // Write changes to flash
    modem.gsmModem.writeChanges();
    // Reset the cellular component to ensure network settings are changed
    modem.gsmModem.sendAT(GF("!R"));
    modem.gsmModem.waitResponse(30000L);
    // Force reset of the Digi component as well
    // This effectively exits command mode
    modem.gsmModem.sendAT(GF("FR"));
    modem.gsmModem.waitResponse(5000L);
/** End [setup_xbeec_carrier] */
#endif


#if defined MS_BUILD_TEST_XBEE_LTE_B
    /** Start [setup_r4_carrrier] */
    // Extra modem set-up
    Serial.println(F("Waking modem and setting Cellular Carrier Options..."));
    modem.modemWake();  // NOTE:  This will also set up the modem
    // Turn off the cellular radio while making network changes
    modem.gsmModem.sendAT(GF("+CFUN=0"));
    modem.gsmModem.waitResponse();
    // Mobile Network Operator Profile - 0 = SW default
    //                                 - 1 = SIM ICCID selected
    //                                 - 2: ATT
    //                                 - 6: China Telecom
    //                                 - 100: Standard Europe
    //                                 - 4: Telstra
    //                                 - 5: T-Mobile US
    //                                 - 19: Vodafone
    //                                 - 3: Verizon
    //                                 - 31: Deutsche Telekom
    modem.gsmModem.sendAT(GF("+UMNOPROF="), 2);
    modem.gsmModem.waitResponse();
    // Selected network technology - 7: LTE Cat.M1
    //                             - 8: LTE Cat.NB1
    // Fallback network technology - 7: LTE Cat.M1
    //                              - 8: LTE Cat.NB1
    // NOTE:  As of 2020 in the USA, AT&T and Verizon only use LTE-M
    // T-Mobile uses NB-IOT
    modem.gsmModem.sendAT(GF("+URAT="), 7, ',', 8);
    modem.gsmModem.waitResponse();
    // Restart the module to apply changes
    modem.gsmModem.sendAT(GF("+CFUN=1,1"));
    modem.gsmModem.waitResponse(10000L);
/** End [setup_r4_carrrier] */
#endif

    /** Start [setup_clock] */
    // Sync the clock if it isn't valid or we have battery to spare
    if (getBatteryVoltage() > 3.55 || !dataLogger.isRTCSane()) {
        // Synchronize the RTC with NIST
        // This will also set up the modem
        dataLogger.syncRTC();
    }
    /** End [setup_clock] */

    /** Start [setup_file] */
    // Create the log file, adding the default header to it
    // Do this last so we have the best chance of getting the time correct and
    // all sensor names correct
    // Writing to the SD card can be power intensive, so if we're skipping
    // the sensor setup we'll skip this too.
    if (getBatteryVoltage() > 3.4) {
        Serial.println(F("Setting up file on SD card"));
        dataLogger.turnOnSDcard(true);
        // true = wait for card to settle after power up
        dataLogger.createLogFile(true);  // true = write a new header
        dataLogger.turnOffSDcard(true);
        // true = wait for internal housekeeping after write
    }
    /** End [setup_file] */

    /** Start [setup_sleep] */
    // Call the processor sleep
    Serial.println(F("Putting processor to sleep\n"));
    dataLogger.systemSleep();
    /** End [setup_sleep] */
}


// ==========================================================================
//  Arduino Loop Function
// ==========================================================================
#ifndef MS_USE_COMPLEX_LOOP
// Use this short loop for simple data logging and sending
/** Start [simple_loop] */
void loop() {
    // Note:  Please change these battery voltages to match your battery
    // At very low battery, just go back to sleep
    if (getBatteryVoltage() < 3.4) {
        dataLogger.systemSleep();
    } else if (getBatteryVoltage() < 3.55) {
        // At moderate voltage, log data but don't send it over the modem
        dataLogger.logData();
    } else {
        // If the battery is good, send the data to the world
        dataLogger.logDataAndPublish();
    }
}
/** End [simple_loop] */

#else
/** Start [complex_loop] */
// Use this long loop when you want to do something special
// Because of the way alarms work on the RTC, it will wake the processor and
// start the loop every minute exactly on the minute.
// The processor may also be woken up by another interrupt or level change on a
// pin - from a button or some other input.
// The "if" statements in the loop determine what will happen - whether the
// sensors update, testing mode starts, or it goes back to sleep.
void loop() {
    // Reset the watchdog
    dataLogger.watchDogTimer.resetWatchDog();

    // Assuming we were woken up by the clock, check if the current time is an
    // even interval of the logging interval
    // We're only doing anything at all if the battery is above 3.4V
    if (dataLogger.checkInterval() && getBatteryVoltage() > 3.4) {
        // Flag to notify that we're in already awake and logging a point
        Logger::isLoggingNow = true;
        dataLogger.watchDogTimer.resetWatchDog();

        // Print a line to show new reading
        Serial.println(F("------------------------------------------"));
        // Turn on the LED to show we're taking a reading
        dataLogger.alertOn();
        // Power up the SD Card, but skip any waits after power up
        dataLogger.turnOnSDcard(false);
        dataLogger.watchDogTimer.resetWatchDog();

        // Turn on the modem to let it start searching for the network
        // Only turn the modem on if the battery at the last interval was high
        // enough
        // NOTE:  if the modemPowerUp function is not run before the
        // completeUpdate
        // function is run, the modem will not be powered and will not
        // return a signal strength reading.
        if (getBatteryVoltage() > 3.6) modem.modemPowerUp();

        // Start the stream for the modbus sensors, if your RS485 adapter bleeds
        // current from data pins when powered off & you stop modbus serial
        // connection with digitalWrite(5, LOW), below.
        // https://github.com/EnviroDIY/ModularSensors/issues/140#issuecomment-389380833
        altSoftSerial.begin(9600);

        // Do a complete update on the variable array.
        // This this includes powering all of the sensors, getting updated
        // values, and turing them back off.
        // NOTE:  The wake function for each sensor should force sensor setup
        // to run if the sensor was not previously set up.
        varArray.completeUpdate();

        dataLogger.watchDogTimer.resetWatchDog();

        // Reset modbus serial pins to LOW, if your RS485 adapter bleeds power
        // on sleep, because Modbus Stop bit leaves these pins HIGH.
        // https://github.com/EnviroDIY/ModularSensors/issues/140#issuecomment-389380833
        digitalWrite(5, LOW);  // Reset AltSoftSerial Tx pin to LOW
        digitalWrite(6, LOW);  // Reset AltSoftSerial Rx pin to LOW

        // Create a csv data record and save it to the log file
        dataLogger.logToSD();
        dataLogger.watchDogTimer.resetWatchDog();

        // Connect to the network
        // Again, we're only doing this if the battery is doing well
        if (getBatteryVoltage() > 3.55) {
            dataLogger.watchDogTimer.resetWatchDog();
            if (modem.connectInternet()) {
                dataLogger.watchDogTimer.resetWatchDog();
                // Publish data to remotes
                Serial.println(F("Modem connected to internet."));
                dataLogger.publishDataToRemotes();

                // Sync the clock at midnight
                dataLogger.watchDogTimer.resetWatchDog();
                if (Logger::markedEpochTime != 0 &&
                    Logger::markedEpochTime % 86400 == 0) {
                    Serial.println(F("Running a daily clock sync..."));
                    dataLogger.setRTClock(modem.getNISTTime());
                    dataLogger.watchDogTimer.resetWatchDog();
                    modem.updateModemMetadata();
                    dataLogger.watchDogTimer.resetWatchDog();
                }

                // Disconnect from the network
                modem.disconnectInternet();
                dataLogger.watchDogTimer.resetWatchDog();
            }
            // Turn the modem off
            modem.modemSleepPowerDown();
            dataLogger.watchDogTimer.resetWatchDog();
        }

        // Cut power from the SD card - without additional housekeeping wait
        dataLogger.turnOffSDcard(false);
        dataLogger.watchDogTimer.resetWatchDog();
        // Turn off the LED
        dataLogger.alertOff();
        // Print a line to show reading ended
        Serial.println(F("------------------------------------------\n"));

        // Unset flag
        Logger::isLoggingNow = false;
    }

    // Check if it was instead the testing interrupt that woke us up
    if (Logger::startTesting) {
        // Start the stream for the modbus sensors, if your RS485 adapter bleeds
        // current from data pins when powered off & you stop modbus serial
        // connection with digitalWrite(5, LOW), below.
        // https://github.com/EnviroDIY/ModularSensors/issues/140#issuecomment-389380833
        altSoftSerial.begin(9600);

        dataLogger.testingMode();
    }

    // Reset modbus serial pins to LOW, if your RS485 adapter bleeds power
    // on sleep, because Modbus Stop bit leaves these pins HIGH.
    // https://github.com/EnviroDIY/ModularSensors/issues/140#issuecomment-389380833
    digitalWrite(5, LOW);  // Reset AltSoftSerial Tx pin to LOW
    digitalWrite(6, LOW);  // Reset AltSoftSerial Rx pin to LOW

    // Call the processor sleep
    dataLogger.systemSleep();
}
#endif
/** End [complex_loop] */<|MERGE_RESOLUTION|>--- conflicted
+++ resolved
@@ -1130,7 +1130,33 @@
 #endif
 
 
-<<<<<<< HEAD
+#if defined MS_BUILD_TEST_CLARIVUE10 || defined MS_BUILD_TEST_ALL_SENSORS
+// ==========================================================================
+//  Campbell ClariVUE Turbidity Sensor
+// ==========================================================================
+/** Start [clarivue] */
+#include <sensors/CampbellClariVUE10.h>
+
+const char* ClariVUESDI12address = "0";  // The SDI-12 Address of the ClariVUE10
+const int8_t ClariVUEPower = sensorPowerPin;  // Power pin (-1 if unconnected)
+const int8_t ClariVUEData  = 7;               // The SDI12 data pin
+// NOTE:  you should NOT take more than one readings.  THe sensor already takes
+// and averages 8 by default.
+
+// Create a Decagon ES2 sensor object
+ClariVUE clarivue(*ClariVUESDI12address, ClariVUEPower, ClariVUEData);
+
+// Create turbidity, temperature, and error variable pointers for the ClariVUE10
+Variable* clarivueTurbidity = new CampbellClariVUE10_Turbidity(
+    &clarivue, "12345678-abcd-1234-ef00-1234567890ab");
+Variable* clarivueTemp = new CampbellClariVUE10_Temp(
+    &clarivue, "12345678-abcd-1234-ef00-1234567890ab");
+Variable* clarivueError = new CampbellClariVUE10_ErrorCode(
+    &clarivue, "12345678-abcd-1234-ef00-1234567890ab");
+/** End [clarivue] */
+#endif
+
+
 #if defined MS_BUILD_TEST_CTD || defined MS_BUILD_TEST_ALL_SENSORS
 // ==========================================================================
 //  Decagon CTD-10 Conductivity, Temperature, and Depth Sensor
@@ -1154,31 +1180,6 @@
 Variable* ctdDepth =
     new DecagonCTD_Depth(&ctd, "12345678-abcd-1234-ef00-1234567890ab");
 /** End [decagonCTD] */
-=======
-#if defined MS_BUILD_TEST_CLARIVUE10 || defined MS_BUILD_TEST_ALL_SENSORS
-// ==========================================================================
-//  Decagon ES2 Conductivity and Temperature Sensor
-// ==========================================================================
-/** Start [clarivue] */
-#include <sensors/CampbellClariVUE10.h>
-
-const char*   ClariVUESDI12address = "0";      // The SDI-12 Address of the ClariVUE10
-const int8_t  ClariVUEPower = sensorPowerPin;  // Power pin (-1 if unconnected)
-const int8_t  ClariVUEData  = 7;               // The SDI12 data pin
-// NOTE:  you should NOT take more than one readings.  THe sensor already takes and averages 8 by default.
-
-// Create a Decagon ES2 sensor object
-ClariVUE clarivue(*ClariVUESDI12address, ClariVUEPower, ClariVUEData);
-
-// Create turbidity, temperature, and error variable pointers for the ClariVUE10
-Variable* clarivueTurbidity = new CampbellClariVUE10_Turbidity(&clarivue,
-                                        "12345678-abcd-1234-ef00-1234567890ab");
-Variable* clarivueTemp = new CampbellClariVUE10_Temp(&clarivue,
-                                        "12345678-abcd-1234-ef00-1234567890ab");
-Variable* clarivueError = new CampbellClariVUE10_ErrorCode(&clarivue,
-                                        "12345678-abcd-1234-ef00-1234567890ab");
-/** End [clarivue] */
->>>>>>> 86c5a705
 #endif
 
 
@@ -1767,9 +1768,9 @@
 // for Additional Serial Ports" section
 
 byte         y504ModbusAddress = 0x04;  // The modbus address of the Y504
-const int8_t y504AdapterPower = sensorPowerPin;  // RS485 adapter power pin
-                                                 // (-1 if unconnected)
-const int8_t  y504SensorPower = A3;  // Sensor power pin
+const int8_t y504AdapterPower  = sensorPowerPin;  // RS485 adapter power pin
+                                                  // (-1 if unconnected)
+const int8_t  y504SensorPower = A3;               // Sensor power pin
 const int8_t  y504EnablePin   = -1;  // Adapter RE/DE pin (-1 if not applicable)
 const uint8_t y504NumberReadings = 5;
 // The manufacturer recommends averaging 10 readings, but we take 5 to minimize
@@ -1802,9 +1803,9 @@
 // for Additional Serial Ports" section
 
 byte         y510ModbusAddress = 0x0B;  // The modbus address of the Y510
-const int8_t y510AdapterPower = sensorPowerPin;  // RS485 adapter power pin
-                                                 // (-1 if unconnected)
-const int8_t  y510SensorPower = A3;  // Sensor power pin
+const int8_t y510AdapterPower  = sensorPowerPin;  // RS485 adapter power pin
+                                                  // (-1 if unconnected)
+const int8_t  y510SensorPower = A3;               // Sensor power pin
 const int8_t  y510EnablePin   = -1;  // Adapter RE/DE pin (-1 if not applicable)
 const uint8_t y510NumberReadings = 5;
 // The manufacturer recommends averaging 10 readings, but we take 5 to minimize
@@ -1834,9 +1835,9 @@
 // for Additional Serial Ports" section
 
 byte         y511ModbusAddress = 0x1A;  // The modbus address of the Y511
-const int8_t y511AdapterPower = sensorPowerPin;  // RS485 adapter power pin
-                                                 // (-1 if unconnected)
-const int8_t  y511SensorPower = A3;  // Sensor power pin
+const int8_t y511AdapterPower  = sensorPowerPin;  // RS485 adapter power pin
+                                                  // (-1 if unconnected)
+const int8_t  y511SensorPower = A3;               // Sensor power pin
 const int8_t  y511EnablePin   = -1;  // Adapter RE/DE pin (-1 if not applicable)
 const uint8_t y511NumberReadings = 5;
 // The manufacturer recommends averaging 10 readings, but we take 5 to minimize
@@ -1899,9 +1900,9 @@
 // for Additional Serial Ports" section
 
 byte         y520ModbusAddress = 0x20;  // The modbus address of the Y520
-const int8_t y520AdapterPower = sensorPowerPin;  // RS485 adapter power pin
-                                                 // (-1 if unconnected)
-const int8_t  y520SensorPower = A3;  // Sensor power pin
+const int8_t y520AdapterPower  = sensorPowerPin;  // RS485 adapter power pin
+                                                  // (-1 if unconnected)
+const int8_t  y520SensorPower = A3;               // Sensor power pin
 const int8_t  y520EnablePin   = -1;  // Adapter RE/DE pin (-1 if not applicable)
 const uint8_t y520NumberReadings = 5;
 // The manufacturer recommends averaging 10 readings, but we take 5 to minimize
@@ -1970,7 +1971,7 @@
 const int8_t  y533SensorPower = A3;               // Sensor power pin
 const int8_t  y533EnablePin   = 4;  // Adapter RE/DE pin (-1 if not applicable)
 const uint8_t y533NumberReadings = 1;
-    // The manufacturer actually doesn't mention averaging for this one
+// The manufacturer actually doesn't mention averaging for this one
 
 // Create a Yosemitech Y533 ORP sensor object
 YosemitechY533 y533(y533ModbusAddress, modbusSerial, y533AdapterPower,
@@ -1996,9 +1997,9 @@
 // for Additional Serial Ports" section
 
 byte         y550ModbusAddress = 0x50;  // The modbus address of the Y550
-const int8_t y550AdapterPower = sensorPowerPin;  // RS485 adapter power pin
-                                                 // (-1 if unconnected)
-const int8_t  y550SensorPower = A3;  // Sensor power pin
+const int8_t y550AdapterPower  = sensorPowerPin;  // RS485 adapter power pin
+                                                  // (-1 if unconnected)
+const int8_t  y550SensorPower = A3;               // Sensor power pin
 const int8_t  y550EnablePin   = -1;  // Adapter RE/DE pin (-1 if not applicable)
 const uint8_t y550NumberReadings = 5;
 // The manufacturer recommends averaging 10 readings, but we take 5 to minimize
@@ -2031,9 +2032,9 @@
 // for Additional Serial Ports" section
 
 byte         y4000ModbusAddress = 0x05;  // The modbus address of the Y4000
-const int8_t y4000AdapterPower = sensorPowerPin;  // RS485 adapter power pin
-                                                  // (-1 if unconnected)
-const int8_t  y4000SensorPower = A3;  // Sensor power pin
+const int8_t y4000AdapterPower  = sensorPowerPin;  // RS485 adapter power pin
+                                                   // (-1 if unconnected)
+const int8_t  y4000SensorPower = A3;               // Sensor power pin
 const int8_t  y4000EnablePin = -1;  // Adapter RE/DE pin (-1 if not applicable)
 const uint8_t y4000NumberReadings = 5;
 // The manufacturer recommends averaging 10 readings, but we take 5 to minimize
