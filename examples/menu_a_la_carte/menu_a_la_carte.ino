/** =========================================================================
 * @example{lineno} menu_a_la_carte.ino
 * @copyright Stroud Water Research Center
 * @license This example is published under the BSD-3 license.
 * @author Sara Geleskie Damiano <sdamiano@stroudcenter.org>
 *
 * @brief Example with all possible functionality.
 *
 * See [the walkthrough page](@ref example_menu) for detailed instructions.
 *
 * @m_examplenavigation{example_menu,}
 * ======================================================================= */

// Defines to help me print strings
// this converts to string
#define STR_(X) #X
// this makes sure the argument is expanded before converting to string
#define STR(X) STR_(X)

// ==========================================================================
//  Defines for TinyGSM
// ==========================================================================
/** Start [defines] */
#ifndef TINY_GSM_RX_BUFFER
#define TINY_GSM_RX_BUFFER 64
#endif
#ifndef TINY_GSM_YIELD_MS
#define TINY_GSM_YIELD_MS 2
#endif
/** End [defines] */


// ==========================================================================
//  Include the libraries required for any data logger
// ==========================================================================
/** Start [includes] */
// The Arduino library is needed for every Arduino program.
#include <Arduino.h>

// Include the main header for ModularSensors
#include <ModularSensors.h>
/** End [includes] */


// ==========================================================================
//  Creating Additional Serial Ports
// ==========================================================================
// The modem and a number of sensors communicate over UART/TTL - often called
// "serial". "Hardware" serial ports (automatically controlled by the MCU) are
// generally the most accurate and should be configured and used for as many
// peripherals as possible.  In some cases (ie, modbus communication) many
// sensors can share the same serial port.

// For AVR boards
#if defined(__AVR__) || defined(ARDUINO_ARCH_AVR)
// Unfortunately, most AVR boards have only one or two hardware serial ports,
// so we'll set up three types of extra software serial ports to use

#if defined(BUILD_TEST_ALTSOFTSERIAL)
// AltSoftSerial by Paul Stoffregen
// (https://github.com/PaulStoffregen/AltSoftSerial) is the most accurate
// software serial port for AVR boards. AltSoftSerial can only be used on one
// set of pins on each board so only one AltSoftSerial port can be used. Not all
// AVR boards are supported by AltSoftSerial.
/** Start [altsoftserial] */
#include <AltSoftSerial.h>
AltSoftSerial altSoftSerial;
/** End [altsoftserial] */
#endif  // #if defined (BUILD_TEST_ALTSOFTSERIAL)

#if defined(BUILD_TEST_NEOSWSERIAL)
// NeoSWSerial (https://github.com/SRGDamia1/NeoSWSerial) is the best software
// serial that can be used on any pin supporting interrupts.
// You can use as many instances of NeoSWSerial as you need.
// Not all AVR boards are supported by NeoSWSerial.
/** Start [neoswserial] */
#include <NeoSWSerial.h>          // for the stream communication
const int8_t neoSSerial1Rx = 11;  // data in pin
const int8_t neoSSerial1Tx = -1;  // data out pin
NeoSWSerial  neoSSerial1(neoSSerial1Rx, neoSSerial1Tx);
// To use NeoSWSerial in this library, we define a function to receive data
// This is just a short-cut for later
void neoSSerial1ISR() {
    NeoSWSerial::rxISR(*portInputRegister(digitalPinToPort(neoSSerial1Rx)));
}
/** End [neoswserial] */
#endif  // #if defined (BUILD_TEST_NEOSWSERIAL)

#if defined(BUILD_TEST_SOFTSERIAL)
// The "standard" software serial library uses interrupts that conflict
// with several other libraries used within this program.  I've created a
// [version of software serial that has been stripped of
// interrupts](https://github.com/EnviroDIY/SoftwareSerial_ExtInts) but it is
// still far from ideal.
// NOTE:  Only use if necessary.  This is not a very accurate serial port!
// You can use as many instances of SoftwareSerial as you need.
/** Start [softwareserial] */
const int8_t softSerialRx = A3;  // data in pin
const int8_t softSerialTx = A4;  // data out pin

#include <SoftwareSerial_ExtInts.h>  // for the stream communication
SoftwareSerial_ExtInts softSerial1(softSerialRx, softSerialTx);
/** End [softwareserial] */
#endif  // #if defined (BUILD_TEST_SOFTSERIAL)


#if defined(MS_PALEOTERRA_SOFTWAREWIRE) || defined(MS_RAIN_SOFTWAREWIRE)
/** Start [softwarewire] */
// A software I2C (Wire) instance using Testato's SoftwareWire
// To use SoftwareWire, you must also set a define for the sensor you want to
// use Software I2C for, ie:
//   `#define MS_RAIN_SOFTWAREWIRE`
//   `#define MS_PALEOTERRA_SOFTWAREWIRE`
// or set the build flag(s):
//   `-D MS_RAIN_SOFTWAREWIRE`
//   `-D MS_PALEOTERRA_SOFTWAREWIRE`
#include <SoftwareWire.h>  // Testato's Software I2C
const int8_t softwareSDA = 5;
const int8_t softwareSCL = 4;
SoftwareWire softI2C(softwareSDA, softwareSCL);
/** End [softwarewire] */
#endif  //  #if defined(MS_PALEOTERRA_SOFTWAREWIRE) ...

#endif  // End software serial for avr boards

#if defined(ARDUINO_SAMD_FEATHER_M0)
/** Start [serial_ports_feather_m0] */
// The SAMD21 has 6 "SERCOM" ports, any of which can be used for UART
// communication.  The "core" code for most boards defines one or more UART
// (Serial) ports with the SERCOMs and uses others for I2C and SPI.  We can
// create new UART ports on any available SERCOM.  The table below shows
// definitions for select boards.

// Board =>   Arduino Zero       Adafruit Feather M0
// -------    ---------------    ----------------
// SERCOM0    Serial1 (D0/D1)    Serial1 (D0/D1)
// SERCOM1    Available          Available
// SERCOM2    Available          Available
// SERCOM3    I2C (D20/D21)      I2C (D20/D21)
// SERCOM4    SPI (D21/22/23)    SPI (D21/22/23)
// SERCOM5    EDBG/Serial        Available

#include <wiring_private.h>  // Needed for SAMD pinPeripheral() function

// Set up a 'new' UART using SERCOM1
// The Rx will be on digital pin 11, which is SERCOM1's Pad #0
// The Tx will be on digital pin 10, which is SERCOM1's Pad #2
// NOTE:  SERCOM1 is undefined on a "standard" Arduino Zero and many clones,
//        but not all!  Please check the variant.cpp file for you individual
//        board!
Uart Serial2(&sercom1, 11, 10, SERCOM_RX_PAD_0, UART_TX_PAD_2);
// Hand over the interrupts to the sercom port
void SERCOM1_Handler() {
    Serial2.IrqHandler();
}
#define ENABLE_SERIAL2

// Set up a 'new' UART using SERCOM2
// The Rx will be on digital pin 5, which is SERCOM2's Pad #3
// The Tx will be on digital pin 2, which is SERCOM2's Pad #2
// NOTE:  SERCOM2 is undefined on a "standard" Arduino Zero and many clones,
//        but not all!  Please check the variant.cpp file for you individual
//        board! Sodaq Autonomo's and Sodaq One's do NOT follow the 'standard'
//        SERCOM definitions!
Uart Serial3(&sercom2, 5, 2, SERCOM_RX_PAD_3, UART_TX_PAD_2);
// Hand over the interrupts to the sercom port
void SERCOM2_Handler() {
    Serial3.IrqHandler();
}
#define ENABLE_SERIAL3

/** End [serial_ports_feather_m0] */
#endif  // End hardware serial on SAMD21 boards

#if defined(ADAFRUIT_GRAND_CENTRAL_M4)
/** Start [serial_ports_grand_central] */
// The Grand Central nominally sets up four serial ports in Variant.h, but
// doesn't initialize them in Variant.cpp.  Doing that here.

Uart Serial2(&sercom4, PIN_SERIAL2_RX, PIN_SERIAL2_TX, PAD_SERIAL2_RX,
             PAD_SERIAL2_TX);

void SERCOM4_0_Handler() {
    Serial2.IrqHandler();
}
void SERCOM4_1_Handler() {
    Serial2.IrqHandler();
}
void SERCOM4_2_Handler() {
    Serial2.IrqHandler();
}
void SERCOM4_3_Handler() {
    Serial2.IrqHandler();
}
#define ENABLE_SERIAL2

Uart Serial3(&sercom1, PIN_SERIAL3_RX, PIN_SERIAL3_TX, PAD_SERIAL3_RX,
             PAD_SERIAL3_TX);

void SERCOM1_0_Handler() {
    Serial3.IrqHandler();
}
void SERCOM1_1_Handler() {
    Serial3.IrqHandler();
}
void SERCOM1_2_Handler() {
    Serial3.IrqHandler();
}
void SERCOM1_3_Handler() {
    Serial3.IrqHandler();
}
#define ENABLE_SERIAL3

/** End [serial_ports_grand_central] */
#endif  // End hardware serial on Grand Central


// ==========================================================================
//  Assigning Serial Port Functionality
// ==========================================================================
#if (defined(ENABLE_SERIAL2) && defined(ENABLE_SERIAL3)) ||                 \
    defined(ENVIRODIY_STONEFLY_M4) || defined(ADAFRUIT_GRAND_CENTRAL_M4) || \
    defined(ATMEGA2560) || defined(ARDUINO_AVR_MEGA2560)
/** Start [assign_ports_hw] */
// If there are additional hardware Serial ports possible - use them!

// We give the modem first priority and assign it to hardware serial
// All of the supported processors have a hardware port available named Serial1
#if defined(ENVIRODIY_STONEFLY_M4)
#define modemSerial SerialBee
// Helper for alternate print out
// useful for SAMD boards which are a PITA to debug over USB when sleeping
#elif defined(ARDUINO_ARCH_SAMD) && defined(MS_2ND_OUTPUT)
#define modemSerial Serial2
#else
#define modemSerial Serial1
#endif

// Define the serial port for modbus
// Modbus (at 9600 8N1) is used by the Keller level loggers and Yosemitech
// sensors
#define modbusSerial Serial2

#if defined(BUILD_SENSOR_MAX_BOTIX_SONAR)
#define sonarSerial Serial3
#endif

#if defined(BUILD_SENSOR_GEOLUX_HYDRO_CAM)
#define cameraSerial Serial1
#endif

/** End [assign_ports_hw] */
#else
/** Start [assign_ports_sw] */

// We give the modem first priority and assign it to hardware serial
// All of the supported processors have a hardware port available named Serial1
#define modemSerial Serial1

// Define the serial port for modbus
// Modbus (at 9600 8N1) is used by the Keller level loggers and Yosemitech
// sensors
// Since AltSoftSerial is the best software option, we use it for modbus
// If AltSoftSerial (or its pins) aren't available, use NeoSWSerial
// SoftwareSerial **WILL NOT** work for modbus!
#if defined(BUILD_TEST_ALTSOFTSERIAL) && \
    (defined(__AVR__) || defined(ARDUINO_ARCH_AVR))
// For AltSoftSerial
#define modbusSerial altSoftSerial
#elif defined(BUILD_TEST_NEOSWSERIAL) && \
    (defined(__AVR__) || defined(ARDUINO_ARCH_AVR))
// For Neo software serial
#define modbusSerial neoSSerial1
#elif defined(BUILD_TEST_SOFTSERIAL) && \
    (defined(__AVR__) || defined(ARDUINO_ARCH_AVR))
// For software serial
#define modbusSerial softSerial1
#else
// Hardware serial
#define modbusSerial Serial1
#endif

// Since the Maxbotix only needs one-way communication and sends a simple text
// string repeatedly, almost any software serial port will do for it.
#if defined(BUILD_TEST_ALTSOFTSERIAL) && defined(BUILD_SENSOR_MAX_BOTIX_SONAR)
// For AltSoftSerial
#define sonarSerial altSoftSerial
#elif defined(BUILD_TEST_NEOSWSERIAL) && defined(BUILD_SENSOR_MAX_BOTIX_SONAR)
// For Neo software serial
#define sonarSerial neoSSerial1
#elif defined(BUILD_TEST_SOFTSERIAL) && defined(BUILD_SENSOR_MAX_BOTIX_SONAR)
// For software serial
#define sonarSerial softSerial1
#elif defined(BUILD_SENSOR_MAX_BOTIX_SONAR)
// Hardware serial
#define sonarSerial Serial1
#endif

// I **REALLY** don't recommend using a software serial for the camera, but oh
// well
#if defined(BUILD_TEST_ALTSOFTSERIAL) && defined(BUILD_SENSOR_GEOLUX_HYDRO_CAM)
// For AltSoftSerial
#define cameraSerial altSoftSerial
#elif defined(BUILD_TEST_NEOSWSERIAL) && defined(BUILD_SENSOR_GEOLUX_HYDRO_CAM)
// For Neo software serial
#define cameraSerial neoSSerial1
#elif defined(BUILD_TEST_SOFTSERIAL) && defined(BUILD_SENSOR_GEOLUX_HYDRO_CAM)
// For software serial
#define cameraSerial softSerial1
#elif defined(BUILD_SENSOR_GEOLUX_HYDRO_CAM)
// Hardware serial
#define cameraSerial Serial1
#endif

/** End [assign_ports_sw] */
#endif


// ==========================================================================
//  Data Logging Options
// ==========================================================================
/** Start [logging_options] */
// The name of this program file - this is used only for console printouts at
// start-up
const char* sketchName = "menu_a_la_carte.ino";
// Logger ID, also becomes the prefix for the name of the data file on SD card
// This is also used as the Thing Name, MQTT Client ID, and topic for AWS IOT
// Core
const char* LoggerID = "your_logger_id";
// Sampling feature UUID
// This is used as the UUID for the sampling feature on Monitor My Watershed and
// the sub-topic for AWS IOT Core
const char* samplingFeature = "12345678-abcd-1234-ef00-1234567890ab";
// How frequently (in minutes) to log data
const int8_t loggingInterval = 15;
// Your logger's timezone.
const int8_t timeZone = -5;  // Eastern Standard Time
// NOTE:  Daylight savings time will not be applied!  Please use standard time!

// Set the input and output pins for the logger
// NOTE:  Use -1 for pins that do not apply
#if defined(ARDUINO_AVR_ENVIRODIY_MAYFLY)
const int32_t serialBaud    = 115200;  // Baud rate for debugging
const int8_t  greenLED      = 8;       // Pin for the green LED
const int8_t  redLED        = 9;       // Pin for the red LED
const int8_t  buttonPin     = 21;     // Pin for debugging mode (ie, button pin)
uint8_t       buttonPinMode = INPUT;  // mode for debugging pin
// NOTE: On the Mayfly (and Stonefly), pin 21 is tied to a button that pulls the
// pin HIGH when pressed and an external pull-down that keeps the pin LOW when
// the button is not pressed. We want the pin mode to be INPUT - ie, floating
// internally and pulled down externally until the button is pressed.  AVR
// processors like the 1284P on the Mayfly do not have internal pull-down
// resistors - they do not have an INPUT_PULLDOWN mode like SAMD processors.
const int8_t wakePin     = 31;  // MCU interrupt/alarm pin to wake from sleep
uint8_t      wakePinMode = INPUT_PULLUP;  // mode for wake pin
// Mayfly 0.x, 1.x D31 = A7
// NOTE: On the Mayfly, pin D31=A7 is tied directly to the RTC INT/SQW pin
// on the onboard DS3231 RTC.  The interrupt from the DS3231 will pull the pin
// DOWN, so we want the pin mode to be INPUT_PULLUP - ie, pulled up until the
// RTC pulls it down.
// Set the wake pin to -1 if you do not want the main processor to sleep.
// In a SAMD system where you are using the built-in RTC, set the wakePin to 1.
const int8_t sdCardPwrPin   = -1;  // MCU SD card power pin
const int8_t sdCardSSPin    = 12;  // SD card chip select/slave select pin
const int8_t flashSSPin     = 20;  // onboard flash chip select/slave select pin
const int8_t sensorPowerPin = 22;  // MCU pin controlling main sensor power
const int8_t sdi12DataPin   = 7;
const int8_t relayPowerPin = A3;  // MCU pin controlling an optional power relay
#elif defined(ENVIRODIY_STONEFLY_M4)
const int32_t serialBaud    = 921600;  // Baud rate for debugging
const int8_t  greenLED      = 8;       // Pin for the green LED
const int8_t  redLED        = 9;       // Pin for the red LED
const int8_t  buttonPin     = 21;  // Pin for debugging mode (ie, button pin)
uint8_t       buttonPinMode = INPUT_PULLDOWN;  // mode for debugging pin
// NOTE: On the Stonefly (and Mayfly), 21 is tied to a button that pulls the pin
// HIGH when pressed and an external pull-down that keeps the pin LOW when the
// button is not pressed. We want the pin mode to be INPUT_PULLDOWN - ie, pulled
// down both internally and externally until the button is pressed.
const int8_t wakePin     = 38;  // MCU interrupt/alarm pin to wake from sleep
uint8_t      wakePinMode = INPUT_PULLUP;  // mode for wake pin
// NOTE: On the Stonefly, pin D38 is tied directly to the RTC INT/SQW pin
// on the onboard RV-8803 RTC.  The interrupt from the RV-8803 will pull the pin
// DOWN, so we want the pin mode to be INPUT_PULLUP - ie, pulled up until the
// RTC pulls it down.
const int8_t sdCardPwrPin = -1;  // MCU SD card power pin
// const int8_t sdCardPwrPin   = 32;  // MCU SD card power pin
const int8_t sdCardSSPin    = 29;  // SD card chip select/slave select pin
const int8_t flashSSPin     = 20;  // onboard flash chip select/slave select pin
const int8_t sensorPowerPin = 22;  // MCU pin controlling main sensor power
const int8_t relayPowerPin = 41;  // MCU pin controlling an optional power relay
const int8_t sdi12DataPin  = 3;
#else
const int32_t serialBaud = 115200;  // Baud rate for debugging
#if defined(PIN_LED2)
const int8_t greenLED = PIN_LED2;  // Pin for the green LED
#else
const int8_t greenLED = -1;  // Pin for the green LED
#endif
const int8_t redLED        = LED_BUILTIN;  // Pin for the red LED
const int8_t buttonPin     = -1;  // Pin for debugging mode (ie, button pin)
uint8_t      buttonPinMode = INPUT_PULLUP;  // mode for debugging pin
const int8_t wakePin       = -1;  // MCU interrupt/alarm pin to wake from sleep
uint8_t      wakePinMode   = INPUT_PULLUP;  // mode for wake pin
const int8_t sdCardPwrPin  = -1;            // MCU SD card power pin
#if defined(SDCARD_SS_PIN)
const int8_t sdCardSSPin =
    SDCARD_SS_PIN;  // SD card chip select/slave select pin
#elif defined(PIN_SPI_SS)
const int8_t sdCardSSPin = PIN_SPI_SS;  // SD card chip select/slave select pin
#else
const int8_t sdCardSSPin = -1;  // SD card chip select/slave select pin
#endif
const int8_t flashSSPin     = -1;  // onboard flash chip select/slave select pin
const int8_t sensorPowerPin = -1;  // MCU pin controlling main sensor power
const int8_t relayPowerPin = -1;  // MCU pin controlling an optional power relay
const int8_t sdi12DataPin  = 3;
#endif
/** End [logging_options] */


// ==========================================================================
//  The Logger Object[s]
// ==========================================================================
/** Start [loggers] */
// Create a new logger instance
// NOTE: We haven't set the pins or variable array here! We will need to call
// setVariableArray and the various pin assignment functions in the setup!
Logger dataLogger(LoggerID, samplingFeature, loggingInterval);
/** End [loggers] */


// ==========================================================================
//  Wifi/Cellular Modem Options
//    NOTE:  DON'T USE MORE THAN ONE MODEM OBJECT!
//           Delete the sections you are not using!
// ==========================================================================

// Network connection information
// APN for cellular connection
#define CELLULAR_APN "add_your_cellular_apn"
// WiFi access point name
#define WIFI_ID "your_wifi_ssid"
// WiFi password (WPA2)
#define WIFI_PASSWD "your_wifi_password"

#if defined(BUILD_MODEM_DIGI_XBEE_CELLULAR_TRANSPARENT)
#define BUILD_HAS_MODEM
/** Start [digi_xbee_cellular_transparent] */
// For any Digi Cellular XBee's
// NOTE:  The u-blox based Digi XBee's (3G global and LTE-M global) can be used
// in either bypass or transparent mode, each with pros and cons
// The Telit based Digi XBees (LTE Cat1) can only use this mode.
#include <modems/DigiXBeeCellularTransparent.h>

// NOTE: Extra hardware and software serial ports are created in the "Settings
// for Additional Serial Ports" section
const int32_t modemBaud = 9600;  // All XBee's use 9600 by default

// Modem Pins - Describe the physical pin connection of your modem to your board
// NOTE:  Use -1 for pins that do not apply
// The pin numbers here are for a Digi XBee with a Mayfly 0.x and LTE adapter
// For options https://github.com/EnviroDIY/LTEbee-Adapter/edit/master/README.md
const int8_t modemVccPin = -1;     // MCU pin controlling modem power
                                   // Option: modemVccPin = A5, if Mayfly SJ7 is
                                   // connected to the ASSOC pin
const int8_t modemStatusPin = 19;  // MCU pin used to read modem status
// NOTE:  If possible, use the `STATUS/SLEEP_not` (XBee pin 13) for status, but
// the CTS pin can also be used if necessary
const bool   useCTSforStatus = false;  // Flag to use the CTS pin for status
const int8_t modemResetPin   = 20;     // MCU pin connected to modem reset pin
const int8_t modemSleepRqPin = 23;     // MCU pin for modem sleep/wake request
const int8_t modemLEDPin =
    redLED;  // MCU pin connected an LED to show modem status

// Network connection information
const char* apn = CELLULAR_APN;  // APN for GPRS connection

// Create the modem object
DigiXBeeCellularTransparent modemXBCT(&modemSerial, modemVccPin, modemStatusPin,
                                      useCTSforStatus, modemResetPin,
                                      modemSleepRqPin, apn);
// Create an extra reference to the modem by a generic name
DigiXBeeCellularTransparent modem = modemXBCT;
/** End [digi_xbee_cellular_transparent] */
// ==========================================================================


#elif defined(BUILD_MODEM_DIGI_XBEE_LTE_BYPASS)
#define BUILD_HAS_MODEM
/** Start [digi_xbee_lte_bypass] */
// For the u-blox SARA R410M based Digi LTE-M XBee3
// NOTE:  According to the manual, this should be less stable than transparent
// mode, but my experience is the complete reverse.
#include <modems/DigiXBeeLTEBypass.h>

// NOTE: Extra hardware and software serial ports are created in the "Settings
// for Additional Serial Ports" section
const int32_t modemBaud = 9600;  // All XBee's use 9600 by default

// Modem Pins - Describe the physical pin connection of your modem to your board
// NOTE:  Use -1 for pins that do not apply
// The pin numbers here are for a Digi XBee with a Mayfly 0.x and LTE adapter
const int8_t modemVccPin    = A5;  // MCU pin controlling modem power
const int8_t modemStatusPin = 19;  // MCU pin used to read modem status
// NOTE:  If possible, use the `STATUS/SLEEP_not` (XBee pin 13) for status, but
// the CTS pin can also be used if necessary
const bool   useCTSforStatus = false;  // Flag to use the CTS pin for status
const int8_t modemResetPin   = 20;     // MCU pin connected to modem reset pin
const int8_t modemSleepRqPin = 23;     // MCU pin for modem sleep/wake request
const int8_t modemLEDPin = redLED;     // MCU pin connected an LED to show modem
                                       // status

// Network connection information
const char* apn = CELLULAR_APN;  // APN for GPRS connection

// Create the modem object
DigiXBeeLTEBypass modemXBLTEB(&modemSerial, modemVccPin, modemStatusPin,
                              useCTSforStatus, modemResetPin, modemSleepRqPin,
                              apn);
// Create an extra reference to the modem by a generic name
DigiXBeeLTEBypass modem = modemXBLTEB;
/** End [digi_xbee_lte_bypass] */
// ==========================================================================


#elif defined(BUILD_MODEM_DIGI_XBEE_3G_BYPASS)
#define BUILD_HAS_MODEM
/** Start [digi_xbee_3g_bypass] */
// For the u-blox SARA U201 based Digi 3G XBee with 2G fallback
// NOTE:  According to the manual, this should be less stable than transparent
// mode, but my experience is the complete reverse.
#include <modems/DigiXBee3GBypass.h>

// NOTE: Extra hardware and software serial ports are created in the "Settings
// for Additional Serial Ports" section
const int32_t modemBaud = 9600;  // All XBee's use 9600 by default

// Modem Pins - Describe the physical pin connection of your modem to your board
// NOTE:  Use -1 for pins that do not apply
// The pin numbers here are for a Digi XBee with a Mayfly and LTE adapter
const int8_t modemVccPin    = A5;  // MCU pin controlling modem power
const int8_t modemStatusPin = 19;  // MCU pin used to read modem status
// NOTE:  If possible, use the `STATUS/SLEEP_not` (XBee pin 13) for status, but
// the CTS pin can also be used if necessary
const bool   useCTSforStatus = false;  // Flag to use the CTS pin for status
const int8_t modemResetPin   = 20;     // MCU pin connected to modem reset pin
const int8_t modemSleepRqPin = 23;     // MCU pin for modem sleep/wake request
const int8_t modemLEDPin = redLED;     // MCU pin connected an LED to show modem
                                       // status

// Network connection information
const char* apn = CELLULAR_APN;  // APN for GPRS connection

// Create the modem object
DigiXBee3GBypass modemXB3GB(&modemSerial, modemVccPin, modemStatusPin,
                            useCTSforStatus, modemResetPin, modemSleepRqPin,
                            apn);
// Create an extra reference to the modem by a generic name
DigiXBee3GBypass modem = modemXB3GB;
/** End [digi_xbee_3g_bypass] */
// ==========================================================================


#elif defined(BUILD_MODEM_DIGI_XBEE_WIFI)
#define BUILD_HAS_MODEM
/** Start [digi_xbee_wifi] */
// For the Digi Wifi XBee (S6B)
#include <modems/DigiXBeeWifi.h>

// NOTE: Extra hardware and software serial ports are created in the "Settings
// for Additional Serial Ports" section
const int32_t modemBaud = 9600;  // All XBee's use 9600 by default

// Modem Pins - Describe the physical pin connection of your modem to your board
// NOTE:  Use -1 for pins that do not apply
// The pin numbers here are for a Digi XBee directly connected to a Mayfly 1.x
const int8_t modemVccPin    = 18;  // MCU pin controlling modem power
const int8_t modemStatusPin = 19;  // MCU pin used to read modem status
// NOTE:  If possible, use the `STATUS/SLEEP_not` (XBee pin 13) for status, but
// the CTS pin can also be used if necessary
const bool   useCTSforStatus = true;  // Flag to use the CTS pin for status
const int8_t modemResetPin   = A5;    // MCU pin connected to modem reset pin
const int8_t modemSleepRqPin = 23;    // MCU pin for modem sleep/wake request
const int8_t modemLEDPin = redLED;    // MCU pin connected an LED to show modem
                                      // status

// Network connection information
const char* wifiId  = WIFI_ID;      // WiFi access point name
const char* wifiPwd = WIFI_PASSWD;  // WiFi password (WPA2)

// Create the modem object
DigiXBeeWifi modemXBWF(&modemSerial, modemVccPin, modemStatusPin,
                       useCTSforStatus, modemResetPin, modemSleepRqPin, wifiId,
                       wifiPwd);
// Create an extra reference to the modem by a generic name
DigiXBeeWifi modem = modemXBWF;
/** End [digi_xbee_wifi] */
// ==========================================================================


#elif defined(BUILD_MODEM_ESPRESSIF_ESP8266)
#define BUILD_HAS_MODEM
/** Start [espressif_esp8266] */
// For almost anything based on the Espressif ESP8266 using the
// AT command firmware
#include <modems/EspressifESP8266.h>

// NOTE: Extra hardware and software serial ports are created in the "Settings
// for Additional Serial Ports" section
const int32_t modemBaud = 115200;  // Communication speed of the modem
// NOTE:  This baud rate too fast for an 8MHz board, like the Mayfly!  The
// module should be programmed to a slower baud rate or set to auto-baud using
// the AT+UART_CUR or AT+UART_DEF command.

// Modem Pins - Describe the physical pin connection of your modem to your board
// NOTE:  Use -1 for pins that do not apply
const int8_t modemVccPin   = -1;      // MCU pin controlling modem power
const int8_t modemResetPin = -1;      // MCU pin connected to modem reset pin
const int8_t modemLEDPin   = redLED;  // MCU pin connected an LED to show modem
                                      // status

// Network connection information
const char* wifiId  = WIFI_ID;      // WiFi access point name
const char* wifiPwd = WIFI_PASSWD;  // WiFi password (WPA2)

// Create the modem object
EspressifESP8266 modemESP(&modemSerial, modemVccPin, modemResetPin, wifiId,
                          wifiPwd);
// Create an extra reference to the modem by a generic name
EspressifESP8266 modem = modemESP;
/** End [espressif_esp8266] */
// ==========================================================================


#elif defined(BUILD_MODEM_ESPRESSIF_ESP32)
#define BUILD_HAS_MODEM
/** Start [espressif_esp32] */
// For almost anything based on the Espressif ESP8266 using the
// AT command firmware
#include <modems/EspressifESP32.h>

// NOTE: Extra hardware and software serial ports are created in the "Settings
// for Additional Serial Ports" section
const int32_t modemBaud = 57600;  // Communication speed of the modem
// NOTE:  This baud rate too fast for an 8MHz board, like the Mayfly!  The
// module should be programmed to a slower baud rate or set to auto-baud using
// the AT+UART_CUR or AT+UART_DEF command.

// Modem Pins - Describe the physical pin connection of your modem to your board
// NOTE:  Use -1 for pins that do not apply
// Example pins here are for a EnviroDIY ESP32 Bluetooth/Wifi Bee with
// Mayfly 1.1
const int8_t modemVccPin   = 18;      // MCU pin controlling modem power
const int8_t modemResetPin = A5;      // MCU pin connected to modem reset pin
const int8_t modemLEDPin   = redLED;  // MCU pin connected an LED to show modem
                                      // status

// Network connection information
const char* wifiId  = WIFI_ID;      // WiFi access point name
const char* wifiPwd = WIFI_PASSWD;  // WiFi password (WPA2)

// Create the modem object
EspressifESP32 modemESP(&modemSerial, modemVccPin, modemResetPin, wifiId,
                        wifiPwd);
// Create an extra reference to the modem by a generic name
EspressifESP32 modem = modemESP;
/** End [espressif_esp32] */
// ==========================================================================


#elif defined(BUILD_MODEM_QUECTEL_BG96)
#define BUILD_HAS_MODEM
/** Start [quectel_bg96] */
// For the Dragino, Nimbelink or other boards based on the Quectel BG96
#include <modems/QuectelBG96.h>

// NOTE: Extra hardware and software serial ports are created in the "Settings
// for Additional Serial Ports" section
const int32_t modemBaud = 115200;  // Communication speed of the modem
// NOTE:  This baud rate too fast for an 8MHz board, like the Mayfly!  The
// module should be programmed to a slower baud rate or set to auto-baud using
// the AT+IPR=9600 command.

// Modem Pins - Describe the physical pin connection of your modem to your board
// NOTE:  Use -1 for pins that do not apply
// Example pins here are for a Mayfly 1.x and a Dragino IoT Bee
const int8_t modemVccPin     = 18;  // MCU pin controlling modem power
const int8_t modemStatusPin  = -1;  // MCU pin used to read modem status
const int8_t modemResetPin   = A5;  // MCU pin connected to modem reset pin
const int8_t modemSleepRqPin = -1;  // MCU pin for modem sleep/wake request
const int8_t modemLEDPin = redLED;  // MCU pin connected an LED to show modem
                                    // status

// Network connection information
const char* apn = CELLULAR_APN;  // APN for GPRS connection

// Create the modem object
QuectelBG96 modemBG96(&modemSerial, modemVccPin, modemStatusPin, modemResetPin,
                      modemSleepRqPin, apn);
// Create an extra reference to the modem by a generic name
QuectelBG96 modem = modemBG96;
/** End [quectel_bg96] */
// ==========================================================================


#elif defined(BUILD_MODEM_SEQUANS_MONARCH)
#define BUILD_HAS_MODEM
/** Start [sequans_monarch] */
// For the Nimbelink LTE-M Verizon/Sequans or other boards based on the Sequans
// Monarch series
#include <modems/SequansMonarch.h>

// NOTE: Extra hardware and software serial ports are created in the "Settings
// for Additional Serial Ports" section
const int32_t modemBaud = 921600;  // Default baud rate of SVZM20 is 921600
// NOTE:  This baud rate is much too fast for many Arduinos!  The module should
// be programmed to a slower baud rate or set to auto-baud using the AT+IPR
// command.

// Modem Pins - Describe the physical pin connection of your modem to your board
// NOTE:  Use -1 for pins that do not apply
// Nimbelink Skywire (NOT directly connectable to a Mayfly!)
const int8_t modemVccPin     = 18;  // MCU pin controlling modem power
const int8_t modemStatusPin  = 19;  // MCU pin used to read modem status
const int8_t modemResetPin   = 20;  // MCU pin connected to modem reset pin
const int8_t modemSleepRqPin = 23;  // MCU pin for modem sleep/wake request
const int8_t modemLEDPin = redLED;  // MCU pin connected an LED to show modem
                                    // status

// Network connection information
const char* apn = CELLULAR_APN;  // APN for GPRS connection

// Create the modem object
SequansMonarch modemSVZM(&modemSerial, modemVccPin, modemStatusPin,
                         modemResetPin, modemSleepRqPin, apn);
// Create an extra reference to the modem by a generic name
SequansMonarch modem = modemSVZM;
/** End [sequans_monarch] */
// ==========================================================================


#elif defined(BUILD_MODEM_SIM_COM_SIM800)
#define BUILD_HAS_MODEM
/** Start [sim_com_sim800] */
// For almost anything based on the SIMCom SIM800 EXCEPT the Sodaq 2GBee R6 and
// higher
#include <modems/SIMComSIM800.h>

// NOTE: Extra hardware and software serial ports are created in the "Settings
// for Additional Serial Ports" section
const int32_t modemBaud = 9600;  //  SIM800 does auto-bauding by default

// Modem Pins - Describe the physical pin connection of your modem to your board
// NOTE:  Use -1 for pins that do not apply
// Example pins are for a Sodaq GPRSBee R4 with a Mayfly 0.x
const int8_t modemVccPin     = -1;  // MCU pin controlling modem power
const int8_t modemStatusPin  = 19;  // MCU pin used to read modem status
const int8_t modemResetPin   = -1;  // MCU pin connected to modem reset pin
const int8_t modemSleepRqPin = 23;  // MCU pin for modem sleep/wake request
const int8_t modemLEDPin = redLED;  // MCU pin connected an LED to show modem
                                    // status

// Network connection information
const char* apn = CELLULAR_APN;  // APN for GPRS connection

// Create the modem object
SIMComSIM800 modemS800(&modemSerial, modemVccPin, modemStatusPin, modemResetPin,
                       modemSleepRqPin, apn);
// Create an extra reference to the modem by a generic name
SIMComSIM800 modem = modemS800;
/** End [sim_com_sim800] */
// ==========================================================================


#elif defined(BUILD_MODEM_SIM_COM_SIM7000)
#define BUILD_HAS_MODEM
/** Start [sim_com_sim7000] */
// For almost anything based on the SIMCom SIM7000
#include <modems/SIMComSIM7000.h>

// NOTE: Extra hardware and software serial ports are created in the "Settings
// for Additional Serial Ports" section
const int32_t modemBaud = 9600;  //  SIM7000 does auto-bauding by default

// Modem Pins - Describe the physical pin connection of your modem to your board
// NOTE:  Use -1 for pins that do not apply
const int8_t modemVccPin     = 18;  // MCU pin controlling modem power
const int8_t modemStatusPin  = 19;  // MCU pin used to read modem status
const int8_t modemResetPin   = A5;  // MCU pin connected to modem reset pin
const int8_t modemSleepRqPin = 23;  // MCU pin for modem sleep/wake request
const int8_t modemLEDPin = redLED;  // MCU pin connected an LED to show modem
                                    // status

// Network connection information
const char* apn = CELLULAR_APN;  // APN for GPRS connection

// Create the modem object
SIMComSIM7000 modem7000(&modemSerial, modemVccPin, modemStatusPin,
                        modemResetPin, modemSleepRqPin, apn);
// Create an extra reference to the modem by a generic name
SIMComSIM7000 modem = modem7000;
/** End [sim_com_sim7000] */
// ==========================================================================


#elif defined(BUILD_MODEM_SIM_COM_SIM7080)
#define BUILD_HAS_MODEM
/** Start [sim_com_sim7080] */
// For almost anything based on the SIMCom SIM7080G
#include <modems/SIMComSIM7080.h>

// NOTE: Extra hardware and software serial ports are created in the "Settings
// for Additional Serial Ports" section
const int32_t modemBaud =
    9600;  //  SIM7080 does auto-bauding by default, but I set mine to 9600

// Modem Pins - Describe the physical pin connection of your modem to your board
// NOTE:  Use -1 for pins that do not apply
const int8_t modemVccPin     = 18;  // MCU pin controlling modem power
const int8_t modemStatusPin  = 19;  // MCU pin used to read modem status
const int8_t modemSleepRqPin = 23;  // MCU pin for modem sleep/wake request
const int8_t modemLEDPin = redLED;  // MCU pin connected an LED to show modem
                                    // status

// Network connection information
const char* apn = CELLULAR_APN;  // APN for GPRS connection

// Create the modem object
SIMComSIM7080 modem7080(&modemSerial, modemVccPin, modemStatusPin,
                        modemSleepRqPin, apn);
// Create an extra reference to the modem by a generic name
SIMComSIM7080 modem = modem7080;
/** End [sim_com_sim7080] */
// ==========================================================================


#elif defined(BUILD_MODEM_SODAQ_2G_BEE_R6)
#define BUILD_HAS_MODEM
/** Start [sodaq_2g_bee_r6] */
// For the Sodaq 2GBee R6 and R7 based on the SIMCom SIM800
// NOTE:  The Sodaq GPRSBee doesn't expose the SIM800's reset pin
#include <modems/Sodaq2GBeeR6.h>

// NOTE: Extra hardware and software serial ports are created in the "Settings
// for Additional Serial Ports" section
const int32_t modemBaud = 9600;  //  SIM800 does auto-bauding by default

// Modem Pins - Describe the physical pin connection of your modem to your board
// NOTE:  Use -1 for pins that do not apply
// Example pins are for a Sodaq GPRSBee R6 or R7 with a Mayfly 0.x
const int8_t modemVccPin     = 23;  // MCU pin controlling modem power
const int8_t modemStatusPin  = 19;  // MCU pin used to read modem status
const int8_t modemResetPin   = -1;  // MCU pin connected to modem reset pin
const int8_t modemSleepRqPin = -1;  // MCU pin for modem sleep/wake request
const int8_t modemLEDPin = redLED;  // MCU pin connected an LED to show modem
                                    // status

// Network connection information
const char* apn = CELLULAR_APN;  // APN for GPRS connection

// Create the modem object
Sodaq2GBeeR6 modem2GB(&modemSerial, modemVccPin, modemStatusPin, apn);
// Create an extra reference to the modem by a generic name
Sodaq2GBeeR6 modem = modem2GB;
/** End [sodaq_2g_bee_r6] */
// ==========================================================================


#elif defined(BUILD_MODEM_SODAQ_UBEE_R410M)
#define BUILD_HAS_MODEM
/** Start [sodaq_ubee_r410m] */
// For the Sodaq UBee based on the 4G LTE-M u-blox SARA R410M
#include <modems/SodaqUBeeR410M.h>

// NOTE: Extra hardware and software serial ports are created in the "Settings
// for Additional Serial Ports" section
const int32_t modemBaud =
    115200;  // Default baud rate of the SARA R410M is 115200
// NOTE:  The SARA R410N DOES NOT save baud rate to non-volatile memory.  After
// every power loss, the module will return to the default baud rate of 115200.
// NOTE:  115200 is TOO FAST for an 8MHz Arduino.  This library attempts to
// compensate by sending a baud rate change command in the wake function when
// compiled for a 8MHz board. Because of this, 8MHz boards, LIKE THE MAYFLY,
// *MUST* use a HardwareSerial instance as modemSerial.

// Modem Pins - Describe the physical pin connection of your modem to your board
// NOTE:  Use -1 for pins that do not apply
// Example pins are for a Sodaq uBee R410M with a Mayfly 0.x
const int8_t modemVccPin     = 23;  // MCU pin controlling modem power
const int8_t modemStatusPin  = 19;  // MCU pin used to read modem status
const int8_t modemResetPin   = -1;  // MCU pin connected to modem reset pin
const int8_t modemSleepRqPin = 20;  // MCU pin for modem sleep/wake request
const int8_t modemLEDPin = redLED;  // MCU pin connected an LED to show modem
                                    // status

// Network connection information
const char* apn = CELLULAR_APN;  // APN for GPRS connection

// Create the modem object
SodaqUBeeR410M modemR410(&modemSerial, modemVccPin, modemStatusPin,
                         modemResetPin, modemSleepRqPin, apn);
// Create an extra reference to the modem by a generic name
SodaqUBeeR410M modem = modemR410;
/** End [sodaq_ubee_r410m] */
// ==========================================================================


#elif defined(BUILD_MODEM_SODAQ_UBEE_U201)
#define BUILD_HAS_MODEM
/** Start [sodaq_ubee_u201] */
// For the Sodaq UBee based on the 3G u-blox SARA U201
#include <modems/SodaqUBeeU201.h>

// NOTE: Extra hardware and software serial ports are created in the "Settings
// for Additional Serial Ports" section
const int32_t modemBaud =
    9600;  //  SARA U2xx module does auto-bauding by default

// Modem Pins - Describe the physical pin connection of your modem to your board
// NOTE:  Use -1 for pins that do not apply
// Example pins are for a Sodaq uBee U201 with a Mayfly 0.x
const int8_t modemVccPin     = 23;  // MCU pin controlling modem power
const int8_t modemStatusPin  = 19;  // MCU pin used to read modem status
const int8_t modemResetPin   = -1;  // MCU pin connected to modem reset pin
const int8_t modemSleepRqPin = 20;  // MCU pin for modem sleep/wake request
const int8_t modemLEDPin = redLED;  // MCU pin connected an LED to show modem
                                    // status

// Network connection information
const char* apn = CELLULAR_APN;  // APN for GPRS connection

// Create the modem object
SodaqUBeeU201 modemU201(&modemSerial, modemVccPin, modemStatusPin,
                        modemResetPin, modemSleepRqPin, apn);
// Create an extra reference to the modem by a generic name
SodaqUBeeU201 modem = modemU201;
/** End [sodaq_ubee_u201] */
// ==========================================================================
#endif

#if !defined(BUILD_MODEM_NO_MODEM) && defined(BUILD_HAS_MODEM)
/** Start [modem_variables] */
// Create RSSI and signal strength variable pointers for the modem
Variable* modemRSSI =
    new Modem_RSSI(&modem, "12345678-abcd-1234-ef00-1234567890ab", "RSSI");
Variable* modemSignalPct = new Modem_SignalPercent(
    &modem, "12345678-abcd-1234-ef00-1234567890ab", "signalPercent");
Variable* modemBatteryState = new Modem_BatteryState(
    &modem, "12345678-abcd-1234-ef00-1234567890ab", "modemBatteryCS");
Variable* modemBatteryPct = new Modem_BatteryPercent(
    &modem, "12345678-abcd-1234-ef00-1234567890ab", "modemBatteryPct");
Variable* modemBatteryVoltage = new Modem_BatteryVoltage(
    &modem, "12345678-abcd-1234-ef00-1234567890ab", "modemBatterymV");
Variable* modemTemperature =
    new Modem_Temp(&modem, "12345678-abcd-1234-ef00-1234567890ab", "modemTemp");
/** End [modem_variables] */
#endif


// ==========================================================================
//  Using the Processor as a Sensor
// ==========================================================================
/** Start [processor_stats] */
#include <sensors/ProcessorStats.h>

// Create the main processor chip "sensor" - for general metadata
#if defined(ENVIRODIY_STONEFLY_M4)
const char* mcuBoardVersion = "v0.1";
#elif defined(ARDUINO_AVR_ENVIRODIY_MAYFLY)
const char* mcuBoardVersion = "v1.1";
#else
const char* mcuBoardVersion = "unknown";
#endif
ProcessorStats mcuBoard(mcuBoardVersion, 5);

// Create sample number, battery voltage, free RAM, and reset cause variable
// pointers for the processor
Variable* mcuBoardBatt = new ProcessorStats_Battery(
    &mcuBoard, "12345678-abcd-1234-ef00-1234567890ab");
Variable* mcuBoardAvailableRAM = new ProcessorStats_FreeRam(
    &mcuBoard, "12345678-abcd-1234-ef00-1234567890ab");
Variable* mcuBoardSampNo = new ProcessorStats_SampleNumber(
    &mcuBoard, "12345678-abcd-1234-ef00-1234567890ab");
Variable* mcuBoardReset = new ProcessorStats_ResetCode(
    &mcuBoard, "12345678-abcd-1234-ef00-1234567890ab");
/** End [processor_stats] */


#if defined(MS_USE_DS3231)
// ==========================================================================
//  Maxim DS3231 RTC (Real Time Clock)
// ==========================================================================
/** Start [maxim_ds3231] */
#include <sensors/MaximDS3231.h>

// Create a DS3231 sensor object
MaximDS3231 ds3231(1);

// Create a temperature variable pointer for the DS3231
Variable* ds3231Temp =
    new MaximDS3231_Temp(&ds3231, "12345678-abcd-1234-ef00-1234567890ab");
/** End [maxim_ds3231] */
#endif


#if defined(BUILD_SENSOR_ALPHASENSE_CO2)
// ==========================================================================
//  Alphasense CO2 Sensor
// ==========================================================================
/** Start [alphasense_co2] */
#include <sensors/AlphasenseCO2.h>

// NOTE: Use -1 for any pins that don't apply or aren't being used.
const int8_t      AlphasenseCO2Power = sensorPowerPin;  // Power pin
aco2_adsDiffMux_t AlphasenseDiffMux =
    DIFF_MUX_2_3;  // Differential voltage config
const uint8_t AlphasenseCO2ADSi2c_addr =
    0x48;  // The I2C address of the ADS1115 ADC

// Create an Alphasense CO2 sensor object
AlphasenseCO2 alphasenseCO2(AlphasenseCO2Power, AlphasenseDiffMux,
                            AlphasenseCO2ADSi2c_addr);

// Create PAR and raw voltage variable pointers for the CO2
Variable* asCO2        = new AlphasenseCO2_CO2(&alphasenseCO2,
                                               "12345678-abcd-1234-ef00-1234567890ab");
Variable* asco2voltage = new AlphasenseCO2_Voltage(
    &alphasenseCO2, "12345678-abcd-1234-ef00-1234567890ab");
/** End [alphasense_co2] */
#endif


#if defined(BUILD_SENSOR_ANB_PH)
#ifndef BUILD_MODBUS_SENSOR
#define BUILD_MODBUS_SENSOR
#endif
// ==========================================================================
//  ANB Sensors pH Sensor
// ==========================================================================
/** Start [anb_ph] */
#include <sensors/ANBpH.h>

// NOTE: Extra hardware and software serial ports are created in the "Settings
// for Additional Serial Ports" section

// NOTE: Use -1 for any pins that don't apply or aren't being used.
byte anbModbusAddress =
    0x55;  // The modbus address of ANB pH Sensor (0x55 is the default)
const int8_t  anbPower          = sensorPowerPin;  // ANB pH Sensor power pin
const int8_t  alAdapterPower    = sensorPowerPin;  // RS485 adapter power pin
const int8_t  al485EnablePin    = -1;              // Adapter RE/DE pin
const uint8_t anbNumberReadings = 1;

// Create an ANB pH sensor object
ANBpH anbPH(anbModbusAddress, modbusSerial, anbPower, alAdapterPower,
            al485EnablePin, anbNumberReadings);

// Create all of the variable pointers for the ANB pH sensor
Variable* anbPHValue = new ANBpH_pH(&anbPH,
                                    "12345678-abcd-1234-ef00-1234567890ab");
Variable* anbPHTemp  = new ANBpH_Temp(&anbPH,
                                      "12345678-abcd-1234-ef00-1234567890ab");
Variable* anbPHSal   = new ANBpH_Salinity(&anbPH,
                                          "12345678-abcd-1234-ef00-1234567890ab");
Variable* anbPHSpCond =
    new ANBpH_SpCond(&anbPH, "12345678-abcd-1234-ef00-1234567890ab");
Variable* anbPHEC = new ANBpH_EC(&anbPH,
                                 "12345678-abcd-1234-ef00-1234567890ab");
Variable* anbPHHealth =
    new ANBpH_HealthCode(&anbPH, "12345678-abcd-1234-ef00-1234567890ab");
Variable* anbPHDiagnostic =
    new ANBpH_DiagnosticCode(&anbPH, "12345678-abcd-1234-ef00-1234567890ab");
Variable* anbPHStatus =
    new ANBpH_StatusCode(&anbPH, "12345678-abcd-1234-ef00-1234567890ab");
/** End [anb_ph] */
#endif


#if defined(BUILD_SENSOR_AO_SONG_AM2315)
// ==========================================================================
//  AOSong AM2315 Digital Humidity and Temperature Sensor
// ==========================================================================
/** Start [ao_song_am2315] */
#include <sensors/AOSongAM2315.h>

// NOTE: Use -1 for any pins that don't apply or aren't being used.
const int8_t AM2315Power = sensorPowerPin;  // Power pin

// Create an AOSong AM2315 sensor object
AOSongAM2315 am2315(AM2315Power);

// Create humidity and temperature variable pointers for the AM2315
Variable* am2315Humid =
    new AOSongAM2315_Humidity(&am2315, "12345678-abcd-1234-ef00-1234567890ab");
Variable* am2315Temp =
    new AOSongAM2315_Temp(&am2315, "12345678-abcd-1234-ef00-1234567890ab");
/** End [ao_song_am2315] */
#endif


#if defined(BUILD_SENSOR_AO_SONG_DHT)
// ==========================================================================
//  AOSong DHT 11/21 (AM2301)/22 (AM2302) Digital Humidity and Temperature
// ==========================================================================
/** Start [ao_song_dht] */
#include <sensors/AOSongDHT.h>

// NOTE: Use -1 for any pins that don't apply or aren't being used.
const int8_t DHTPower = sensorPowerPin;  // Power pin
const int8_t DHTPin   = 10;              // DHT data pin
const int8_t dhtType =
    DHT11;  // DHT type, one of DHT11, DHT12, DHT21, DHT22, or AM2301

// Create an AOSong DHT sensor object
AOSongDHT dht(DHTPower, DHTPin, dhtType);

// Create humidity, temperature, and heat index variable pointers for the DHT
Variable* dhtHumid =
    new AOSongDHT_Humidity(&dht, "12345678-abcd-1234-ef00-1234567890ab");
Variable* dhtTemp = new AOSongDHT_Temp(&dht,
                                       "12345678-abcd-1234-ef00-1234567890ab");
Variable* dhtHI   = new AOSongDHT_HI(&dht,
                                     "12345678-abcd-1234-ef00-1234567890ab");
/** End [ao_song_dht] */
#endif


#if defined(BUILD_SENSOR_APOGEE_SQ212)
// ==========================================================================
//  Apogee SQ-212 Photosynthetically Active Radiation (PAR) Sensor
// ==========================================================================
/** Start [apogee_sq212] */
#include <sensors/ApogeeSQ212.h>

// NOTE: Use -1 for any pins that don't apply or aren't being used.
const int8_t  SQ212Power       = sensorPowerPin;  // Power pin
const int8_t  SQ212ADSChannel  = 3;     // The ADS channel for the SQ212
const uint8_t SQ212ADSi2c_addr = 0x48;  // The I2C address of the ADS1115 ADC

// Create an Apogee SQ212 sensor object
ApogeeSQ212 SQ212(SQ212Power, SQ212ADSChannel, SQ212ADSi2c_addr);

// Create PAR and raw voltage variable pointers for the SQ212
Variable* sq212PAR =
    new ApogeeSQ212_PAR(&SQ212, "12345678-abcd-1234-ef00-1234567890ab");
Variable* sq212voltage =
    new ApogeeSQ212_Voltage(&SQ212, "12345678-abcd-1234-ef00-1234567890ab");
/** End [apogee_sq212] */
#endif


#if defined(BUILD_SENSOR_ATLAS_SCIENTIFIC_CO2)
// ==========================================================================
//  Atlas Scientific EZO-CO2 Embedded NDIR Carbon Dioxide Sensor
// ==========================================================================
/** Start [atlas_scientific_co2] */
#include <sensors/AtlasScientificCO2.h>

// NOTE: Use -1 for any pins that don't apply or aren't being used.
const int8_t AtlasCO2Power    = sensorPowerPin;  // Power pin
uint8_t      AtlasCO2i2c_addr = 0x69;  // Default for CO2-EZO is 0x69 (105)
// All Atlas sensors have different default I2C addresses, but any of them can
// be re-addressed to any 8 bit number.  If using the default address for any
// Atlas Scientific sensor, you may omit this argument.

// Create an Atlas Scientific CO2 sensor object
// AtlasScientificCO2 atlasCO2(AtlasCO2Power, AtlasCO2i2c_addr);
AtlasScientificCO2 atlasCO2(AtlasCO2Power);

// Create concentration and temperature variable pointers for the EZO-CO2
Variable* atlasCO2CO2 = new AtlasScientificCO2_CO2(
    &atlasCO2, "12345678-abcd-1234-ef00-1234567890ab");
Variable* atlasCO2Temp = new AtlasScientificCO2_Temp(
    &atlasCO2, "12345678-abcd-1234-ef00-1234567890ab");
/** End [atlas_scientific_co2] */
#endif


#if defined(BUILD_SENSOR_ATLAS_SCIENTIFIC_DO)
// ==========================================================================
//  Atlas Scientific EZO-DO Dissolved Oxygen Sensor
// ==========================================================================
/** Start [atlas_scientific_do] */
#include <sensors/AtlasScientificDO.h>

// NOTE: Use -1 for any pins that don't apply or aren't being used.
const int8_t AtlasDOPower    = sensorPowerPin;  // Power pin
uint8_t      AtlasDOi2c_addr = 0x61;            // Default for DO is 0x61 (97)
// All Atlas sensors have different default I2C addresses, but any of them can
// be re-addressed to any 8 bit number.  If using the default address for any
// Atlas Scientific sensor, you may omit this argument.

// Create an Atlas Scientific DO sensor object
// AtlasScientificDO atlasDO(AtlasDOPower, AtlasDOi2c_addr);
AtlasScientificDO atlasDO(AtlasDOPower);

// Create concentration and percent saturation variable pointers for the EZO-DO
Variable* atlasDOconc = new AtlasScientificDO_DOmgL(
    &atlasDO, "12345678-abcd-1234-ef00-1234567890ab");
Variable* atlasDOpct = new AtlasScientificDO_DOpct(
    &atlasDO, "12345678-abcd-1234-ef00-1234567890ab");
/** End [atlas_scientific_do] */
#endif


#if defined(BUILD_SENSOR_ATLAS_SCIENTIFIC_ORP)
// ==========================================================================
//  Atlas Scientific EZO-ORP Oxidation/Reduction Potential Sensor
// ==========================================================================
/** Start [atlas_scientific_orp] */
#include <sensors/AtlasScientificORP.h>

// NOTE: Use -1 for any pins that don't apply or aren't being used.
const int8_t AtlasORPPower    = sensorPowerPin;  // Power pin
uint8_t      AtlasORPi2c_addr = 0x62;            // Default for ORP is 0x62 (98)
// All Atlas sensors have different default I2C addresses, but any of them can
// be re-addressed to any 8 bit number.  If using the default address for any
// Atlas Scientific sensor, you may omit this argument.

// Create an Atlas Scientific ORP sensor object
// AtlasScientificORP atlasORP(AtlasORPPower, AtlasORPi2c_addr);
AtlasScientificORP atlasORP(AtlasORPPower);

// Create a potential variable pointer for the ORP
Variable* atlasORPot = new AtlasScientificORP_Potential(
    &atlasORP, "12345678-abcd-1234-ef00-1234567890ab");
/** End [atlas_scientific_orp] */
#endif


#if defined(BUILD_SENSOR_ATLAS_SCIENTIFIC_PH)
// ==========================================================================
//  Atlas Scientific EZO-pH Sensor
// ==========================================================================
/** Start [atlas_scientific_ph] */
#include <sensors/AtlasScientificpH.h>

// NOTE: Use -1 for any pins that don't apply or aren't being used.
const int8_t AtlaspHPower    = sensorPowerPin;  // Power pin
uint8_t      AtlaspHi2c_addr = 0x63;            // Default for pH is 0x63 (99)
// All Atlas sensors have different default I2C addresses, but any of them can
// be re-addressed to any 8 bit number.  If using the default address for any
// Atlas Scientific sensor, you may omit this argument.

// Create an Atlas Scientific pH sensor object
// AtlasScientificpH atlaspH(AtlaspHPower, AtlaspHi2c_addr);
AtlasScientificpH atlaspH(AtlaspHPower);

// Create a pH variable pointer for the pH sensor
Variable* atlaspHpH =
    new AtlasScientificpH_pH(&atlaspH, "12345678-abcd-1234-ef00-1234567890ab");
/** End [atlas_scientific_ph] */
#endif


#if defined(BUILD_SENSOR_ATLAS_SCIENTIFIC_RTD) || \
    defined(BUILD_SENSOR_ATLAS_SCIENTIFIC_EC)
// ==========================================================================
//  Atlas Scientific EZO-RTD Temperature Sensor
// ==========================================================================
/** Start [atlas_scientific_rtd] */
#include <sensors/AtlasScientificRTD.h>

// NOTE: Use -1 for any pins that don't apply or aren't being used.
const int8_t AtlasRTDPower    = sensorPowerPin;  // Power pin
uint8_t      AtlasRTDi2c_addr = 0x66;  // Default for RTD is 0x66 (102)
// All Atlas sensors have different default I2C addresses, but any of them can
// be re-addressed to any 8 bit number.  If using the default address for any
// Atlas Scientific sensor, you may omit this argument.

// Create an Atlas Scientific RTD sensor object
// AtlasScientificRTD atlasRTD(AtlasRTDPower, AtlasRTDi2c_addr);
AtlasScientificRTD atlasRTD(AtlasRTDPower);

// Create a temperature variable pointer for the RTD
Variable* atlasTemp = new AtlasScientificRTD_Temp(
    &atlasRTD, "12345678-abcd-1234-ef00-1234567890ab");
/** End [atlas_scientific_rtd] */
#endif


#if defined(BUILD_SENSOR_ATLAS_SCIENTIFIC_EC)
// ==========================================================================
//  Atlas Scientific EZO-EC Conductivity Sensor
// ==========================================================================
/** Start [atlas_scientific_ec] */
#include <sensors/AtlasScientificEC.h>

// NOTE: Use -1 for any pins that don't apply or aren't being used.
const int8_t AtlasECPower    = sensorPowerPin;  // Power pin
uint8_t      AtlasECi2c_addr = 0x64;            // Default for EC is 0x64 (100)
// All Atlas sensors have different default I2C addresses, but any of them can
// be re-addressed to any 8 bit number.  If using the default address for any
// Atlas Scientific sensor, you may omit this argument.

// Create an Atlas Scientific Conductivity sensor object
// AtlasScientificEC atlasEC(AtlasECPower, AtlasECi2c_addr);
AtlasScientificEC atlasEC(AtlasECPower);

// Create four variable pointers for the EZO-ES
Variable* atlasCond = new AtlasScientificEC_Cond(
    &atlasEC, "12345678-abcd-1234-ef00-1234567890ab");
Variable* atlasTDS =
    new AtlasScientificEC_TDS(&atlasEC, "12345678-abcd-1234-ef00-1234567890ab");
Variable* atlasSal = new AtlasScientificEC_Salinity(
    &atlasEC, "12345678-abcd-1234-ef00-1234567890ab");
Variable* atlasGrav = new AtlasScientificEC_SpecificGravity(
    &atlasEC, "12345678-abcd-1234-ef00-1234567890ab");

// Create a calculated variable for the temperature compensated conductivity
// (that is, the specific conductance).  For this example, we will use the
// temperature measured by the Atlas RTD above this.  You could use the
// temperature returned by any other water temperature sensor if desired.
// **DO NOT** use your logger board temperature (ie, from the DS3231) to
// calculate specific conductance!
float calculateAtlasSpCond() {
    float spCond    = -9999;  // Always safest to start with a bad value
    float waterTemp = atlasTemp->getValue();
    float rawCond   = atlasCond->getValue();
    // ^^ Linearized temperature correction coefficient per degrees Celsius.
    // The value of 0.019 comes from measurements reported here:
    // Hayashi M. Temperature-electrical conductivity relation of water for
    // environmental monitoring and geophysical data inversion. Environ Monit
    // Assess. 2004 Aug-Sep;96(1-3):119-28.
    // doi: 10.1023/b:emas.0000031719.83065.68. PMID: 15327152.
    if (waterTemp != -9999 && rawCond != -9999) {
        // make sure both inputs are good
        float temperatureCoef = 0.019;
        spCond = rawCond / (1 + temperatureCoef * (waterTemp - 25.0));
    }
    return spCond;
}

// Properties of the calculated variable
// The number of digits after the decimal place
const uint8_t atlasSpCondResolution = 0;
// This must be a value from http://vocabulary.odm2.org/variablename/
const char* atlasSpCondName = "specificConductance";
// This must be a value from http://vocabulary.odm2.org/units/
const char* atlasSpCondUnit = "microsiemenPerCentimeter";
// A short code for the variable
const char* atlasSpCondCode = "atlasSpCond";
// The (optional) universally unique identifier
const char* atlasSpCondUUID = "12345678-abcd-1234-ef00-1234567890ab";

// Finally, create the specific conductance variable and return a pointer to it
Variable* atlasSpCond =
    new Variable(calculateAtlasSpCond, atlasSpCondResolution, atlasSpCondName,
                 atlasSpCondUnit, atlasSpCondCode, atlasSpCondUUID);
/** End [atlas_scientific_ec] */
#endif


#if defined(BUILD_SENSOR_BOSCH_BME280)
// ==========================================================================
//  Bosch BME280 Environmental Sensor
// ==========================================================================
/** Start [bosch_bme280] */
#include <sensors/BoschBME280.h>

// NOTE: Use -1 for any pins that don't apply or aren't being used.
const int8_t BME280Power = sensorPowerPin;  // Power pin
uint8_t      BMEi2c_addr = 0x76;
// The BME280 can be addressed either as 0x77 (Adafruit default) or 0x76 (Grove
// default) Either can be physically modified for the other address

// Create a Bosch BME280 sensor object
BoschBME280 bme280(BME280Power, BMEi2c_addr);

// Create four variable pointers for the BME280
Variable* bme280Humid =
    new BoschBME280_Humidity(&bme280, "12345678-abcd-1234-ef00-1234567890ab");
Variable* bme280Temp =
    new BoschBME280_Temp(&bme280, "12345678-abcd-1234-ef00-1234567890ab");
Variable* bme280Press =
    new BoschBME280_Pressure(&bme280, "12345678-abcd-1234-ef00-1234567890ab");
Variable* bme280Alt =
    new BoschBME280_Altitude(&bme280, "12345678-abcd-1234-ef00-1234567890ab");
/** End [bosch_bme280] */
#endif


#if defined(BUILD_SENSOR_BOSCH_BMP3XX)
// ==========================================================================
//  Bosch BMP 3xx Barometric Pressure Sensor
// ==========================================================================
/** Start [bosch_bmp3xx] */
#include <sensors/BoschBMP3xx.h>

// NOTE: Use -1 for any pins that don't apply or aren't being used.
const int8_t bmp3xxPower = -1;  // Power pin
Mode bmpMode = FORCED_MODE;  // The operating mode of the BMP; normal or forced
Oversampling bmpPressureOversample = OVERSAMPLING_X32;
Oversampling bmpTempOversample     = OVERSAMPLING_X2;
IIRFilter    bmpFilterCoeff        = IIR_FILTER_OFF;
TimeStandby  bmpTimeStandby        = TIME_STANDBY_5MS;
uint8_t      bmpI2C_addr           = 0x77;
// The BMP3xx can be addressed either as 0x77 or 0x76

// Create a Bosch BMP3xx sensor object
BoschBMP3xx bmp3xx(bmp3xxPower, bmpMode, bmpPressureOversample,
                   bmpTempOversample, bmpFilterCoeff, bmpTimeStandby,
                   bmpI2C_addr);

// Create the variable pointers for the BMP3xx
Variable* bmp3xxTemp =
    new BoschBMP3xx_Temp(&bmp3xx, "12345678-abcd-1234-ef00-1234567890ab");
Variable* bmp3xxPress =
    new BoschBMP3xx_Pressure(&bmp3xx, "12345678-abcd-1234-ef00-1234567890ab");
Variable* bmp3xxAlt =
    new BoschBMP3xx_Altitude(&bmp3xx, "12345678-abcd-1234-ef00-1234567890ab");
/** End [bosch_bmp3xx] */
#endif


#if defined(BUILD_SENSOR_CAMPBELL_CLARI_VUE10)
// ==========================================================================
//  Campbell ClariVUE Turbidity Sensor
// ==========================================================================
/** Start [campbell_clari_vue10] */
#include <sensors/CampbellClariVUE10.h>

// NOTE: Use -1 for any pins that don't apply or aren't being used.
const char* ClariVUESDI12address = "0";  // The SDI-12 Address of the ClariVUE10
const int8_t ClariVUEPower       = sensorPowerPin;  // Power pin
const int8_t ClariVUEData        = sdi12DataPin;    // The SDI-12 data pin
// NOTE:  you should NOT take more than one readings.  THe sensor already takes
// and averages 8 by default.

// Create a Campbell ClariVUE10 sensor object
CampbellClariVUE10 clarivue(*ClariVUESDI12address, ClariVUEPower, ClariVUEData);

// Create turbidity, temperature, and error variable pointers for the ClariVUE10
Variable* clarivueTurbidity = new CampbellClariVUE10_Turbidity(
    &clarivue, "12345678-abcd-1234-ef00-1234567890ab");
Variable* clarivueTemp = new CampbellClariVUE10_Temp(
    &clarivue, "12345678-abcd-1234-ef00-1234567890ab");
Variable* clarivueError = new CampbellClariVUE10_ErrorCode(
    &clarivue, "12345678-abcd-1234-ef00-1234567890ab");
/** End [campbell_clari_vue10] */
#endif


#if defined(BUILD_SENSOR_CAMPBELL_OBS3)
// ==========================================================================
//  Campbell OBS 3 / OBS 3+ Analog Turbidity Sensor
// ==========================================================================
/** Start [campbell_obs3] */
#include <sensors/CampbellOBS3.h>

// NOTE: Use -1 for any pins that don't apply or aren't being used.
const int8_t  OBS3Power          = sensorPowerPin;  // Power pin
const uint8_t OBS3NumberReadings = 10;
const uint8_t OBS3ADSi2c_addr    = 0x48;  // The I2C address of the ADS1115 ADC

const int8_t OBSLowADSChannel = 0;  // ADS channel for *low* range output

// Campbell OBS 3+ *Low* Range Calibration in Volts
const float OBSLow_A = 0.000E+00;  // "A" value (X^2) [*low* range]
const float OBSLow_B = 1.000E+00;  // "B" value (X) [*low* range]
const float OBSLow_C = 0.000E+00;  // "C" value [*low* range]

// Create a Campbell OBS3+ *low* range sensor object
CampbellOBS3 osb3low(OBS3Power, OBSLowADSChannel, OBSLow_A, OBSLow_B, OBSLow_C,
                     OBS3ADSi2c_addr, OBS3NumberReadings);

// Create turbidity and voltage variable pointers for the low range  of the OBS3
Variable* obs3TurbLow = new CampbellOBS3_Turbidity(
    &osb3low, "12345678-abcd-1234-ef00-1234567890ab", "TurbLow");
Variable* obs3VoltLow = new CampbellOBS3_Voltage(
    &osb3low, "12345678-abcd-1234-ef00-1234567890ab", "TurbLowV");


const int8_t OBSHighADSChannel = 1;  // ADS channel for *high* range output

// Campbell OBS 3+ *High* Range Calibration in Volts
const float OBSHigh_A = 0.000E+00;  // "A" value (X^2) [*high* range]
const float OBSHigh_B = 1.000E+00;  // "B" value (X) [*high* range]
const float OBSHigh_C = 0.000E+00;  // "C" value [*high* range]

// Create a Campbell OBS3+ *high* range sensor object
CampbellOBS3 osb3high(OBS3Power, OBSHighADSChannel, OBSHigh_A, OBSHigh_B,
                      OBSHigh_C, OBS3ADSi2c_addr, OBS3NumberReadings);

// Create turbidity and voltage variable pointers for the high range of the OBS3
Variable* obs3TurbHigh = new CampbellOBS3_Turbidity(
    &osb3high, "12345678-abcd-1234-ef00-1234567890ab", "TurbHigh");
Variable* obs3VoltHigh = new CampbellOBS3_Voltage(
    &osb3high, "12345678-abcd-1234-ef00-1234567890ab", "TurbHighV");
/** End [campbell_obs3] */
#endif

#if defined(BUILD_SENSOR_CAMPBELL_RAIN_VUE10)
// ==========================================================================
//  Campbell RainVUE Precipitation Sensor
// ==========================================================================
/** Start [campbell_rain_vue10] */
#include <sensors/CampbellRainVUE10.h>

// NOTE: Use -1 for any pins that don't apply or aren't being used.
const char*  RainVUESDI12address = "0";  // The SDI-12 Address of the RainVUE10
const int8_t RainVUEPower        = -1;   // Power pin, for continuous power
const int8_t RainVUEData = 5;  // The SDI-12 data pin, for continuous power
// NOTE:  you should NOT take more than one readings.  The sensor counts
// cumulative tips and rain accumulation since the last measurement.

// Create a Campbell RainVUE10 sensor object
CampbellRainVUE10 rainvue(*RainVUESDI12address, RainVUEPower, RainVUEData);

// Create turbidity, temperature, and error variable pointers for the RainVUE10
Variable* rainvuePrecipitation = new CampbellRainVUE10_Precipitation(
    &rainvue, "12345678-abcd-1234-ef00-1234567890ab");
Variable* rainvueTips = new CampbellRainVUE10_Tips(
    &rainvue, "12345678-abcd-1234-ef00-1234567890ab");
Variable* rainvueRainRateAve = new CampbellRainVUE10_RainRateAve(
    &rainvue, "12345678-abcd-1234-ef00-1234567890ab");
Variable* rainvueRainRateMax = new CampbellRainVUE10_RainRateMax(
    &rainvue, "12345678-abcd-1234-ef00-1234567890ab");
/** End [campbell_rain_vue10] */
#endif


#if defined(BUILD_SENSOR_DECAGON_CTD)
// ==========================================================================
//  Decagon CTD-10 Conductivity, Temperature, and Depth Sensor
// ==========================================================================
/** Start [decagon_ctd] */
#include <sensors/DecagonCTD.h>

// NOTE: Use -1 for any pins that don't apply or aren't being used.
const char*   CTDSDI12address   = "1";  // The SDI-12 Address of the CTD
const uint8_t CTDNumberReadings = 6;    // The number of readings to average
const int8_t  CTDPower          = sensorPowerPin;  // Power pin
const int8_t  CTDData           = sdi12DataPin;    // The SDI-12 data pin

// Create a Decagon CTD sensor object
DecagonCTD ctd(*CTDSDI12address, CTDPower, CTDData, CTDNumberReadings);

// Create conductivity, temperature, and depth variable pointers for the CTD
Variable* ctdCond = new DecagonCTD_Cond(&ctd,
                                        "12345678-abcd-1234-ef00-1234567890ab");
Variable* ctdTemp = new DecagonCTD_Temp(&ctd,
                                        "12345678-abcd-1234-ef00-1234567890ab");
Variable* ctdDepth =
    new DecagonCTD_Depth(&ctd, "12345678-abcd-1234-ef00-1234567890ab");
/** End [decagon_ctd] */
#endif


#if defined(BUILD_SENSOR_DECAGON_ES2)
// ==========================================================================
//  Decagon ES2 Conductivity and Temperature Sensor
// ==========================================================================
/** Start [decagon_es2] */
#include <sensors/DecagonES2.h>

// NOTE: Use -1 for any pins that don't apply or aren't being used.
const char*   ES2SDI12address   = "3";  // The SDI-12 Address of the ES2
const int8_t  ES2Power          = sensorPowerPin;  // Power pin
const int8_t  ES2Data           = sdi12DataPin;    // The SDI-12 data pin
const uint8_t ES2NumberReadings = 5;

// Create a Decagon ES2 sensor object
DecagonES2 es2(*ES2SDI12address, ES2Power, ES2Data, ES2NumberReadings);

// Create specific conductance and temperature variable pointers for the ES2
Variable* es2Cond = new DecagonES2_Cond(&es2,
                                        "12345678-abcd-1234-ef00-1234567890ab");
Variable* es2Temp = new DecagonES2_Temp(&es2,
                                        "12345678-abcd-1234-ef00-1234567890ab");
/** End [decagon_es2] */
#endif


#if defined(BUILD_SENSOR_EVERLIGHT_ALSPT19)
// ==========================================================================
//  Everlight ALS-PT19 Ambient Light Sensor
// ==========================================================================
/** Start [everlight_alspt19] */
#include <sensors/EverlightALSPT19.h>

// NOTE: Use -1 for any pins that don't apply or aren't being used.
const int8_t alsPower = sensorPowerPin;  // Power pin
#if defined(ENVIRODIY_STONEFLY_M4)
const int8_t alsData = A8;  // The ALS PT-19 data pin
#else
const int8_t alsData = A4;  // The ALS PT-19 data pin
#endif
const int8_t  alsSupply     = 3.3;  // The ALS PT-19 supply power voltage
const int8_t  alsResistance = 10;   // The ALS PT-19 loading resistance (in kΩ)
const uint8_t alsNumberReadings = 10;

// Create a Everlight ALS-PT19 sensor object
EverlightALSPT19 alsPt19(alsPower, alsData, alsSupply, alsResistance,
                         alsNumberReadings);

// For an EnviroDIY Mayfly, you can use the abbreviated version
// EverlightALSPT19 alsPt19(alsNumberReadings);

// Create voltage, current, and illuminance variable pointers for the ALS-PT19
Variable* alsPt19Volt = new EverlightALSPT19_Voltage(
    &alsPt19, "12345678-abcd-1234-ef00-1234567890ab");
Variable* alsPt19Current = new EverlightALSPT19_Current(
    &alsPt19, "12345678-abcd-1234-ef00-1234567890ab");
Variable* alsPt19Lux = new EverlightALSPT19_Illuminance(
    &alsPt19, "12345678-abcd-1234-ef00-1234567890ab");
/** End [everlight_alspt19] */
#endif


#if defined(BUILD_SENSOR_TIADS1X15)
// ==========================================================================
//  External Voltage via TI ADS1115
// ==========================================================================
/** Start [tiads1x15] */
#include <sensors/TIADS1x15.h>

// NOTE: Use -1 for any pins that don't apply or aren't being used.
const int8_t  ADSPower       = sensorPowerPin;  // Power pin
const int8_t  ADSChannel     = 2;               // The ADS channel of interest
const float   dividerGain    = 10;  //  Gain setting if using a voltage divider
const uint8_t evADSi2c_addr  = 0x48;  // The I2C address of the ADS1115 ADC
const uint8_t VoltReadsToAvg = 1;     // Only read one sample

// Create an External Voltage sensor object
TIADS1x15 ads1x15(ADSPower, ADSChannel, dividerGain, evADSi2c_addr,
                  VoltReadsToAvg);

// Create a voltage variable pointer
Variable* ads1x15Volt =
    new TIADS1x15_Voltage(&ads1x15, "12345678-abcd-1234-ef00-1234567890ab");
/** End [tiads1x15] */
#endif


#if defined(BUILD_SENSOR_FREESCALE_MPL115A2)
// ==========================================================================
//  Freescale Semiconductor MPL115A2 Barometer
// ==========================================================================
/** Start [freescale_mpl115a2] */
#include <sensors/FreescaleMPL115A2.h>

// NOTE: Use -1 for any pins that don't apply or aren't being used.
const int8_t  MPLPower              = sensorPowerPin;  // Power pin
const uint8_t MPL115A2ReadingsToAvg = 1;

// Create a FreescaleMPL115A2 barometer sensor object
FreescaleMPL115A2 mpl115a2(MPLPower, MPL115A2ReadingsToAvg);

// Create pressure and temperature variable pointers for the MPL
Variable* mplPress = new FreescaleMPL115A2_Pressure(
    &mpl115a2, "12345678-abcd-1234-ef00-1234567890ab");
Variable* mplTemp = new FreescaleMPL115A2_Temp(
    &mpl115a2, "12345678-abcd-1234-ef00-1234567890ab");
/** End [freescale_mpl115a2] */
#endif


#if defined(BUILD_SENSOR_GEOLUX_HYDRO_CAM)
// ==========================================================================
//  Geolux HydroCam camera
// ==========================================================================
/** Start [geolux_hydro_cam] */
#include <sensors/GeoluxHydroCam.h>

// NOTE: Use -1 for any pins that don't apply or aren't being used.
const int8_t cameraPower        = sensorPowerPin;  // Power pin
const int8_t cameraAdapterPower = sensorPowerPin;  // RS232 adapter power pin
const char*  imageResolution    = "800x600";
const char*  filePrefix         = LoggerID;
bool         alwaysAutoFocus    = false;

// Create a GeoluxHydroCam sensor object
GeoluxHydroCam hydrocam(cameraSerial, cameraPower, dataLogger,
                        cameraAdapterPower, imageResolution, filePrefix,
                        alwaysAutoFocus);

// Create image size and byte error variables for the Geolux HydroCam
Variable* hydrocamImageSize = new GeoluxHydroCam_ImageSize(
    &hydrocam, "12345678-abcd-1234-ef00-1234567890ab");
Variable* hydrocamByteError = new GeoluxHydroCam_ByteError(
    &hydrocam, "12345678-abcd-1234-ef00-1234567890ab");
/** End [geolux_hydro_cam] */
#endif


#if defined(BUILD_SENSOR_GRO_POINT_GPLP8)
#ifndef BUILD_MODBUS_SENSOR
#define BUILD_MODBUS_SENSOR
#endif
// ==========================================================================
//  GroPoint Profile GPLP-8 Soil Moisture and Temperature Sensor
// ==========================================================================
/** Start [gro_point_gplp8] */
#include <sensors/GroPointGPLP8.h>

// NOTE: Extra hardware and software serial ports are created in the "Settings
// for Additional Serial Ports" section

// NOTE: Use -1 for any pins that don't apply or aren't being used.
byte gplp8ModbusAddress = 0x19;  // The modbus address of the gplp8
// Raw Request >>> {0x19, 0x03, 0x00, 0xC8, 0x00, 0x01, 0x06, 0x2C}
const int8_t  gplp8AdapterPower   = sensorPowerPin;  // RS485 adapter power pin
const int8_t  gplp8SensorPower    = relayPowerPin;   // Sensor power pin
const int8_t  gplp8EnablePin      = -1;              // Adapter RE/DE pin
const uint8_t gplp8NumberReadings = 1;
// The manufacturer recommends averaging 10 readings, but we take 5 to minimize
// power consumption

// Create a GroPoint Profile GPLP-8 sensor object
GroPointGPLP8 gplp8(gplp8ModbusAddress, modbusSerial, gplp8AdapterPower,
                    gplp8SensorPower, gplp8EnablePin, gplp8NumberReadings);

// Create moisture variable pointers for each segment of the GPLP-8
Variable* gplp8Moist1 = new GroPointGPLP8_Moist(
    &gplp8, 0, "12345678-abcd-1234-ef00-1234567890ab", "GPLP8Moist1");
Variable* gplp8Moist2 = new GroPointGPLP8_Moist(
    &gplp8, 1, "12345678-abcd-1234-ef00-1234567890ab", "GPLP8Moist2");
Variable* gplp8Moist3 = new GroPointGPLP8_Moist(
    &gplp8, 2, "12345678-abcd-1234-ef00-1234567890ab", "GPLP8Moist3");
Variable* gplp8Moist4 = new GroPointGPLP8_Moist(
    &gplp8, 3, "12345678-abcd-1234-ef00-1234567890ab", "GPLP8Moist4");
Variable* gplp8Moist5 = new GroPointGPLP8_Moist(
    &gplp8, 4, "12345678-abcd-1234-ef00-1234567890ab", "GPLP8Moist5");
Variable* gplp8Moist6 = new GroPointGPLP8_Moist(
    &gplp8, 5, "12345678-abcd-1234-ef00-1234567890ab", "GPLP8Moist6");
Variable* gplp8Moist7 = new GroPointGPLP8_Moist(
    &gplp8, 6, "12345678-abcd-1234-ef00-1234567890ab", "GPLP8Moist7");
Variable* gplp8Moist8 = new GroPointGPLP8_Moist(
    &gplp8, 7, "12345678-abcd-1234-ef00-1234567890ab", "GPLP8Moist8");

// Create temperature variable pointers for each sensor of the GPLP-8
Variable* gplp8Temp1 = new GroPointGPLP8_Temp(
    &gplp8, 8, "12345678-abcd-1234-ef00-1234567890ab", "GPLP8Temp1");
Variable* gplp8Temp2 = new GroPointGPLP8_Temp(
    &gplp8, 9, "12345678-abcd-1234-ef00-1234567890ab", "GPLP8Temp1");
Variable* gplp8Temp3 = new GroPointGPLP8_Temp(
    &gplp8, 10, "12345678-abcd-1234-ef00-1234567890ab", "GPLP8Temp3");
Variable* gplp8Temp4 = new GroPointGPLP8_Temp(
    &gplp8, 11, "12345678-abcd-1234-ef00-1234567890ab", "GPLP8Temp4");
Variable* gplp8Temp5 = new GroPointGPLP8_Temp(
    &gplp8, 12, "12345678-abcd-1234-ef00-1234567890ab", "GPLP8Temp5");
Variable* gplp8Temp6 = new GroPointGPLP8_Temp(
    &gplp8, 13, "12345678-abcd-1234-ef00-1234567890ab", "GPLP8Temp6");
Variable* gplp8Temp7 = new GroPointGPLP8_Temp(
    &gplp8, 14, "12345678-abcd-1234-ef00-1234567890ab", "GPLP8Temp7");
Variable* gplp8Temp8 = new GroPointGPLP8_Temp(
    &gplp8, 15, "12345678-abcd-1234-ef00-1234567890ab", "GPLP8Temp8");
Variable* gplp8Temp9 = new GroPointGPLP8_Temp(
    &gplp8, 16, "12345678-abcd-1234-ef00-1234567890ab", "GPLP8Temp9");
Variable* gplp8Temp10 = new GroPointGPLP8_Temp(
    &gplp8, 17, "12345678-abcd-1234-ef00-1234567890ab", "GPLP8Temp10");
Variable* gplp8Temp11 = new GroPointGPLP8_Temp(
    &gplp8, 18, "12345678-abcd-1234-ef00-1234567890ab", "GPLP8Temp11");
Variable* gplp8Temp12 = new GroPointGPLP8_Temp(
    &gplp8, 19, "12345678-abcd-1234-ef00-1234567890ab", "GPLP8Temp12");
Variable* gplp8Temp13 = new GroPointGPLP8_Temp(
    &gplp8, 20, "12345678-abcd-1234-ef00-1234567890ab", "GPLP8Temp13");
/** End [gro_point_gplp8] */
#endif


#if defined(BUILD_SENSOR_IN_SITU_RDO)
// ==========================================================================
//  In-Situ RDO PRO-X Rugged Dissolved Oxygen Probe
// ==========================================================================
/** Start [in_situ_rdo] */
#include <sensors/InSituRDO.h>

// NOTE: Use -1 for any pins that don't apply or aren't being used.
const char*   RDOSDI12address   = "5";  // The SDI-12 Address of the RDO PRO-X
const int8_t  RDOPower          = sensorPowerPin;  // Power pin
const int8_t  RDOData           = sdi12DataPin;    // The SDI-12 data pin
const uint8_t RDONumberReadings = 3;

// Create an In-Situ RDO PRO-X dissolved oxygen sensor object
InSituRDO insituRDO(*RDOSDI12address, RDOPower, RDOData, RDONumberReadings);

// Create dissolved oxygen percent, dissolved oxygen concentration, temperature,
// and oxygen partial pressure variable pointers for the RDO PRO-X
Variable* rdoDOpct =
    new InSituRDO_DOpct(&insituRDO, "12345678-abcd-1234-ef00-1234567890ab");
Variable* rdoDOmgL =
    new InSituRDO_DOmgL(&insituRDO, "12345678-abcd-1234-ef00-1234567890ab");
Variable* rdoTemp = new InSituRDO_Temp(&insituRDO,
                                       "12345678-abcd-1234-ef00-1234567890ab");
Variable* rdoO2pp =
    new InSituRDO_Pressure(&insituRDO, "12345678-abcd-1234-ef00-1234567890ab");
/** End [in_situ_rdo] */
#endif


#if defined(BUILD_SENSOR_IN_SITU_TROLL_SDI12A)
// ==========================================================================
//    In-Situ Aqua/Level TROLL Pressure, Temperature, and Depth Sensor
// ==========================================================================
/** Start [in_situ_troll_sdi12a] */
#include <sensors/InSituTrollSdi12a.h>

// NOTE: Use -1 for any pins that don't apply or aren't being used.
const char* TROLLSDI12address =
    "1";  // The SDI-12 Address of the Aqua/Level TROLL
const int8_t TROLLPower =
    sensorPowerPin;  // Pin to switch power on and off (-1 if unconnected)
const int8_t  TROLLData           = sdi12DataPin;  // The SDI-12 data pin
const uint8_t TROLLNumberReadings = 2;  // The number of readings to average

// Create an In-Situ TROLL sensor object
InSituTrollSdi12a insituTROLL(*TROLLSDI12address, TROLLPower, TROLLData,
                              TROLLNumberReadings);

// Create pressure, temperature, and depth variable pointers for the TROLL
Variable* trollPressure = new InSituTrollSdi12a_Pressure(
    &insituTROLL, "12345678-abcd-1234-ef00-1234567890ab");
Variable* trollTemp = new InSituTrollSdi12a_Temp(
    &insituTROLL, "12345678-abcd-1234-ef00-1234567890ab");
Variable* trollDepth = new InSituTrollSdi12a_Depth(
    &insituTROLL, "12345678-abcd-1234-ef00-1234567890ab");
/** End [in_situ_troll_sdi12a] */
#endif


#if defined(BUILD_SENSOR_KELLER_ACCULEVEL)
#ifndef BUILD_MODBUS_SENSOR
#define BUILD_MODBUS_SENSOR
#endif
// ==========================================================================
//  Keller Acculevel High Accuracy Submersible Level Transmitter
// ==========================================================================
/** Start [keller_acculevel] */
#include <sensors/KellerAcculevel.h>

// NOTE: Extra hardware and software serial ports are created in the "Settings
// for Additional Serial Ports" section

// NOTE: Use -1 for any pins that don't apply or aren't being used.
byte acculevelModbusAddress  = 0x01;  // The modbus address of KellerAcculevel
const int8_t  acculevelPower = relayPowerPin;   // Acculevel Sensor power pin
const int8_t  alAdapterPower = sensorPowerPin;  // RS485 adapter power pin
const int8_t  al485EnablePin = -1;              // Adapter RE/DE pin
const uint8_t acculevelNumberReadings = 5;
// The manufacturer recommends taking and averaging a few readings

// Create a Keller Acculevel sensor object
KellerAcculevel acculevel(acculevelModbusAddress, modbusSerial, alAdapterPower,
                          acculevelPower, al485EnablePin,
                          acculevelNumberReadings);

// Create pressure, temperature, and height variable pointers for the Acculevel
Variable* acculevPress = new KellerAcculevel_Pressure(
    &acculevel, "12345678-abcd-1234-ef00-1234567890ab");
Variable* acculevTemp = new KellerAcculevel_Temp(
    &acculevel, "12345678-abcd-1234-ef00-1234567890ab");
Variable* acculevHeight = new KellerAcculevel_Height(
    &acculevel, "12345678-abcd-1234-ef00-1234567890ab");
/** End [keller_acculevel] */
#endif


#if defined(BUILD_SENSOR_KELLER_NANOLEVEL)
#ifndef BUILD_MODBUS_SENSOR
#define BUILD_MODBUS_SENSOR
#endif
// ==========================================================================
//  Keller Nanolevel High Accuracy Submersible Level Transmitter
// ==========================================================================
/** Start [keller_nanolevel] */
#include <sensors/KellerNanolevel.h>

// NOTE: Extra hardware and software serial ports are created in the "Settings
// for Additional Serial Ports" section

// NOTE: Use -1 for any pins that don't apply or aren't being used.
byte nanolevelModbusAddress  = 0x01;  // The modbus address of KellerNanolevel
const int8_t  nlAdapterPower = sensorPowerPin;  // RS485 adapter power pin
const int8_t  nanolevelPower = relayPowerPin;   // Sensor power pin
const int8_t  nl485EnablePin = -1;              // Adapter RE/DE pin
const uint8_t nanolevelNumberReadings = 5;
// The manufacturer recommends taking and averaging a few readings

// Create a Keller Nanolevel sensor object
KellerNanolevel nanolevel(nanolevelModbusAddress, modbusSerial, nlAdapterPower,
                          nanolevelPower, nl485EnablePin,
                          nanolevelNumberReadings);

// Create pressure, temperature, and height variable pointers for the Nanolevel
Variable* nanolevPress = new KellerNanolevel_Pressure(
    &nanolevel, "12345678-abcd-1234-ef00-1234567890ab");
Variable* nanolevTemp = new KellerNanolevel_Temp(
    &nanolevel, "12345678-abcd-1234-ef00-1234567890ab");
Variable* nanolevHeight = new KellerNanolevel_Height(
    &nanolevel, "12345678-abcd-1234-ef00-1234567890ab");
/** End [keller_nanolevel] */
#endif


#if defined(BUILD_SENSOR_MAX_BOTIX_SONAR)
// ==========================================================================
//  Maxbotix HRXL Ultrasonic Range Finder
// ==========================================================================
/** Start [max_botix_sonar] */
#include <sensors/MaxBotixSonar.h>

// A Maxbotix sonar with the trigger pin disconnect CANNOT share the serial port
// A Maxbotix sonar using the trigger may be able to share but YMMV

// NOTE: Extra hardware and software serial ports are created in the "Settings
// for Additional Serial Ports" section

// NOTE: Use -1 for any pins that don't apply or aren't being used.
const int8_t SonarPower    = sensorPowerPin;  // Excite (power) pin
const int8_t Sonar1Trigger = -1;              // Trigger pin
// Trigger should be a *unique* negative number if unconnected
const int16_t Sonar1MaxRange       = 9999;  // Maximum range of sonar
const uint8_t sonar1NumberReadings = 3;     // The number of readings to average

// Create a MaxBotix Sonar sensor object
MaxBotixSonar sonar1(sonarSerial, SonarPower, Sonar1Trigger, Sonar1MaxRange,
                     sonar1NumberReadings);

// Create an ultrasonic range variable pointer
Variable* sonar1Range =
    new MaxBotixSonar_Range(&sonar1, "12345678-abcd-1234-ef00-1234567890ab");
/** End [max_botix_sonar] */
#endif


#if defined(BUILD_SENSOR_MAXIM_DS18) || \
    defined(BUILD_SENSOR_ANALOG_ELEC_CONDUCTIVITY)
// ==========================================================================
//  Maxim DS18 One Wire Temperature Sensor
// ==========================================================================
/** Start [maxim_ds18] */
#include <sensors/MaximDS18.h>

// OneWire Address [array of 8 hex characters]
// If only using a single sensor on the OneWire bus, you may omit the address
DeviceAddress OneWireAddress1 = {0x28, 0xFF, 0xBD, 0xBA,
                                 0x81, 0x16, 0x03, 0x0C};
// NOTE: Use -1 for any pins that don't apply or aren't being used.
const int8_t OneWirePower       = sensorPowerPin;  // Power pin
const int8_t OneWireBus         = A0;              // OneWire Bus Pin
const int8_t ds18NumberReadings = 3;

// Create a Maxim DS18 sensor objects (use this form for a known address)
MaximDS18 ds18(OneWireAddress1, OneWirePower, OneWireBus, ds18NumberReadings);

// Create a Maxim DS18 sensor object (use this form for a single sensor on bus
// with an unknown address)
// MaximDS18 ds18(OneWirePower, OneWireBus);

// Create a temperature variable pointer for the DS18
Variable* ds18Temp = new MaximDS18_Temp(&ds18,
                                        "12345678-abcd-1234-ef00-1234567890ab");
/** End [maxim_ds18] */
#endif


#if defined(BUILD_SENSOR_MEA_SPEC_MS5803)
// ==========================================================================
//  Measurement Specialties MS5803-14BA pressure sensor
// ==========================================================================
/** Start [mea_spec_ms5803] */
#include <sensors/MeaSpecMS5803.h>

// NOTE: Use -1 for any pins that don't apply or aren't being used.
const int8_t  MS5803Power = sensorPowerPin;  // Power pin
const uint8_t MS5803i2c_addr =
    0x76;  // The MS5803 can be addressed either as 0x76 (default) or 0x77
const int16_t MS5803maxPressure =
    14;  // The maximum pressure measurable by the specific MS5803 model
const uint8_t MS5803ReadingsToAvg = 1;

// Create a MeaSpec MS5803 pressure and temperature sensor object
MeaSpecMS5803 ms5803(MS5803Power, MS5803i2c_addr, MS5803maxPressure,
                     MS5803ReadingsToAvg);

// Create pressure and temperature variable pointers for the MS5803
Variable* ms5803Press =
    new MeaSpecMS5803_Pressure(&ms5803, "12345678-abcd-1234-ef00-1234567890ab");
Variable* ms5803Temp =
    new MeaSpecMS5803_Temp(&ms5803, "12345678-abcd-1234-ef00-1234567890ab");
/** End [mea_spec_ms5803] */
#endif


#if defined(BUILD_SENSOR_DECAGON_5TM)
// ==========================================================================
//  Meter ECH2O Soil Moisture Sensor
// ==========================================================================
/** Start [decagon_5tm] */
#include <sensors/Decagon5TM.h>

// NOTE: Use -1 for any pins that don't apply or aren't being used.
const char*  TMSDI12address = "2";             // The SDI-12 Address of the 5-TM
const int8_t TMPower        = sensorPowerPin;  // Power pin
const int8_t TMData         = sdi12DataPin;    // The SDI-12 data pin

// Create a Decagon 5TM sensor object
Decagon5TM fivetm(*TMSDI12address, TMPower, TMData);

// Create the matric potential, volumetric water content, and temperature
// variable pointers for the 5TM
Variable* fivetmEa = new Decagon5TM_Ea(&fivetm,
                                       "12345678-abcd-1234-ef00-1234567890ab");
Variable* fivetmVWC =
    new Decagon5TM_VWC(&fivetm, "12345678-abcd-1234-ef00-1234567890ab");
Variable* fivetmTemp =
    new Decagon5TM_Temp(&fivetm, "12345678-abcd-1234-ef00-1234567890ab");
/** End [decagon_5tm] */
#endif


#if defined(BUILD_SENSOR_METER_HYDROS21)
// ==========================================================================
//  Meter Hydros 21 Conductivity, Temperature, and Depth Sensor
// ==========================================================================
/** Start [meter_hydros21] */
#include <sensors/MeterHydros21.h>

// NOTE: Use -1 for any pins that don't apply or aren't being used.
const char*   hydros21SDI12address = "1";  // The SDI-12 Address of the Hydros21
const uint8_t hydros21NumberReadings = 6;  // The number of readings to average
const int8_t  hydros21Power          = sensorPowerPin;  // Power pin
const int8_t  hydros21Data           = sdi12DataPin;    // The SDI-12 data pin

// Create a Decagon Hydros21 sensor object
MeterHydros21 hydros21(*hydros21SDI12address, hydros21Power, hydros21Data,
                       hydros21NumberReadings);

// Create conductivity, temperature, and depth variable pointers for the
// Hydros21
Variable* hydros21Cond =
    new MeterHydros21_Cond(&hydros21, "12345678-abcd-1234-ef00-1234567890ab");
Variable* hydros21Temp =
    new MeterHydros21_Temp(&hydros21, "12345678-abcd-1234-ef00-1234567890ab");
Variable* hydros21Depth =
    new MeterHydros21_Depth(&hydros21, "12345678-abcd-1234-ef00-1234567890ab");
/** End [meter_hydros21] */
#endif


#if defined(BUILD_SENSOR_METER_TEROS11)
// ==========================================================================
//  Meter Teros 11 Soil Moisture Sensor
// ==========================================================================
/** Start [meter_teros11] */
#include <sensors/MeterTeros11.h>

// NOTE: Use -1 for any pins that don't apply or aren't being used.
const char*   teros11SDI12address = "4";  // The SDI-12 Address of the Teros 11
const int8_t  terosPower          = sensorPowerPin;  // Power pin
const int8_t  terosData           = sdi12DataPin;    // The SDI-12 data pin
const uint8_t teros11NumberReadings = 3;  // The number of readings to average

// Create a METER TEROS 11 sensor object
MeterTeros11 teros11(*teros11SDI12address, terosPower, terosData,
                     teros11NumberReadings);

// Create the matric potential, volumetric water content, and temperature
// variable pointers for the Teros 11
Variable* teros11Ea =
    new MeterTeros11_Ea(&teros11, "12345678-abcd-1234-ef00-1234567890ab");
Variable* teros11Temp =
    new MeterTeros11_Temp(&teros11, "12345678-abcd-1234-ef00-1234567890ab");
Variable* teros11VWC =
    new MeterTeros11_VWC(&teros11, "12345678-abcd-1234-ef00-1234567890ab");
Variable* teros11Count =
    new MeterTeros11_Count(&teros11, "12345678-abcd-1234-ef00-1234567890ab");
/** End [meter_teros11] */
#endif


#if defined(BUILD_SENSOR_PALEO_TERRA_REDOX)
// ==========================================================================
//  PaleoTerra Redox Sensors
// ==========================================================================
/** Start [paleo_terra_redox] */
#include <sensors/PaleoTerraRedox.h>

// NOTE: Use -1 for any pins that don't apply or aren't being used.
int8_t  paleoTerraPower = sensorPowerPin;  // Power pin
uint8_t paleoI2CAddress = 0x68;  // the I2C address of the redox sensor

// Create the PaleoTerra sensor object
#if defined(MS_PALEOTERRA_SOFTWAREWIRE)
PaleoTerraRedox ptRedox(&softI2C, paleoTerraPower, paleoI2CAddress);
// PaleoTerraRedox ptRedox(paleoTerraPower, softwareSDA, softwareSCL,
// paleoI2CAddress);
#else
PaleoTerraRedox ptRedox(paleoTerraPower, paleoI2CAddress);
#endif

// Create the voltage variable for the redox sensor
Variable* ptVolt = new PaleoTerraRedox_Voltage(
    &ptRedox, "12345678-abcd-1234-ef00-1234567890ab");
/** End [paleo_terra_redox] */
#endif


#if defined(BUILD_SENSOR_RAIN_COUNTER_I2C)
// ==========================================================================
//  External I2C Rain Tipping Bucket Counter
// ==========================================================================
/** Start [rain_counter_i2c] */
#include <sensors/RainCounterI2C.h>

const uint8_t RainCounterI2CAddress = 0x08;
// I2C Address for EnviroDIY external tip counter; 0x08 by default
const float depthPerTipEvent = 0.2;  // rain depth in mm per tip event

// Create a Rain Counter sensor object
#if defined(MS_RAIN_SOFTWAREWIRE)
RainCounterI2C tbi2c(&softI2C, RainCounterI2CAddress, depthPerTipEvent);
// RainCounterI2C tbi2c(softwareSDA, softwareSCL, RainCounterI2CAddress,
//                      depthPerTipEvent);
#else
RainCounterI2C tbi2c(RainCounterI2CAddress, depthPerTipEvent);
#endif

// Create number of tips and rain depth variable pointers for the tipping bucket
Variable* tbi2cTips =
    new RainCounterI2C_Tips(&tbi2c, "12345678-abcd-1234-ef00-1234567890ab");
Variable* tbi2cDepth =
    new RainCounterI2C_Depth(&tbi2c, "12345678-abcd-1234-ef00-1234567890ab");
/** End [rain_counter_i2c] */
#endif


#if defined(BUILD_SENSOR_SENSIRION_SHT4X)
// ==========================================================================
//  Sensirion SHT4X Digital Humidity and Temperature Sensor
// ==========================================================================
/** Start [sensirion_sht4x] */
#include <sensors/SensirionSHT4x.h>

// NOTE: Use -1 for any pins that don't apply or aren't being used.
const int8_t SHT4xPower     = sensorPowerPin;  // Power pin
const bool   SHT4xUseHeater = true;

// Create an Sensirion SHT4X sensor object
SensirionSHT4x sht4x(SHT4xPower, SHT4xUseHeater);

// Create humidity and temperature variable pointers for the SHT4X
Variable* sht4xHumid =
    new SensirionSHT4x_Humidity(&sht4x, "12345678-abcd-1234-ef00-1234567890ab");
Variable* sht4xTemp =
    new SensirionSHT4x_Temp(&sht4x, "12345678-abcd-1234-ef00-1234567890ab");
/** End [sensirion_sht4x] */
#endif


#if defined(BUILD_SENSOR_TALLY_COUNTER_I2C)
// ==========================================================================
//    Tally I2C Event Counter for rain or wind reed-switch sensors
// ==========================================================================
/** Start [tally_counter_i2c] */
#include <sensors/TallyCounterI2C.h>

const int8_t TallyPower = -1;  // Power pin (-1 if continuously powered)
// NorthernWidget Tally I2CPower is -1 by default because it is often deployed
// with power always on, but Tally also has a super capacitor that enables it
// to be self powered between readings/recharge as described at
// https://github.com/EnviroDIY/Project-Tally

const uint8_t TallyCounterI2CAddress = 0x33;
// NorthernWidget Tally I2C address is 0x33 by default

// Create a Tally Counter sensor object
TallyCounterI2C tallyi2c(TallyPower, TallyCounterI2CAddress);

// Create variable pointers for the Tally event counter
Variable* tallyEvents = new TallyCounterI2C_Events(
    &tallyi2c, "12345678-abcd-1234-ef00-1234567890ab");

// For  Wind Speed, create a Calculated Variable that converts, similar to:
// period = loggingInterval * 60.0;    // in seconds
// frequency = tallyEventCount/period; // average event frequency in Hz
// tallyWindSpeed = frequency * 2.5 * 1.60934;  // in km/h
// 2.5 mph/Hz & 1.60934 kmph/mph and 2.5 mph/Hz conversion factor from
// web: Inspeed-Version-II-Reed-Switch-Anemometer-Sensor-Only-WS2R
/** End [tally_counter_i2c] */
#endif


#if defined(BUILD_SENSOR_TI_INA219)
// ==========================================================================
//  TI INA219 High Side Current/Voltage Sensor (Current mA, Voltage, Power)
// ==========================================================================
/** Start [ti_ina219] */
#include <sensors/TIINA219.h>

// NOTE: Use -1 for any pins that don't apply or aren't being used.
const int8_t INA219Power    = sensorPowerPin;  // Power pin
uint8_t      INA219i2c_addr = 0x40;            // 1000000 (Board A0+A1=GND)
// The INA219 can have one of 16 addresses, depending on the connections of A0
// and A1
const uint8_t INA219ReadingsToAvg = 1;

// Create an INA219 sensor object
TIINA219 ina219(INA219Power, INA219i2c_addr, INA219ReadingsToAvg);

// Create current, voltage, and power variable pointers for the INA219
Variable* inaCurrent =
    new TIINA219_Current(&ina219, "12345678-abcd-1234-ef00-1234567890ab");
Variable* inaVolt =
    new TIINA219_Voltage(&ina219, "12345678-abcd-1234-ef00-1234567890ab");
Variable* inaPower = new TIINA219_Power(&ina219,
                                        "12345678-abcd-1234-ef00-1234567890ab");
/** End [ti_ina219] */
#endif


#if defined(BUILD_SENSOR_TURNER_CYCLOPS)
// ==========================================================================
//  Turner Cyclops-7F Submersible Fluorometer
// ==========================================================================
/** Start [turner_cyclops] */
#include <sensors/TurnerCyclops.h>

// NOTE: Use -1 for any pins that don't apply or aren't being used.
const int8_t  cyclopsPower          = sensorPowerPin;  // Power pin
const uint8_t cyclopsNumberReadings = 10;
const uint8_t cyclopsADSi2c_addr = 0x48;  // The I2C address of the ADS1115 ADC
const int8_t  cyclopsADSChannel  = 0;     // ADS channel

// Cyclops calibration information
const float cyclopsStdConc = 1.000;  // Concentration of the standard used
                                     // for a 1-point sensor calibration.
const float cyclopsStdVolt =
    1.000;  // The voltage (in volts) measured for the conc_std.
const float cyclopsBlankVolt =
    0.000;  // The voltage (in volts) measured for a blank.

// Create a Turner Cyclops sensor object
TurnerCyclops cyclops(cyclopsPower, cyclopsADSChannel, cyclopsStdConc,
                      cyclopsStdVolt, cyclopsBlankVolt, cyclopsADSi2c_addr,
                      cyclopsNumberReadings);

// Create the voltage variable pointer - used for any type of Cyclops
Variable* cyclopsVoltage =
    new TurnerCyclops_Voltage(&cyclops, "12345678-abcd-1234-ef00-1234567890ab");

// Create the variable pointer for the primary output parameter.  Only use
// **ONE** of these!  Which is possible depends on your specific sensor!
Variable* cyclopsChloro = new TurnerCyclops_Chlorophyll(
    &cyclops, "12345678-abcd-1234-ef00-1234567890ab");
Variable* cyclopsRWT = new TurnerCyclops_Rhodamine(
    &cyclops, "12345678-abcd-1234-ef00-1234567890ab");
Variable* cyclopsFluoroscein = new TurnerCyclops_Fluorescein(
    &cyclops, "12345678-abcd-1234-ef00-1234567890ab");
Variable* cyclopsPhycocyanin = new TurnerCyclops_Phycocyanin(
    &cyclops, "12345678-abcd-1234-ef00-1234567890ab");
Variable* cyclopsPhycoerythrin = new TurnerCyclops_Phycoerythrin(
    &cyclops, "12345678-abcd-1234-ef00-1234567890ab");
Variable* cyclopsCDOM =
    new TurnerCyclops_CDOM(&cyclops, "12345678-abcd-1234-ef00-1234567890ab");
Variable* cyclopsCrudeOil = new TurnerCyclops_CrudeOil(
    &cyclops, "12345678-abcd-1234-ef00-1234567890ab");
Variable* cyclopsBrighteners = new TurnerCyclops_Brighteners(
    &cyclops, "12345678-abcd-1234-ef00-1234567890ab");
Variable* cyclopsTurbidity = new TurnerCyclops_Turbidity(
    &cyclops, "12345678-abcd-1234-ef00-1234567890ab");
Variable* cyclopsPTSA =
    new TurnerCyclops_PTSA(&cyclops, "12345678-abcd-1234-ef00-1234567890ab");
Variable* cyclopsBTEX =
    new TurnerCyclops_BTEX(&cyclops, "12345678-abcd-1234-ef00-1234567890ab");
Variable* cyclopsTryptophan = new TurnerCyclops_Tryptophan(
    &cyclops, "12345678-abcd-1234-ef00-1234567890ab");
Variable* cyclopsRedChloro = new TurnerCyclops_RedChlorophyll(
    &cyclops, "12345678-abcd-1234-ef00-1234567890ab");
/** End [turner_cyclops] */
#endif


#if defined(BUILD_SENSOR_TURNER_TURBIDITY_PLUS)
// ==========================================================================
//  Turner Turbidity Plus Turbidity Sensor
// ==========================================================================
/** Start [turner_turbidity_plus] */
#include <sensors/TurnerTurbidityPlus.h>

// NOTE: Use -1 for any pins that don't apply or aren't being used.
const int8_t     turbidityPlusPower = sensorPowerPin;  // Power pin
const int8_t     turbidityPlusWiper = relayPowerPin;   // Wiper pin
ttp_adsDiffMux_t turbidityPlusDiffMux =
    DIFF_MUX_2_3;  // Differential voltage config
const uint8_t turbidityPlusNumberReadings = 10;
const uint8_t turbidityPlusADSi2c_addr =
    0x48;                                 // The I2C address of the ADS1115 ADC
adsGain_t turbidityPlusGain  = GAIN_ONE;  // The gain of the ADS
float tpVoltageDividerFactor = 1;  // The factor for a voltage divider, if any

// Turbidity Plus calibration information
const float turbidityPlusStdConc = 1.000;  // Concentration of the standard used
                                           // for a 1-point sensor calibration.
const float turbidityPlusStdVolt =
    1.000;  // The voltage (in volts) measured for the conc_std.
const float turbidityPlusBlankVolt =
    0.000;  // The voltage (in volts) measured for a blank.

// Create a Turner Turbidity Plus sensor object
TurnerTurbidityPlus turbidityPlus(turbidityPlusPower, turbidityPlusWiper,
                                  turbidityPlusDiffMux, turbidityPlusStdConc,
                                  turbidityPlusStdVolt, turbidityPlusBlankVolt,
                                  turbidityPlusADSi2c_addr, turbidityPlusGain,
                                  turbidityPlusNumberReadings,
                                  tpVoltageDividerFactor);

// Create the variable pointers
Variable* turbidityPlusVoltage = new TurnerTurbidityPlus_Voltage(
    &turbidityPlus, "12345678-abcd-1234-ef00-1234567890ab");
Variable* turbidityPlusTurbidity = new TurnerTurbidityPlus_Turbidity(
    &turbidityPlus, "12345678-abcd-1234-ef00-1234567890ab");
/** End [turner_turbidity_plus] */
#endif


#if defined(BUILD_SENSOR_ANALOG_ELEC_CONDUCTIVITY)
// ==========================================================================
//   Analog Electrical Conductivity using the Processor's Analog Pins
// ==========================================================================
/** Start [analog_elec_conductivity] */
#include <sensors/AnalogElecConductivity.h>

const int8_t ECpwrPin   = A4;  // Power pin (-1 if continuously powered)
const int8_t ECdataPin1 = A0;  // Data pin (must be an analog pin, ie A#)

// Create an Analog Electrical Conductivity sensor object
AnalogElecConductivity analogEC_phy(ECpwrPin, ECdataPin1);

// Create a conductivity variable pointer for the analog sensor
Variable* analogEc_cond = new AnalogElecConductivity_EC(
    &analogEC_phy, "12345678-abcd-1234-ef00-1234567890ab");

// Create a calculated variable for the temperature compensated conductivity
// (that is, the specific conductance).  For this example, we will use the
// temperature measured by the Maxim DS18 saved as ds18Temp several sections
// above this.  You could use the temperature returned by any other water
// temperature sensor if desired.  **DO NOT** use your logger board temperature
// (ie, from the DS3231) to calculate specific conductance!
float calculateAnalogSpCond() {
    float spCond          = -9999;  // Always safest to start with a bad value
    float waterTemp       = ds18Temp->getValue();
    float rawCond         = analogEc_cond->getValue();
    float temperatureCoef = 0.019;
    // ^^ Linearized temperature correction coefficient per degrees Celsius.
    // The value of 0.019 comes from measurements reported here:
    // Hayashi M. Temperature-electrical conductivity relation of water for
    // environmental monitoring and geophysical data inversion. Environ Monit
    // Assess. 2004 Aug-Sep;96(1-3):119-28.
    // doi: 10.1023/b:emas.0000031719.83065.68. PMID: 15327152.
    if (waterTemp != -9999 && rawCond != -9999) {
        // make sure both inputs are good
        spCond = rawCond / (1 + temperatureCoef * (waterTemp - 25.0));
    }
    return spCond;
}

// Properties of the calculated variable
// The number of digits after the decimal place
const uint8_t analogSpCondResolution = 0;
// This must be a value from http://vocabulary.odm2.org/variablename/
const char* analogSpCondName = "specificConductance";
// This must be a value from http://vocabulary.odm2.org/units/
const char* analogSpCondUnit = "microsiemenPerCentimeter";
// A short code for the variable
const char* analogSpCondCode = "anlgSpCond";
// The (optional) universally unique identifier
const char* analogSpCondUUID = "12345678-abcd-1234-ef00-1234567890ab";

// Finally, Create the specific conductance variable and return a pointer to it
Variable* analogEc_spcond = new Variable(
    calculateAnalogSpCond, analogSpCondResolution, analogSpCondName,
    analogSpCondUnit, analogSpCondCode, analogSpCondUUID);
/** End [analog_elec_conductivity] */
#endif


#if defined(BUILD_SENSOR_VEGA_PULS21)
// ==========================================================================
//  VEGA PULS 21 Radar Sensor
// ==========================================================================
/** Start [vega_puls21] */
#include <sensors/VegaPuls21.h>

// NOTE: Use -1 for any pins that don't apply or aren't being used.
const char* VegaPulsSDI12address = "0";  // The SDI-12 Address of the VegaPuls21
const int8_t VegaPulsPower       = sensorPowerPin;  // Power pin
const int8_t VegaPulsData        = sdi12DataPin;    // The SDI-12 data pin
// NOTE:  you should NOT take more than one readings.  THe sensor already takes
// and averages 8 by default.

// Create a Vega Puls21 sensor object
VegaPuls21 VegaPuls(*VegaPulsSDI12address, VegaPulsPower, VegaPulsData);

// Create stage, distance, temperature, reliability, and error variable pointers
// for the VegaPuls21
Variable* VegaPulsStage =
    new VegaPuls21_Stage(&VegaPuls, "12345678-abcd-1234-ef00-1234567890ab");
Variable* VegaPulsDistance =
    new VegaPuls21_Distance(&VegaPuls, "12345678-abcd-1234-ef00-1234567890ab");
Variable* VegaPulsTemp =
    new VegaPuls21_Temp(&VegaPuls, "12345678-abcd-1234-ef00-1234567890ab");
Variable* VegaPulsRelia = new VegaPuls21_Reliability(
    &VegaPuls, "12345678-abcd-1234-ef00-1234567890ab");
Variable* VegaPulsError =
    new VegaPuls21_ErrorCode(&VegaPuls, "12345678-abcd-1234-ef00-1234567890ab");
/** End [vega_puls21] */
#endif


#if defined(BUILD_SENSOR_YOSEMITECH_Y504)
#ifndef BUILD_MODBUS_SENSOR
#define BUILD_MODBUS_SENSOR
#endif
// ==========================================================================
//  Yosemitech Y504 Dissolved Oxygen Sensor
// ==========================================================================
/** Start [yosemitech_y504] */
#include <sensors/YosemitechY504.h>

// NOTE: Extra hardware and software serial ports are created in the "Settings
// for Additional Serial Ports" section

// NOTE: Use -1 for any pins that don't apply or aren't being used.
byte          y504ModbusAddress  = 0x04;  // The modbus address of the Y504
const int8_t  y504AdapterPower   = sensorPowerPin;  // RS485 adapter power pin
const int8_t  y504SensorPower    = relayPowerPin;   // Sensor power pin
const int8_t  y504EnablePin      = -1;              // Adapter RE/DE pin
const uint8_t y504NumberReadings = 5;
// The manufacturer recommends averaging 10 readings, but we take 5 to minimize
// power consumption

// Create a Yosemitech Y504 dissolved oxygen sensor object
YosemitechY504 y504(y504ModbusAddress, modbusSerial, y504AdapterPower,
                    y504SensorPower, y504EnablePin, y504NumberReadings);

// Create the dissolved oxygen percent, dissolved oxygen concentration, and
// temperature variable pointers for the Y504
Variable* y504DOpct =
    new YosemitechY504_DOpct(&y504, "12345678-abcd-1234-ef00-1234567890ab");
Variable* y504DOmgL =
    new YosemitechY504_DOmgL(&y504, "12345678-abcd-1234-ef00-1234567890ab");
Variable* y504Temp =
    new YosemitechY504_Temp(&y504, "12345678-abcd-1234-ef00-1234567890ab");
/** End [yosemitech_y504] */
#endif


#if defined(BUILD_SENSOR_YOSEMITECH_Y510)
#ifndef BUILD_MODBUS_SENSOR
#define BUILD_MODBUS_SENSOR
#endif
// ==========================================================================
//  Yosemitech Y510 Turbidity Sensor
// ==========================================================================
/** Start [yosemitech_y510] */
#include <sensors/YosemitechY510.h>

// NOTE: Extra hardware and software serial ports are created in the "Settings
// for Additional Serial Ports" section

// NOTE: Use -1 for any pins that don't apply or aren't being used.
byte          y510ModbusAddress  = 0x0B;  // The modbus address of the Y510
const int8_t  y510AdapterPower   = sensorPowerPin;  // RS485 adapter power pin
const int8_t  y510SensorPower    = relayPowerPin;   // Sensor power pin
const int8_t  y510EnablePin      = -1;              // Adapter RE/DE pin
const uint8_t y510NumberReadings = 5;
// The manufacturer recommends averaging 10 readings, but we take 5 to minimize
// power consumption

// Create a Y510-B Turbidity sensor object
YosemitechY510 y510(y510ModbusAddress, modbusSerial, y510AdapterPower,
                    y510SensorPower, y510EnablePin, y510NumberReadings);

// Create turbidity and temperature variable pointers for the Y510
Variable* y510Turb =
    new YosemitechY510_Turbidity(&y510, "12345678-abcd-1234-ef00-1234567890ab");
Variable* y510Temp =
    new YosemitechY510_Temp(&y510, "12345678-abcd-1234-ef00-1234567890ab");
/** End [yosemitech_y510] */
#endif


#if defined(BUILD_SENSOR_YOSEMITECH_Y511)
#ifndef BUILD_MODBUS_SENSOR
#define BUILD_MODBUS_SENSOR
#endif
// ==========================================================================
//  Yosemitech Y511 Turbidity Sensor with Wiper
// ==========================================================================
/** Start [yosemitech_y511] */
#include <sensors/YosemitechY511.h>

// NOTE: Extra hardware and software serial ports are created in the "Settings
// for Additional Serial Ports" section

// NOTE: Use -1 for any pins that don't apply or aren't being used.
byte          y511ModbusAddress  = 0x1A;  // The modbus address of the Y511
const int8_t  y511AdapterPower   = sensorPowerPin;  // RS485 adapter power pin
const int8_t  y511SensorPower    = relayPowerPin;   // Sensor power pin
const int8_t  y511EnablePin      = -1;              // Adapter RE/DE pin
const uint8_t y511NumberReadings = 5;
// The manufacturer recommends averaging 10 readings, but we take 5 to minimize
// power consumption

// Create a Y511-A Turbidity sensor object
YosemitechY511 y511(y511ModbusAddress, modbusSerial, y511AdapterPower,
                    y511SensorPower, y511EnablePin, y511NumberReadings);

// Create turbidity and temperature variable pointers for the Y511
Variable* y511Turb =
    new YosemitechY511_Turbidity(&y511, "12345678-abcd-1234-ef00-1234567890ab");
Variable* y511Temp =
    new YosemitechY511_Temp(&y511, "12345678-abcd-1234-ef00-1234567890ab");
/** End [yosemitech_y511] */
#endif


#if defined(BUILD_SENSOR_YOSEMITECH_Y513)
#ifndef BUILD_MODBUS_SENSOR
#define BUILD_MODBUS_SENSOR
#endif
// ==========================================================================
//  Yosemitech Y513 Blue Green Algae (BGA) Sensor
// ==========================================================================
/** Start [yosemitech_y513] */
#include <sensors/YosemitechY513.h>

// NOTE: Extra hardware and software serial ports are created in the "Settings
// for Additional Serial Ports" section

// NOTE: Use -1 for any pins that don't apply or aren't being used.
byte          y513ModbusAddress  = 0x13;  // The modbus address of the Y513
const int8_t  y513AdapterPower   = sensorPowerPin;  // RS485 adapter power pin
const int8_t  y513SensorPower    = relayPowerPin;   // Sensor power pin
const int8_t  y513EnablePin      = -1;              // Adapter RE/DE pin
const uint8_t y513NumberReadings = 5;
// The manufacturer recommends averaging 10 readings, but we take 5 to minimize
// power consumption

// Create a Y513 Blue Green Algae (BGA) sensor object
YosemitechY513 y513(y513ModbusAddress, modbusSerial, y513AdapterPower,
                    y513SensorPower, y513EnablePin, y513NumberReadings);

// Create Blue Green Algae (BGA) concentration and temperature variable
// pointers for the Y513
Variable* y513BGA =
    new YosemitechY513_BGA(&y513, "12345678-abcd-1234-ef00-1234567890ab");
Variable* y513Temp =
    new YosemitechY513_Temp(&y513, "12345678-abcd-1234-ef00-1234567890ab");
/** End [yosemitech_y513] */
#endif

#if defined(BUILD_SENSOR_YOSEMITECH_Y514)
#ifndef BUILD_MODBUS_SENSOR
#define BUILD_MODBUS_SENSOR
#endif
// ==========================================================================
//  Yosemitech Y514 Chlorophyll Sensor
// ==========================================================================
/** Start [yosemitech_y514] */
#include <sensors/YosemitechY514.h>

// NOTE: Extra hardware and software serial ports are created in the "Settings
// for Additional Serial Ports" section

// NOTE: Use -1 for any pins that don't apply or aren't being used.
byte          y514ModbusAddress  = 0x14;  // The modbus address of the Y514
const int8_t  y514AdapterPower   = sensorPowerPin;  // RS485 adapter power pin
const int8_t  y514SensorPower    = relayPowerPin;   // Sensor power pin
const int8_t  y514EnablePin      = -1;              // Adapter RE/DE pin
const uint8_t y514NumberReadings = 5;
// The manufacturer recommends averaging 10 readings, but we take 5 to minimize
// power consumption

// Create a Y514 chlorophyll sensor object
YosemitechY514 y514(y514ModbusAddress, modbusSerial, y514AdapterPower,
                    y514SensorPower, y514EnablePin, y514NumberReadings);

// Create chlorophyll concentration and temperature variable pointers for the
// Y514
Variable* y514Chloro = new YosemitechY514_Chlorophyll(
    &y514, "12345678-abcd-1234-ef00-1234567890ab");
Variable* y514Temp =
    new YosemitechY514_Temp(&y514, "12345678-abcd-1234-ef00-1234567890ab");
/** End [yosemitech_y514] */
#endif


#if defined(BUILD_SENSOR_YOSEMITECH_Y520)
#ifndef BUILD_MODBUS_SENSOR
#define BUILD_MODBUS_SENSOR
#endif
// ==========================================================================
//  Yosemitech Y520 Conductivity Sensor
// ==========================================================================
/** Start [yosemitech_y520] */
#include <sensors/YosemitechY520.h>

// NOTE: Extra hardware and software serial ports are created in the "Settings
// for Additional Serial Ports" section

// NOTE: Use -1 for any pins that don't apply or aren't being used.
byte          y520ModbusAddress  = 0x20;  // The modbus address of the Y520
const int8_t  y520AdapterPower   = sensorPowerPin;  // RS485 adapter power pin
const int8_t  y520SensorPower    = relayPowerPin;   // Sensor power pin
const int8_t  y520EnablePin      = -1;              // Adapter RE/DE pin
const uint8_t y520NumberReadings = 5;
// The manufacturer recommends averaging 10 readings, but we take 5 to minimize
// power consumption

// Create a Y520 conductivity sensor object
YosemitechY520 y520(y520ModbusAddress, modbusSerial, y520AdapterPower,
                    y520SensorPower, y520EnablePin, y520NumberReadings);

// Create specific conductance and temperature variable pointers for the Y520
Variable* y520Cond =
    new YosemitechY520_Cond(&y520, "12345678-abcd-1234-ef00-1234567890ab");
Variable* y520Temp =
    new YosemitechY520_Temp(&y520, "12345678-abcd-1234-ef00-1234567890ab");
/** End [yosemitech_y520] */
#endif


#if defined(BUILD_SENSOR_YOSEMITECH_Y532)
#ifndef BUILD_MODBUS_SENSOR
#define BUILD_MODBUS_SENSOR
#endif
// ==========================================================================
//  Yosemitech Y532 pH
// ==========================================================================
/** Start [yosemitech_y532] */
#include <sensors/YosemitechY532.h>

// NOTE: Extra hardware and software serial ports are created in the "Settings
// for Additional Serial Ports" section

// NOTE: Use -1 for any pins that don't apply or aren't being used.
byte          y532ModbusAddress  = 0x32;  // The modbus address of the Y532
const int8_t  y532AdapterPower   = sensorPowerPin;  // RS485 adapter power pin
const int8_t  y532SensorPower    = relayPowerPin;   // Sensor power pin
const int8_t  y532EnablePin      = 4;               // Adapter RE/DE pin
const uint8_t y532NumberReadings = 1;
// The manufacturer actually doesn't mention averaging for this one

// Create a Yosemitech Y532 pH sensor object
YosemitechY532 y532(y532ModbusAddress, modbusSerial, y532AdapterPower,
                    y532SensorPower, y532EnablePin, y532NumberReadings);

// Create pH, electrical potential, and temperature variable pointers for the
// Y532
Variable* y532Voltage =
    new YosemitechY532_Voltage(&y532, "12345678-abcd-1234-ef00-1234567890ab");
Variable* y532pH =
    new YosemitechY532_pH(&y532, "12345678-abcd-1234-ef00-1234567890ab");
Variable* y532Temp =
    new YosemitechY532_Temp(&y532, "12345678-abcd-1234-ef00-1234567890ab");
/** End [yosemitech_y532] */
#endif


#if defined(BUILD_SENSOR_YOSEMITECH_Y533)
#ifndef BUILD_MODBUS_SENSOR
#define BUILD_MODBUS_SENSOR
#endif
// ==========================================================================
//  Yosemitech Y533 Oxidation Reduction Potential (ORP)
// ==========================================================================
/** Start [yosemitech_y533] */
#include <sensors/YosemitechY533.h>

// NOTE: Extra hardware and software serial ports are created in the "Settings
// for Additional Serial Ports" section

// NOTE: Use -1 for any pins that don't apply or aren't being used.
byte          y533ModbusAddress  = 0x32;  // The modbus address of the Y533
const int8_t  y533AdapterPower   = sensorPowerPin;  // RS485 adapter power pin
const int8_t  y533SensorPower    = relayPowerPin;   // Sensor power pin
const int8_t  y533EnablePin      = 4;               // Adapter RE/DE pin
const uint8_t y533NumberReadings = 1;
// The manufacturer actually doesn't mention averaging for this one

// Create a Yosemitech Y533 ORP sensor object
YosemitechY533 y533(y533ModbusAddress, modbusSerial, y533AdapterPower,
                    y533SensorPower, y533EnablePin, y533NumberReadings);

// Create ORP and temperature variable pointers for the Y533
Variable* y533ORP =
    new YosemitechY533_ORP(&y533, "12345678-abcd-1234-ef00-1234567890ab");
Variable* y533Temp =
    new YosemitechY533_Temp(&y533, "12345678-abcd-1234-ef00-1234567890ab");
/** End [yosemitech_y533] */
#endif


#if defined(BUILD_SENSOR_YOSEMITECH_Y551)
#ifndef BUILD_MODBUS_SENSOR
#define BUILD_MODBUS_SENSOR
#endif
// ==========================================================================
//  Yosemitech Y551 COD Sensor with Wiper
// ==========================================================================
/** Start [yosemitech_y551] */
#include <sensors/YosemitechY551.h>

// NOTE: Extra hardware and software serial ports are created in the "Settings
// for Additional Serial Ports" section

// NOTE: Use -1 for any pins that don't apply or aren't being used.
byte          y551ModbusAddress  = 0x50;  // The modbus address of the Y551
const int8_t  y551AdapterPower   = sensorPowerPin;  // RS485 adapter power pin
const int8_t  y551SensorPower    = relayPowerPin;   // Sensor power pin
const int8_t  y551EnablePin      = -1;              // Adapter RE/DE pin
const uint8_t y551NumberReadings = 5;
// The manufacturer recommends averaging 10 readings, but we take 5 to minimize
// power consumption

// Create a Y551 chemical oxygen demand sensor object
YosemitechY551 y551(y551ModbusAddress, modbusSerial, y551AdapterPower,
                    y551SensorPower, y551EnablePin, y551NumberReadings);

// Create COD, turbidity, and temperature variable pointers for the Y551
Variable* y551COD =
    new YosemitechY551_COD(&y551, "12345678-abcd-1234-ef00-1234567890ab");
Variable* y551Turbid =
    new YosemitechY551_Turbidity(&y551, "12345678-abcd-1234-ef00-1234567890ab");
Variable* y551Temp =
    new YosemitechY551_Temp(&y551, "12345678-abcd-1234-ef00-1234567890ab");
/** End [yosemitech_y551] */
#endif


#if defined(BUILD_SENSOR_YOSEMITECH_Y560)
#ifndef BUILD_MODBUS_SENSOR
#define BUILD_MODBUS_SENSOR
#endif
// ==========================================================================
//  Yosemitech Y560 Ammonium Probe with Wiper
// ==========================================================================
/** Start [yosemitech_y560] */
#include <sensors/YosemitechY560.h>

// NOTE: Extra hardware and software serial ports are created in the "Settings
// for Additional Serial Ports" section

// NOTE: Use -1 for any pins that don't apply or aren't being used.
byte y560ModbusAddress =
    0x60;  // The modbus address of the Y560.
           // NOTE: Hexidecimal 0x60 = 96 decimal used by Yosemitech SmartPC
const int8_t  y560AdapterPower   = sensorPowerPin;  // RS485 adapter power pin
const int8_t  y560SensorPower    = relayPowerPin;   // Sensor power pin
const int8_t  y560EnablePin      = -1;              // Adapter RE/DE pin
const uint8_t y560NumberReadings = 3;
// The manufacturer recommends averaging 10 readings, but we take 5 to minimize
// power consumption

// Create a Y560 Ammonium Probe object
YosemitechY560 y560(y560ModbusAddress, modbusSerial, y560AdapterPower,
                    y560SensorPower, y560EnablePin, y560NumberReadings);

// Create COD, turbidity, and temperature variable pointers for the Y560
Variable* y560NH4_N =
    new YosemitechY560_NH4_N(&y560, "12345678-abcd-1234-ef00-1234567890ab");
Variable* y560pH =
    new YosemitechY560_pH(&y560, "12345678-abcd-1234-ef00-1234567890ab");
Variable* y560Temp =
    new YosemitechY560_Temp(&y560, "12345678-abcd-1234-ef00-1234567890ab");
/** End [yosemitech_y560] */
#endif


#if defined(BUILD_SENSOR_YOSEMITECH_Y700)
#ifndef BUILD_MODBUS_SENSOR
#define BUILD_MODBUS_SENSOR
#endif
// ==========================================================================
//  Yosemitech Y700 Pressure Sensor
// ==========================================================================
/** Start [yosemitech_y700] */
#include <sensors/YosemitechY700.h>

// NOTE: Extra hardware and software serial ports are created in the "Settings
// for Additional Serial Ports" section

// NOTE: Use -1 for any pins that don't apply or aren't being used.
byte          y700ModbusAddress  = 0x70;  // The modbus address of the Y700
const int8_t  y700AdapterPower   = sensorPowerPin;  // RS485 adapter power pin
const int8_t  y700SensorPower    = relayPowerPin;   // Sensor power pin
const int8_t  y700EnablePin      = -1;              // Adapter RE/DE pin
const uint8_t y700NumberReadings = 5;
// The manufacturer recommends averaging 10 readings, but we take 5 to minimize
// power consumption

// Create a Y700 pressure sensor object
YosemitechY700 y700(y700ModbusAddress, modbusSerial, y700AdapterPower,
                    y700SensorPower, y700EnablePin, y700NumberReadings);

// Create pressure and temperature variable pointers for the Y700
Variable* y700Pres =
    new YosemitechY700_Pressure(&y700, "12345678-abcd-1234-ef00-1234567890ab");
Variable* y700Temp =
    new YosemitechY700_Temp(&y700, "12345678-abcd-1234-ef00-1234567890ab");
/** End [yosemitech_y700] */
#endif


#if defined(BUILD_SENSOR_YOSEMITECH_Y4000)
#ifndef BUILD_MODBUS_SENSOR
#define BUILD_MODBUS_SENSOR
#endif
// ==========================================================================
//  Yosemitech Y4000 Multiparameter Sonde (DOmgL, Turbidity, Cond, pH, Temp,
//    ORP, Chlorophyll, BGA)
// ==========================================================================
/** Start [yosemitech_y4000] */
#include <sensors/YosemitechY4000.h>

// NOTE: Extra hardware and software serial ports are created in the "Settings
// for Additional Serial Ports" section

// NOTE: Use -1 for any pins that don't apply or aren't being used.
byte          y4000ModbusAddress  = 0x05;  // The modbus address of the Y4000
const int8_t  y4000AdapterPower   = sensorPowerPin;  // RS485 adapter power pin
const int8_t  y4000SensorPower    = relayPowerPin;   // Sensor power pin
const int8_t  y4000EnablePin      = -1;              // Adapter RE/DE pin
const uint8_t y4000NumberReadings = 5;
// The manufacturer recommends averaging 10 readings, but we take 5 to minimize
// power consumption

// Create a Yosemitech Y4000 multi-parameter sensor object
YosemitechY4000 y4000(y4000ModbusAddress, modbusSerial, y4000AdapterPower,
                      y4000SensorPower, y4000EnablePin, y4000NumberReadings);

// Create all of the variable pointers for the Y4000
Variable* y4000DO =
    new YosemitechY4000_DOmgL(&y4000, "12345678-abcd-1234-ef00-1234567890ab");
Variable* y4000Turb = new YosemitechY4000_Turbidity(
    &y4000, "12345678-abcd-1234-ef00-1234567890ab");
Variable* y4000Cond =
    new YosemitechY4000_Cond(&y4000, "12345678-abcd-1234-ef00-1234567890ab");
Variable* y4000pH =
    new YosemitechY4000_pH(&y4000, "12345678-abcd-1234-ef00-1234567890ab");
Variable* y4000Temp =
    new YosemitechY4000_Temp(&y4000, "12345678-abcd-1234-ef00-1234567890ab");
Variable* y4000ORP =
    new YosemitechY4000_ORP(&y4000, "12345678-abcd-1234-ef00-1234567890ab");
Variable* y4000Chloro = new YosemitechY4000_Chlorophyll(
    &y4000, "12345678-abcd-1234-ef00-1234567890ab");
Variable* y4000BGA =
    new YosemitechY4000_BGA(&y4000, "12345678-abcd-1234-ef00-1234567890ab");
/** End [yosemitech_y4000] */
#endif


#if defined(BUILD_SENSOR_ZEBRA_TECH_D_OPTO)
#ifndef BUILD_MODBUS_SENSOR
#define BUILD_MODBUS_SENSOR
#endif
// ==========================================================================
//  Zebra Tech D-Opto Dissolved Oxygen Sensor
// ==========================================================================
/** Start [zebra_tech_d_opto] */
#include <sensors/ZebraTechDOpto.h>

// NOTE: Use -1 for any pins that don't apply or aren't being used.
const char*  DOptoSDI12address = "5";  // The SDI-12 Address of the D-Opto
const int8_t ZTPower           = sensorPowerPin;  // Power pin
const int8_t ZTData            = sdi12DataPin;    // The SDI-12 data pin

// Create a Zebra Tech DOpto dissolved oxygen sensor object
ZebraTechDOpto dopto(*DOptoSDI12address, ZTPower, ZTData);

// Create dissolved oxygen percent, dissolved oxygen concentration, and
// temperature variable pointers for the Zebra Tech
Variable* dOptoDOpct =
    new ZebraTechDOpto_DOpct(&dopto, "12345678-abcd-1234-ef00-1234567890ab");
Variable* dOptoDOmgL =
    new ZebraTechDOpto_DOmgL(&dopto, "12345678-abcd-1234-ef00-1234567890ab");
Variable* dOptoTemp =
    new ZebraTechDOpto_Temp(&dopto, "12345678-abcd-1234-ef00-1234567890ab");
/** End [zebra_tech_d_opto] */
#endif


// ==========================================================================
//  Calculated Variable[s]
// ==========================================================================
/** Start [calculated_variables] */
// Create the function to give your calculated result.
// The function should take no input (void) and return a float.
// You can use any named variable pointers to access values by way of
// variable->getValue()

float calculateVariableValue() {
    float calculatedResult = -9999;  // Always safest to start with a bad value
    // float inputVar1 = variable1->getValue();
    // float inputVar2 = variable2->getValue();
    // make sure both inputs are good
    // if (inputVar1 != -9999 && inputVar2 != -9999) {
    //     calculatedResult = inputVar1 + inputVar2;
    // }
    return calculatedResult;
}

// Properties of the calculated variable
// The number of digits after the decimal place
const uint8_t calculatedVarResolution = 3;
// This must be a value from http://vocabulary.odm2.org/variablename/
const char* calculatedVarName = "varName";
// This must be a value from http://vocabulary.odm2.org/units/
const char* calculatedVarUnit = "varUnit";
// A short code for the variable
const char* calculatedVarCode = "calcVar";
// The (optional) universally unique identifier
const char* calculatedVarUUID = "12345678-abcd-1234-ef00-1234567890ab";

// Finally, Create a calculated variable and return a variable pointer to it
Variable* calculatedVar = new Variable(
    calculateVariableValue, calculatedVarResolution, calculatedVarName,
    calculatedVarUnit, calculatedVarCode, calculatedVarUUID);
/** End [calculated_variables] */


#if defined(BUILD_TEST_CREATE_IN_ARRAY)
// ==========================================================================
//  Creating the Variable Array[s] and Filling with Variable Objects
//  NOTE:  This shows three different ways of creating the same variable array
//         and filling it with variables
// ==========================================================================
/** Start [variables_create_in_array] */
// Version 1: Create pointers for all of the variables from the sensors,
// at the same time putting them into an array
Variable* variableList[] = {
    new ProcessorStats_SampleNumber(&mcuBoard,
                                    "12345678-abcd-1234-ef00-1234567890ab"),
    new ProcessorStats_FreeRam(&mcuBoard,
                               "12345678-abcd-1234-ef00-1234567890ab"),
    new ProcessorStats_Battery(&mcuBoard,
                               "12345678-abcd-1234-ef00-1234567890ab"),
    //  ... Add more variables as needed!
    new Modem_RSSI(&modem, "12345678-abcd-1234-ef00-1234567890ab"),
    new Modem_SignalPercent(&modem, "12345678-abcd-1234-ef00-1234567890ab"),
    new Modem_Temp(&modem, "12345678-abcd-1234-ef00-1234567890ab"),
    new Variable(calculateVariableValue, calculatedVarResolution,
                 calculatedVarName, calculatedVarUnit, calculatedVarCode,
                 calculatedVarUUID),
};
// Count up the number of pointers in the array
int variableCount = sizeof(variableList) / sizeof(variableList[0]);
// Create the VariableArray object
VariableArray varArray(variableCount, variableList);
/** End [variables_create_in_array] */
// ==========================================================================


#elif defined(BUILD_TEST_SEPARATE_UUIDS)
/** Start [variables_separate_uuids] */
// Version 2: Create two separate arrays, on for the variables and a separate
// one for the UUID's, then give both as input to the variable array
// constructor.  Be cautious when doing this though because order is CRUCIAL!
Variable* variableList[] = {
    new ProcessorStats_SampleNumber(&mcuBoard),
    new ProcessorStats_FreeRam(&mcuBoard),
    new ProcessorStats_Battery(&mcuBoard),
    // new MaximDS3231_Temp(&ds3231),
    //  ... Add all of your variables!
    new Modem_RSSI(&modem),
    new Modem_SignalPercent(&modem),
    new Modem_Temp(&modem),
    new Variable(calculateVariableValue, calculatedVarResolution,
                 calculatedVarName, calculatedVarUnit, calculatedVarCode),
};
const char* UUIDs[] = {
    "12345678-abcd-1234-ef00-1234567890ab",
    "12345678-abcd-1234-ef00-1234567890ab",
    "12345678-abcd-1234-ef00-1234567890ab",
    "12345678-abcd-1234-ef00-1234567890ab",
    //  ... The number of UUID's must match the number of variables!
    "12345678-abcd-1234-ef00-1234567890ab",
    "12345678-abcd-1234-ef00-1234567890ab",
    "12345678-abcd-1234-ef00-1234567890ab",
    "12345678-abcd-1234-ef00-1234567890ab",
};
// Count up the number of pointers in the array
int variableCount = sizeof(variableList) / sizeof(variableList[0]);
// Create the VariableArray object and attach the UUID's
VariableArray varArray(variableCount, variableList, UUIDs);
/** End [variables_separate_uuids] */
// ==========================================================================


#else
//^^ BUILD_TEST_PRE_NAMED_VARS
/** Start [variables_pre_named] */
// Version 3: Fill array with already created and named variable pointers
Variable* variableList[] = {
#if defined(MS_USE_DS3231)
    ds3231Temp,
#endif
#if defined(BUILD_SENSOR_ALPHASENSE_CO2)
    asCO2,
    asco2voltage,
#endif
#if defined(BUILD_SENSOR_ANB_PH)
    anbPHValue,
    anbPHTemp,
    anbPHSal,
    anbPHSpCond,
    anbPHEC,
    anbPHHealth,
    anbPHDiagnostic,
    anbPHStatus,
#endif
#if defined(BUILD_SENSOR_AO_SONG_AM2315)
    am2315Humid,
    am2315Temp,
#endif
#if defined(BUILD_SENSOR_AO_SONG_DHT)
    dhtHumid,
    dhtTemp,
    dhtHI,
#endif
#if defined(BUILD_SENSOR_APOGEE_SQ212)
    sq212PAR,
    sq212voltage,
#endif
#if defined(BUILD_SENSOR_ATLAS_SCIENTIFIC_CO2)
    atlasCO2CO2,
    atlasCO2Temp,
#endif
#if defined(BUILD_SENSOR_ATLAS_SCIENTIFIC_DO)
    atlasDOconc,
    atlasDOpct,
#endif
#if defined(BUILD_SENSOR_ATLAS_SCIENTIFIC_ORP)
    atlasORPot,
#endif
#if defined(BUILD_SENSOR_ATLAS_SCIENTIFIC_PH)
    atlaspHpH,
#endif
#if defined(BUILD_SENSOR_ATLAS_SCIENTIFIC_RTD)
    atlasTemp,
#endif
#if defined(BUILD_SENSOR_ATLAS_SCIENTIFIC_EC)
    atlasCond,
    atlasTDS,
    atlasSal,
    atlasGrav,
    atlasSpCond,
#endif
#if defined(BUILD_SENSOR_BOSCH_BME280)
    bme280Temp,
    bme280Humid,
    bme280Press,
    bme280Alt,
#endif
#if defined(BUILD_SENSOR_BOSCH_BMP3XX)
    bmp3xxTemp,
    bmp3xxPress,
    bmp3xxAlt,
#endif
#if defined(BUILD_SENSOR_CAMPBELL_CLARI_VUE10)
    clarivueTurbidity,
    clarivueTemp,
    clarivueError,
#endif
#if defined(BUILD_SENSOR_CAMPBELL_OBS3)
    obs3TurbLow,
    obs3VoltLow,
    obs3TurbHigh,
    obs3VoltHigh,
#endif
#if defined(BUILD_SENSOR_CAMPBELL_RAIN_VUE10)
    rainvuePrecipitation,
    rainvueTips,
    rainvueRainRateAve,
    rainvueRainRateMax,
#endif
#if defined(BUILD_SENSOR_DECAGON_CTD)
    ctdCond,
    ctdTemp,
    ctdDepth,
#endif
#if defined(BUILD_SENSOR_DECAGON_ES2)
    es2Cond,
    es2Temp,
#endif
#if defined(BUILD_SENSOR_EVERLIGHT_ALSPT19)
    alsPt19Volt,
    alsPt19Current,
    alsPt19Lux,
#endif
#if defined(BUILD_SENSOR_TIADS1X15)
    ads1x15Volt,
#endif
#if defined(BUILD_SENSOR_FREESCALE_MPL115A2)
    mplTemp,
    mplPress,
#endif
#if defined(BUILD_SENSOR_GEOLUX_HYDRO_CAM)
    hydrocamImageSize,
    hydrocamByteError,
#endif
#if defined(BUILD_SENSOR_GRO_POINT_GPLP8)
    gplp8Moist1,
    gplp8Moist2,
    gplp8Moist3,
    gplp8Moist4,
    gplp8Moist5,
    gplp8Moist6,
    gplp8Moist7,
    gplp8Moist8,
    gplp8Temp1,
    gplp8Temp2,
    gplp8Temp3,
    gplp8Temp4,
    gplp8Temp5,
    gplp8Temp6,
    gplp8Temp7,
    gplp8Temp8,
    gplp8Temp9,
    gplp8Temp10,
    gplp8Temp11,
    gplp8Temp12,
    gplp8Temp13,
#endif
#if defined(BUILD_SENSOR_IN_SITU_RDO)
    rdoTemp,
    rdoDOpct,
    rdoDOmgL,
    rdoO2pp,
#endif
#if defined(BUILD_SENSOR_IN_SITU_TROLL_SDI12A)
    trollPressure,
    trollTemp,
    trollDepth,
#endif
#if defined(BUILD_SENSOR_KELLER_ACCULEVEL)
    acculevPress,
    acculevTemp,
    acculevHeight,
#endif
#if defined(BUILD_SENSOR_KELLER_NANOLEVEL)
    nanolevPress,
    nanolevTemp,
    nanolevHeight,
#endif
#if defined(BUILD_SENSOR_MAX_BOTIX_SONAR)
    sonar1Range,
#endif
#if defined(BUILD_SENSOR_MAXIM_DS18)
    ds18Temp,
#endif
#if defined(BUILD_SENSOR_MEA_SPEC_MS5803)
    ms5803Temp,
    ms5803Press,
#endif
#if defined(BUILD_SENSOR_DECAGON_5TM)
    fivetmEa,
    fivetmVWC,
    fivetmTemp,
#endif
#if defined(BUILD_SENSOR_METER_HYDROS21)
    hydros21Cond,
    hydros21Temp,
    hydros21Depth,
#endif
#if defined(BUILD_SENSOR_METER_TEROS11)
    teros11Ea,
    teros11Temp,
    teros11VWC,
    teros11Count,
#endif
#if defined(BUILD_SENSOR_PALEO_TERRA_REDOX)
    ptVolt,
#endif
#if defined(BUILD_SENSOR_RAIN_COUNTER_I2C)
    tbi2cTips,
    tbi2cDepth,
#endif
#if defined(BUILD_SENSOR_SENSIRION_SHT4X)
    sht4xHumid,
    sht4xTemp,
#endif
#if defined(BUILD_SENSOR_TALLY_COUNTER_I2C)
    tallyEvents,
#endif
#if defined(BUILD_SENSOR_TI_INA219)
    inaVolt,
    inaCurrent,
    inaPower,
#endif
#if defined(BUILD_SENSOR_TURNER_CYCLOPS)
    cyclopsVoltage,
    cyclopsChloro,
    cyclopsRWT,
    cyclopsFluoroscein,
    cyclopsPhycocyanin,
    cyclopsPhycoerythrin,
    cyclopsCDOM,
    cyclopsCrudeOil,
    cyclopsBrighteners,
    cyclopsTurbidity,
    cyclopsPTSA,
    cyclopsBTEX,
    cyclopsTryptophan,
    cyclopsRedChloro,
#endif
#if defined(BUILD_SENSOR_TURNER_TURBIDITY_PLUS)
    turbidityPlusVoltage,
    turbidityPlusTurbidity,
#endif
#if defined(BUILD_SENSOR_ANALOG_ELEC_CONDUCTIVITY)
    analogEc_cond,
    analogEc_spcond,
#endif
#if defined(BUILD_SENSOR_VEGA_PULS21)
    VegaPulsStage,
    VegaPulsDistance,
    VegaPulsTemp,
    VegaPulsRelia,
    VegaPulsError,
#endif
#if defined(BUILD_SENSOR_YOSEMITECH_Y504)
    y504DOpct,
    y504DOmgL,
    y504Temp,
#endif
#if defined(BUILD_SENSOR_YOSEMITECH_Y510)
    y510Turb,
    y510Temp,
#endif
#if defined(BUILD_SENSOR_YOSEMITECH_Y511)
    y511Turb,
    y511Temp,
#endif
#if defined(BUILD_SENSOR_YOSEMITECH_Y513)
    y513BGA,
    y513Temp,
#endif
#if defined(BUILD_SENSOR_YOSEMITECH_Y514)
    y514Chloro,
    y514Temp,
#endif
#if defined(BUILD_SENSOR_YOSEMITECH_Y520)
    y520Cond,
    y520Temp,
#endif
#if defined(BUILD_SENSOR_YOSEMITECH_Y532)
    y532Voltage,
    y532pH,
    y532Temp,
#endif
#if defined(BUILD_SENSOR_YOSEMITECH_Y533)
    y533ORP,
    y533Temp,
#endif
#if defined(BUILD_SENSOR_YOSEMITECH_Y551)
    y551COD,
    y551Turbid,
    y551Temp,
#endif
#if defined(BUILD_SENSOR_YOSEMITECH_Y560)
    y560NH4_N,
    y560pH,
    y560Temp,
#endif
#if defined(BUILD_SENSOR_YOSEMITECH_Y700)
    y700Pres,
    y700Temp,
#endif
#if defined(BUILD_SENSOR_YOSEMITECH_Y4000)
    y4000DO,
    y4000Turb,
    y4000Cond,
    y4000pH,
    y4000Temp,
    y4000ORP,
    y4000Chloro,
    y4000BGA,
#endif
#if defined(BUILD_SENSOR_ZEBRA_TECH_D_OPTO)
    dOptoDOpct,
    dOptoDOmgL,
    dOptoTemp,
#endif
#if !defined(BUILD_MODEM_NO_MODEM) && defined(BUILD_HAS_MODEM)
    modemRSSI,
    modemSignalPct,
#if defined(TINY_GSM_MODEM_HAS_BATTERY)
    modemBatteryState,
    modemBatteryPct,
    modemBatteryVoltage,
#endif
#if defined(TINY_GSM_MODEM_HAS_TEMPERATURE)
    modemTemperature,
#endif
#endif
    mcuBoardSampNo,
#if !defined(__SAMD51__)
    mcuBoardAvailableRAM,
#endif
    mcuBoardBatt,
    mcuBoardReset,
    calculatedVar,
};
// Count up the number of pointers in the array
int variableCount = sizeof(variableList) / sizeof(variableList[0]);
// Create the VariableArray object
VariableArray varArray(variableCount, variableList);
/** End [variables_pre_named] */
#endif


#if defined(BUILD_PUB_ENVIRO_DIY_PUBLISHER) && \
    (!defined(BUILD_MODEM_NO_MODEM) && defined(BUILD_HAS_MODEM))
// ==========================================================================
//  A Publisher to Monitor My Watershed / EnviroDIY Data Sharing Portal
// ==========================================================================
/** Start [enviro_diy_publisher] */
// Device registration and sampling feature information can be obtained after
// registration at https://monitormywatershed.org or https://data.envirodiy.org
const char* registrationToken =
    "12345678-abcd-1234-ef00-1234567890ab";  // Device registration token
// NOTE: Because we already set the sampling feature with the logger
// constructor, don't do it here.
// const char* samplingFeature = "12345678-abcd-1234-ef00-1234567890ab";  //
// Sampling feature UUID

// Create a data publisher for the Monitor My Watershed/EnviroDIY POST endpoint
#include <publishers/EnviroDIYPublisher.h>
EnviroDIYPublisher EnviroDIYPost(dataLogger, registrationToken);
/** End [enviro_diy_publisher] */
#endif


#if defined(BUILD_PUB_DREAM_HOST_PUBLISHER) && \
    (!defined(BUILD_MODEM_NO_MODEM) && defined(BUILD_HAS_MODEM))
// ==========================================================================
//  A Publisher to DreamHost
// ==========================================================================
/** Start [dream_host_publisher] */
// NOTE:  This is an outdated data collection tool used by the Stroud Center.
// It very, very unlikely that you will use this.

const char* DreamHostPortalRX = "xxxx";

// Create a data publisher to DreamHost
#include <publishers/DreamHostPublisher.h>
DreamHostPublisher DreamHostGET(dataLogger, DreamHostPortalRX);
/** End [dream_host_publisher] */
#endif


#if defined(BUILD_PUB_THING_SPEAK_PUBLISHER) && \
    (!defined(BUILD_MODEM_NO_MODEM) && defined(BUILD_HAS_MODEM))
// ==========================================================================
//  ThingSpeak Data Publisher
// ==========================================================================
/** Start [thing_speak_publisher] */
// Create a channel with fields on ThingSpeak in advance.
// The fields will be sent in exactly the order they are in the variable array.
// Any custom name or identifier given to the field on ThingSpeak is irrelevant.
// No more than 8 fields of data can go to any one channel.  Any fields beyond
// the eighth in the array will be ignored.
const char* thingSpeakClientName =
    "XXXXXXXXXXXXXXXX";  // The client name for your MQTT device
const char* thingSpeakMQTTUser =
    "XXXXXXXXXXXXXXXX";  // The user name for your MQTT device.
const char* thingSpeakMQTTPassword =
    "XXXXXXXXXXXXXXXX";  // The password for your MQTT device
const char* thingSpeakChannelID =
    "######";  // The numeric channel id for your channel
const char* thingSpeakAPIKey =
    "XXXXXXXXXXXXXXXX";  // The ThingSpeak user REST API key

// Create a data publisher for ThingSpeak
#include <publishers/ThingSpeakPublisher.h>
ThingSpeakPublisher TsMqtt(dataLogger, thingSpeakClientName, thingSpeakMQTTUser,
                           thingSpeakMQTTPassword, thingSpeakChannelID);
/** End [thing_speak_publisher] */
#endif


#if defined(BUILD_PUB_UBIDOTS_PUBLISHER) && \
    (!defined(BUILD_MODEM_NO_MODEM) && defined(BUILD_HAS_MODEM))
// ==========================================================================
//  Ubidots Data Publisher
// ==========================================================================
/** Start [ubidots_publisher] */
// The authentication token from Ubidots, either the Organization's Integration
// Token (under Users > Organization menu,visible by Admin only) OR the STEM
// User's Device Token (under the specific device's setup panel).
const char* ubidotsToken = "XXXXXXXXXXXXXXXX";
// The device API Label from Ubidots, derived from the user-specified device
// name.
const char* ubidotsDeviceID = "######";

// Create a data publisher for Ubidots
#include <publishers/UbidotsPublisher.h>
UbidotsPublisher ubidots(dataLogger, ubidotsToken, ubidotsDeviceID);
/** End [ubidots_publisher] */
#endif


#if defined(BUILD_PUB_S3_PRESIGNED_PUBLISHER) && \
    (!defined(BUILD_MODEM_NO_MODEM) && defined(BUILD_HAS_MODEM))
// ==========================================================================
//  AWS S3 Pre-signed URL Publisher
// ==========================================================================
/** Start [s3_presigned_publisher] */
#ifdef BUILD_MODEM_ESPRESSIF_ESP32
// For Espressif modules, only two certificate sets are supported and the
// certificates must be named "client_ca.{0|1}", "client_cert.{0|1}", or
// "client_key.{0|1}"
const char* caCertName = "client_ca.0";
#else
// The name of your certificate authority certificate file
const char* caCertName = "AmazonRootCA1.pem";
#endif

// The S3 host (need for region specific requests)
<<<<<<< HEAD
const char* s3Host = "s3.amazonaws.com";
=======
const char* s3Host = "s3.YOUR-REGION.amazonaws.com";
>>>>>>> 95190b82
// Expand the expected S3 publish topic into a buffer
String s3URLPubTopic = "$aws/rules/GetUploadURL/" + String(LoggerID);
// Expand the expected S3 subscribe topic into a buffer
String s3URLSubTopic = String(LoggerID) + "/upload_url";
// A function for the IoT core publisher to call to get the message content for
// a new URL request
#if defined(BUILD_SENSOR_GEOLUX_HYDRO_CAM)
String s3URLMsgGetter() {
    return String("{\"file\": \"") + hydrocam.getLastSavedImageName() +
        String("\"}");
}
#else
String s3URLMsgGetter() {
    return String("{\"file\": \"image.jpg\"}");
}
#endif

// Create a data publisher for AWS IoT Core
#include <publishers/S3PresignedPublisher.h>
S3PresignedPublisher s3pub;
/** End [s3_presigned_publisher] */
#endif


#if defined(BUILD_PUB_AWS_IO_T_PUBLISHER) && \
    (!defined(BUILD_MODEM_NO_MODEM) && defined(BUILD_HAS_MODEM))
// ==========================================================================
//  AWS IoT Core MQTT Publisher
// ==========================================================================
/** Start [aws_io_t_publisher] */
// The endpoint for your AWS IoT instance
const char* awsIoTEndpoint = "xxx-ats.iot.xxx.amazonaws.com";
// Sampling feature UUID, this will be the sub-topic for your data
// NOTE: Because we already set the sampling feature with the logger
// constructor, don't do it here.
// const char* samplingFeature = "12345678-abcd-1234-ef00-1234567890ab";
#ifdef BUILD_MODEM_ESPRESSIF_ESP32
// For Espressif modules, only two certificate sets are supported and the
// certificates must be named "client_ca.{0|1}", "client_cert.{0|1}", or
// "client_key.{0|1}"
#if !defined(BUILD_PUB_S3_PRESIGNED_PUBLISHER)
const char* caCertName = "client_ca.0";
#endif
const char* clientCertName = "client_cert.0";
const char* clientKeyName  = "client_key.0";
#else
#if !defined(BUILD_PUB_S3_PRESIGNED_PUBLISHER)
// The name of your certificate authority certificate file
const char* caCertName = "AmazonRootCA1.pem";
#endif
// The name of your client certificate file
const char* clientCertName = "thing-certificate.pem.crt";
// The name of your client private key file
const char* clientKeyName = "thing-private.pem.key";
#endif

// Create a data publisher for AWS IoT Core
#include <publishers/AWS_IoT_Publisher.h>
AWS_IoT_Publisher awsIoTPub(dataLogger, awsIoTEndpoint, caCertName,
                            clientCertName, clientKeyName);

#if defined(BUILD_PUB_S3_PRESIGNED_PUBLISHER)
// Callback function
void IoTCallback(char* topic, byte* payload, unsigned int length) {
    PRINTOUT(F("Got message of length"), length, F("on topic"), topic);
    // the topic is a char and guaranteed to be null-terminated, so we can
    // directly convert to a String
    if (String(topic) == s3URLSubTopic) {
        PRINTOUT(F("Received data on pre-signed URL topic from AWS IoT Core"));
        // Allocate the correct amount of memory for the payload copy
        // We CANNOT directly convert it to a string because it's not guaranteed
        // to be null-terminated
        char* rx_url = (char*)malloc(length + 1);
        // Copy the payload to the new buffer
        memcpy(rx_url, payload, length);
        // Null terminate the string
        memset(rx_url + length, '\0', 1);
        PRINTOUT(F("Setting S3 URL to:"), rx_url);
        s3pub.setPreSignedURL(String(rx_url));
        // Free the memory now that the URL has been copied into a new String
        free(rx_url);
        // let the publisher know we got what we expected and it can stop
        // waiting
        awsIoTPub.closeConnection();
    }
}
#endif
/** End [aws_io_t_publisher] */
#endif


// ==========================================================================
//  Working Functions
// ==========================================================================
/** Start [working_functions] */

#if defined(PIN_NEOPIXEL)
#include <Adafruit_NeoPixel.h>
// Declare our NeoPixel strip object:
Adafruit_NeoPixel pixels(1, PIN_NEOPIXEL);
// Flashes the LED's on the primary board
void greenRedFlash(uint8_t numFlash = 4, uint8_t rate = 75) {
#if defined(PIN_NEOPIXEL_POWER)
    pinMode(PIN_NEOPIXEL_POWER, OUTPUT);
    digitalWrite(PIN_NEOPIXEL_POWER, HIGH);
#endif
    for (uint8_t i = 0; i < numFlash; i++) {
        pixels.setPixelColor(i, pixels.Color(0, 255, 0));  // set to green
        pixels.show();  // Send the updated pixel colors to the hardware.
        delay(rate);
        pixels.setPixelColor(i, pixels.Color(255, 0, 0));  // set to red
        pixels.show();  // Send the updated pixel colors to the hardware.
        delay(rate);
    }
    pixels.clear();  // Set all pixel colors to 'off'
#if defined(PIN_NEOPIXEL_POWER)
    digitalWrite(PIN_NEOPIXEL_POWER, LOW);
#endif
}
#else
// Flashes the LED's on the primary board
void greenRedFlash(uint8_t numFlash = 4, uint8_t rate = 75) {
    // Set up pins for the LED's
    pinMode(greenLED, OUTPUT);
    digitalWrite(greenLED, LOW);
    pinMode(redLED, OUTPUT);
    digitalWrite(redLED, LOW);
    // Flash the lights
    for (uint8_t i = 0; i < numFlash; i++) {
        digitalWrite(greenLED, HIGH);
        digitalWrite(redLED, LOW);
        delay(rate);
        digitalWrite(greenLED, LOW);
        digitalWrite(redLED, HIGH);
        delay(rate);
    }
    digitalWrite(redLED, LOW);
}
#endif

// Uses the processor sensor object to read the battery voltage
// NOTE: This will actually return the battery level from the previous update!
float getBatteryVoltage() {
    if (mcuBoard.sensorValues[PROCESSOR_BATTERY_VAR_NUM] == -9999 ||
        mcuBoard.sensorValues[PROCESSOR_BATTERY_VAR_NUM] == 0) {
        mcuBoard.update();
    }
    return mcuBoard.sensorValues[PROCESSOR_BATTERY_VAR_NUM];
}
/** End [working_functions] */


// ==========================================================================
//  Arduino Setup Function
// ==========================================================================
void setup() {
    /** Start [setup_flashing_led] */
    // Blink the LEDs to show the board is on and starting up
    greenRedFlash(3, 35);
    /** End [setup_flashing_led] */

/** Start [setup_wait] */
// Wait for USB connection to be established by PC
// NOTE:  Only use this when debugging - if not connected to a PC, this adds an
// unnecessary startup delay
#if defined(SERIAL_PORT_USBVIRTUAL)
    while (!SERIAL_PORT_USBVIRTUAL && (millis() < 10000L)) {
        // wait
    }
#endif
    /** End [setup_wait] */

    /** Start [setup_prints] */
    // Start the primary serial connection
    Serial.begin(serialBaud);
#if defined(MS_2ND_OUTPUT)
    MS_2ND_OUTPUT.begin(serialBaud);
#endif
    greenRedFlash(5, 50);

    // Print a start-up note to the first serial port
    PRINTOUT("\n\n\n=============================");
    PRINTOUT("=============================");
    PRINTOUT("=============================");
    PRINTOUT(F("\n\nNow running"), sketchName, F("on Logger"), LoggerID, '\n');

    PRINTOUT(F("Using ModularSensors Library version"),
             MODULAR_SENSORS_VERSION);
#if !defined(BUILD_MODEM_NO_MODEM) && defined(BUILD_HAS_MODEM)
    PRINTOUT(F("TinyGSM Library version"), TINYGSM_VERSION, '\n');
#endif
    PRINTOUT(F("Processor:"), mcuBoard.getSensorLocation());
    PRINTOUT(F("The most recent reset cause was"), mcuBoard.getLastResetCode(),
             '(', mcuBoard.getLastResetCause(), ")\n");
    /** End [setup_prints] */

/** Start [setup_softserial] */
// Allow interrupts for software serial
#if defined(BUILD_TEST_SOFTSERIAL)
    PRINTOUT(F("Enabling interrupts for SoftwareSerial"));
    enableInterrupt(softSerialRx, SoftwareSerial_ExtInts::handle_interrupt,
                    CHANGE);
#endif
#if defined(BUILD_TEST_NEOSWSERIAL)
    PRINTOUT(F("Enabling interrupts for NeoSoftSerial"));
    enableInterrupt(neoSSerial1Rx, neoSSerial1ISR, CHANGE);
#endif
/** End [setup_softserial] */

/** Start [setup_serial_begins] */
// Start the serial connection with the modem
#if !defined(BUILD_MODEM_NO_MODEM) && defined(BUILD_HAS_MODEM)
    PRINTOUT(F("Starting modem connection on"), STR(modemSerial), F("at"),
             modemBaud, F(" baud"));
    modemSerial.begin(modemBaud);
#endif

#if defined(BUILD_MODBUS_SENSOR)
    // Start the stream for the modbus sensors;
    // modbusSerial.begin(57600);  // 57600 is the default for ANB pH sensors
    modbusSerial.begin(9600);  // All other modbus sensors use 9600 baud
#endif

#if defined(BUILD_SENSOR_MAX_BOTIX_SONAR)
    // Start the stream for the sonar; it will always be at 9600 baud
    sonarSerial.begin(9600);
#endif

#if defined(BUILD_SENSOR_GEOLUX_HYDRO_CAM)
    // Start the stream for the camera; it will always be at 115200 baud
    cameraSerial.begin(115200);
#endif
/** End [setup_serial_begins] */

// Assign pins SERCOM functionality for SAMD boards
// NOTE:  This must happen *after* the various serial.begin statements
/** Start [setup_samd_pins] */
#if defined(ARDUINO_SAMD_FEATHER_M0)
    PRINTOUT(F("Setting SAMD21 SERCOM pin peripherals"));
    // Serial2
    pinPeripheral(10, PIO_SERCOM);  // Serial2 Tx/Dout = SERCOM1 Pad #2
    pinPeripheral(11, PIO_SERCOM);  // Serial2 Rx/Din = SERCOM1 Pad #0
    // Serial 3
    pinPeripheral(2, PIO_SERCOM);  // Serial3 Tx/Dout = SERCOM2 Pad #2
    pinPeripheral(5, PIO_SERCOM);  // Serial3 Rx/Din = SERCOM2 Pad #3
#endif
    /** End [setup_samd_pins] */

    // Start the SPI library
    PRINTOUT(F("Starting SPI"));
    SPI.begin();

#if defined(EXTERNAL_FLASH_DEVICES)
    PRINTOUT(F("Setting onboard flash pin modes"));
    pinMode(flashSSPin,
            OUTPUT);  // for proper operation of the onboard flash memory
#endif

    PRINTOUT(F("Starting I2C (Wire)"));
    Wire.begin();

    /** Start [setup_logger] */

    // set the logger ID
    PRINTOUT(F("Setting logger id to"), LoggerID);
    dataLogger.setLoggerID(LoggerID);
    PRINTOUT(F("Setting the sampling feature UUID to"), LoggerID);
    dataLogger.setSamplingFeatureUUID(samplingFeature);
    // set the logging interval
    PRINTOUT(F("Setting logging interval to"), loggingInterval, F("minutes"));
    dataLogger.setLoggingInterval(loggingInterval);
    PRINTOUT(F("Setting number of initial 1 minute intervals to 10"));
    dataLogger.setinitialShortIntervals(10);
    // Attach the variable array to the logger
    PRINTOUT(F("Attaching the variable array"));
    dataLogger.setVariableArray(&varArray);
    // set logger pins
    PRINTOUT(F("Setting logger pins"));
    dataLogger.setLoggerPins(wakePin, sdCardSSPin, sdCardPwrPin, buttonPin,
                             greenLED, wakePinMode, buttonPinMode);

    // Set the timezones for the logger/data and the RTC
    // Logging in the given time zone
    PRINTOUT(F("Setting logger time zone"));
    Logger::setLoggerTimeZone(timeZone);
    // It is STRONGLY RECOMMENDED that you set the RTC to be in UTC (UTC+0)
    PRINTOUT(F("Setting RTC time zone"));
    loggerClock::setRTCOffset(0);

#if !defined(BUILD_MODEM_NO_MODEM) && defined(BUILD_HAS_MODEM)
    // Attach the modem and information pins to the logger
    PRINTOUT(F("Attaching the modem"));
    dataLogger.attachModem(modem);
    PRINTOUT(F("Setting modem LEDs"));
    modem.setModemLED(modemLEDPin);
#endif

#if defined(BUILD_PUB_THING_SPEAK_PUBLISHER) && \
    (!defined(BUILD_MODEM_NO_MODEM) && defined(BUILD_HAS_MODEM))
    // Set the ThingSpeak MQTT client name
    TsMqtt.setRESTAPIKey(thingSpeakAPIKey);
#endif

#if defined(BUILD_PUB_S3_PRESIGNED_PUBLISHER)
    // Set the S3 host and certificate authority name
    s3pub.setHost(s3Host);
    s3pub.setCACertName(caCertName);
    // Attach to the logger
    s3pub.attachToLogger(dataLogger);
#endif

#if defined(BUILD_PUB_AWS_IO_T_PUBLISHER) &&     \
    defined(BUILD_PUB_S3_PRESIGNED_PUBLISHER) && \
    (!defined(BUILD_MODEM_NO_MODEM) && defined(BUILD_HAS_MODEM))
    // Set the callback function for the AWS IoT Core MQTT connection
    awsIoTPub.setCallback(IoTCallback);
    awsIoTPub.addSubTopic(s3URLSubTopic.c_str());
    awsIoTPub.addPublishRequest(s3URLPubTopic.c_str(), s3URLMsgGetter);
#endif

    // Begin the logger
    PRINTOUT(F("Beginning the logger"));
    dataLogger.begin();
    /** End [setup_logger] */

    /** Start [setup_sensors] */
    // Note:  Please change these battery voltages to match your battery
    // Set up the sensors, except at lowest battery level
    if (getBatteryVoltage() > 3.4) {
        PRINTOUT(F("Setting up sensors..."));
        varArray.sensorsPowerUp();  // only needed if you have sensors that need
                                    // power for setups
        varArray.setupSensors();
        varArray.sensorsPowerDown();  // only needed if you have sensors that
                                      // need power for setups
    }
    /** End [setup_sensors] */

#if (defined BUILD_MODEM_ESPRESSIF_ESP8266 || \
     defined BUILD_MODEM_ESPRESSIF_ESP32)
    /** Start [setup_esp] */
    PRINTOUT(F("Waking the modem.."));
    PRINTOUT(F("Attempting to begin modem communication at"), modemBaud,
             F("baud.  This will fail if the baud is mismatched.."));
    modemSerial.begin(modemBaud);
    modem.modemWake();  // NOTE:  This will also set up the modem
    // WARNING: PLEASE REMOVE AUTOBAUDING FOR PRODUCTION CODE!
    if (!modem.gsmModem.testAT()) {
        PRINTOUT(F("Attempting autobauding.."));
        uint32_t foundBaud = TinyGsmAutoBaud(modemSerial);
        if (foundBaud != 0 || (modemBaud > 57600 && F_CPU == 8000000L)) {
            PRINTOUT(F("Got modem response at baud of"), foundBaud,
                     F("Firing an attempt to change the baud rate to"),
                     modemBaud);
            modem.gsmModem.sendAT(GF("+UART_DEF="), modemBaud, F(",8,1,0,0"));
            modem.gsmModem.waitResponse();
            modemSerial.end();
            modemSerial.begin(modemBaud);
        }
    }
/** End [setup_esp] */
#endif

#if defined(BUILD_TEST_SKYWIRE)
    /** Start [setup_skywire] */
    modem.setModemStatusLevel(LOW);  // If using CTS, LOW
    modem.setModemWakeLevel(HIGH);   // Skywire dev board inverts the signal
    modem.setModemResetLevel(HIGH);  // Skywire dev board inverts the signal
    /** End [setup_skywire] */
#endif

#if defined(BUILD_MODEM_SIM_COM_SIM7080)
    /** Start [setup_sim7080] */
    modem.setModemWakeLevel(HIGH);   // ModuleFun Bee inverts the signal
    modem.setModemResetLevel(HIGH);  // ModuleFun Bee inverts the signal
    PRINTOUT(F("Waking modem and setting Cellular Carrier Options..."));
    modem.modemWake();  // NOTE:  This will also set up the modem
    // WARNING: PLEASE REMOVE AUTOBAUDING FOR PRODUCTION CODE!
    if (!modem.gsmModem.testAT()) {
        PRINTOUT(F("Attempting autobauding.."));
        uint32_t foundBaud = TinyGsmAutoBaud(modemSerial);
        if (foundBaud != 0 && !(F_CPU <= 8000000L && foundBaud >= 115200) &&
            !(F_CPU <= 16000000L && foundBaud > 115200)) {
            PRINTOUT(F("Got modem response at baud of"), foundBaud,
                     F("Firing an attempt to change the baud rate to"),
                     modemBaud);
            modem.gsmModem.setBaud(
                modemBaud);  // Make sure we're *NOT* auto-bauding!
            modem.gsmModem.waitResponse();
            modemSerial.end();
            modemSerial.begin(modemBaud);
        }
    }
    modem.gsmModem.setBaud(modemBaud);   // Make sure we're *NOT* auto-bauding!
    modem.gsmModem.setNetworkMode(38);   // set to LTE only
                                         // 2 Automatic
                                         // 13 GSM only
                                         // 38 LTE only
                                         // 51 GSM and LTE only
    modem.gsmModem.setPreferredMode(1);  // set to CAT-M
                                         // 1 CAT-M
                                         // 2 NB-IoT
                                         // 3 CAT-M and NB-IoT
    /** End [setup_sim7080] */
#endif

#if defined(BUILD_MODEM_DIGI_XBEE_CELLULAR_TRANSPARENT)
    /** Start [setup_xbeec_carrier] */
    // Extra modem set-up
    PRINTOUT(F("Waking modem and setting Cellular Carrier Options..."));
    modem.modemWake();  // NOTE:  This will also set up the modem
    // Go back to command mode to set carrier options
    modem.gsmModem.commandMode();
    // Carrier Profile - 0 = Automatic selection
    //                 - 1 = No profile/SIM ICCID selected
    //                 - 2 = AT&T
    //                 - 3 = Verizon
    // NOTE:  To select T-Mobile, you must enter bypass mode!
    modem.gsmModem.sendAT(GF("CP"), 2);
    modem.gsmModem.waitResponse();
    // Cellular network technology - 0 = LTE-M with NB-IoT fallback
    //                             - 1 = NB-IoT with LTE-M fallback
    //                             - 2 = LTE-M only
    //                             - 3 = NB-IoT only
    // NOTE:  As of 2020 in the USA, AT&T and Verizon only use LTE-M
    // T-Mobile uses NB-IOT
    modem.gsmModem.sendAT(GF("N#"), 2);
    modem.gsmModem.waitResponse();
    // Write changes to flash and apply them
    PRINTOUT(F("Wait while applying changes..."));
    // Write changes to flash
    modem.gsmModem.writeChanges();
    // Reset the cellular component to ensure network settings are changed
    modem.gsmModem.sendAT(GF("!R"));
    modem.gsmModem.waitResponse(30000L);
    // Force reset of the Digi component as well
    // This effectively exits command mode
    modem.gsmModem.sendAT(GF("FR"));
    modem.gsmModem.waitResponse(5000L);
/** End [setup_xbeec_carrier] */
#endif

#if defined(BUILD_MODEM_DIGI_XBEE_LTE_BYPASS)
    /** Start [setup_r4_carrier] */
    // Extra modem set-up
    PRINTOUT(F("Waking modem and setting Cellular Carrier Options..."));
    modem.modemWake();  // NOTE:  This will also set up the modem
    // Turn off the cellular radio while making network changes
    modem.gsmModem.sendAT(GF("+CFUN=0"));
    modem.gsmModem.waitResponse();
    // Mobile Network Operator Profile - 0 = SW default
    //                                 - 1 = SIM ICCID selected
    //                                 - 2: ATT
    //                                 - 6: China Telecom
    //                                 - 100: Standard Europe
    //                                 - 4: Telstra
    //                                 - 5: T-Mobile US
    //                                 - 19: Vodafone
    //                                 - 3: Verizon
    //                                 - 31: Deutsche Telekom
    modem.gsmModem.sendAT(GF("+UMNOPROF="), 2);
    modem.gsmModem.waitResponse();
    // Selected network technology - 7: LTE Cat.M1
    //                             - 8: LTE Cat.NB1
    // Fallback network technology - 7: LTE Cat.M1
    //                              - 8: LTE Cat.NB1
    // NOTE:  As of 2020 in the USA, AT&T and Verizon only use LTE-M
    // T-Mobile uses NB-IOT
    modem.gsmModem.sendAT(GF("+URAT="), 7, ',', 8);
    modem.gsmModem.waitResponse();
    // Restart the module to apply changes
    modem.gsmModem.sendAT(GF("+CFUN=1,1"));
    modem.gsmModem.waitResponse(10000L);
/** End [setup_r4_carrier] */
#endif

    /** Start [setup_clock] */
    // Sync the clock if it isn't valid or we have battery to spare
    if (getBatteryVoltage() > 3.55 || !loggerClock::isRTCSane()) {
        // Set up the modem, synchronize the RTC with NIST, and publish
        // configuration information to publishers that support it.
        dataLogger.makeInitialConnections();
    }
    /** End [setup_clock] */

    /** Start [setup_file] */
    // Create the log file, adding the default header to it
    // Do this last so we have the best chance of getting the time correct and
    // all sensor names correct.
    // Writing to the SD card can be power intensive, so if we're skipping the
    // sensor setup we'll skip this too.
    if (getBatteryVoltage() > 3.4) {
        PRINTOUT(F("Setting up file on SD card"));
        dataLogger.turnOnSDcard(true);
        // true = wait for card to settle after power up
        dataLogger.createLogFile(true);  // true = write a new header
        dataLogger.turnOffSDcard(true);
        // true = wait for internal housekeeping after write
    }
    /** End [setup_file] */

    /** Start [setup_sleep] */
    // Call the processor sleep
    PRINTOUT(F("Putting processor to sleep\n"));
    dataLogger.systemSleep();
    /** End [setup_sleep] */
}


// ==========================================================================
//  Arduino Loop Function
// ==========================================================================
#ifndef BUILD_TEST_COMPLEX_LOOP
// Use this short loop for simple data logging and sending
/** Start [simple_loop] */
void loop() {
    // Note:  Please change these battery voltages to match your battery
    // At very low battery, just go back to sleep
    if (getBatteryVoltage() < 3.4) {
        PRINTOUT(F("Battery too low, ("),
                 mcuBoard.sensorValues[PROCESSOR_BATTERY_VAR_NUM],
                 F("V) going back to sleep."));
        dataLogger.systemSleep();
    } else if (getBatteryVoltage() < 3.55) {
        // At moderate voltage, log data but don't send it over the modem
        PRINTOUT(F("Battery at"),
                 mcuBoard.sensorValues[PROCESSOR_BATTERY_VAR_NUM],
                 F("V; high enough to log, but will not publish!"));
        dataLogger.logData();
    } else {
        // If the battery is good, send the data to the world
        PRINTOUT(F("Battery at"),
                 mcuBoard.sensorValues[PROCESSOR_BATTERY_VAR_NUM],
                 F("V; high enough to log and publish data"));
        dataLogger.logDataAndPublish();
    }
}

/** End [simple_loop] */

#else
/** Start [complex_loop] */
// Use this long loop when you want to do something special
// Because of the way alarms work on the RTC, it will wake the processor and
// start the loop every minute exactly on the minute.
// The processor may also be woken up by another interrupt or level change on a
// pin - from a button or some other input.
// The "if" statements in the loop determine what will happen - whether the
// sensors update, testing mode starts, or it goes back to sleep.
void loop() {
    // Reset the watchdog
    extendedWatchDog::resetWatchDog();

    // Assuming we were woken up by the clock, check if the current time is an
    // even interval of the logging interval
    // We're only doing anything at all if the battery is above 3.4V
    if (dataLogger.checkInterval() && getBatteryVoltage() > 3.4) {
        // Flag to notify that we're in already awake and logging a point
        Logger::isLoggingNow = true;
        extendedWatchDog::resetWatchDog();

        // Print a line to show new reading
        PRINTOUT(F("------------------------------------------"));
        // Turn on the LED to show we're taking a reading
        dataLogger.alertOn();
        // Power up the SD Card, but skip any waits after power up
        dataLogger.turnOnSDcard(false);
        extendedWatchDog::resetWatchDog();

        // Turn on the modem to let it start searching for the network
        // Only turn the modem on if the battery at the last interval was high
        // enough
        // NOTE:  if the modemPowerUp function is not run before the
        // completeUpdate
        // function is run, the modem will not be powered and will not
        // return a signal strength reading.
        if (getBatteryVoltage() > 3.55) modem.modemPowerUp();

#if defined(BUILD_TEST_ALTSOFTSERIAL)
        // Start the stream for the modbus sensors, if your RS485 adapter bleeds
        // current from data pins when powered off & you stop modbus serial
        // connection with digitalWrite(5, LOW), below.
        // https://github.com/EnviroDIY/ModularSensors/issues/140#issuecomment-389380833
        altSoftSerial.begin(9600);
#endif

        // Do a complete update on the variable array.
        // This this includes powering all of the sensors, getting updated
        // values, and turing them back off.
        // NOTE:  The wake function for each sensor should force sensor setup
        // to run if the sensor was not previously set up.
        varArray.completeUpdate();

        extendedWatchDog::resetWatchDog();

#if defined(BUILD_TEST_ALTSOFTSERIAL)
        // Reset modbus serial pins to LOW, if your RS485 adapter bleeds power
        // on sleep, because Modbus Stop bit leaves these pins HIGH.
        // https://github.com/EnviroDIY/ModularSensors/issues/140#issuecomment-389380833
        digitalWrite(5, LOW);  // Reset AltSoftSerial Tx pin to LOW
        digitalWrite(6, LOW);  // Reset AltSoftSerial Rx pin to LOW
#endif

        // Create a csv data record and save it to the log file
        dataLogger.logToSD();
        extendedWatchDog::resetWatchDog();

        // Connect to the network
        // Again, we're only doing this if the battery is doing well
        if (getBatteryVoltage() > 3.55) {
            extendedWatchDog::resetWatchDog();
            if (modem.connectInternet()) {
                extendedWatchDog::resetWatchDog();
                // Publish data to remotes
                PRINTOUT(F("Modem connected to internet."));
                dataLogger.publishDataToRemotes();

                // Sync the clock at noon
                extendedWatchDog::resetWatchDog();
                if ((Logger::markedLocalUnixTime != 0 &&
                     Logger::markedLocalUnixTime % 86400 == 43200) ||
                    !loggerClock::isRTCSane()) {
                    PRINTOUT(F("Running a daily clock sync..."));
                    loggerClock::setRTClock(modem.getNISTTime(), 0,
                                            epochStart::unix_epoch);
                    extendedWatchDog::resetWatchDog();
                    modem.updateModemMetadata();
                    extendedWatchDog::resetWatchDog();
                }

                // Disconnect from the network
                modem.disconnectInternet();
                extendedWatchDog::resetWatchDog();
            }
            // Turn the modem off
            modem.modemSleepPowerDown();
            extendedWatchDog::resetWatchDog();
        }

        // Cut power from the SD card - without additional housekeeping wait
        dataLogger.turnOffSDcard(false);
        extendedWatchDog::resetWatchDog();
        // Turn off the LED
        dataLogger.alertOff();
        // Print a line to show reading ended
        PRINTOUT(F("------------------------------------------\n"));

        // Unset flag
        Logger::isLoggingNow = false;
    }

    // Check if it was instead the testing interrupt that woke us up
    if (Logger::startTesting) {
#if defined(BUILD_TEST_ALTSOFTSERIAL)
        // Start the stream for the modbus sensors, if your RS485 adapter bleeds
        // current from data pins when powered off & you stop modbus serial
        // connection with digitalWrite(5, LOW), below.
        // https://github.com/EnviroDIY/ModularSensors/issues/140#issuecomment-389380833
        altSoftSerial.begin(9600);
#endif

        dataLogger.benchTestingMode();
    }

#if defined(BUILD_TEST_ALTSOFTSERIAL)
    // Reset modbus serial pins to LOW, if your RS485 adapter bleeds power
    // on sleep, because Modbus Stop bit leaves these pins HIGH.
    // https://github.com/EnviroDIY/ModularSensors/issues/140#issuecomment-389380833
    digitalWrite(5, LOW);  // Reset AltSoftSerial Tx pin to LOW
    digitalWrite(6, LOW);  // Reset AltSoftSerial Rx pin to LOW
#endif

    // Call the processor sleep
    dataLogger.systemSleep();
}
#endif
/** End [complex_loop] */


// cspell: ignore EDBG XBCT XBLTEB XBWF SVZM BatterymV Atlasp oversample
// cspell: ignore asco2voltage atlasGrav Hayashi emas PMID temperatureCoef
// cspell: ignore ClariVUESDI12address RainVUESDI12address Turb CTDSDI
// cspell: ignore RDOSDI TROLLSDI acculev nanolev TMSDI ELEC fivetm tallyi
// cspell: ignore kmph TIINA Chloro Fluoroscein PTSA BTEX ECpwrPin anlg spcond
// cspell: ignore Relia NEOPIXEL RESTAPI autobauding xbeec
// cspell: ignore CFUN UMNOPROF URAT PHEC<|MERGE_RESOLUTION|>--- conflicted
+++ resolved
@@ -3422,11 +3422,7 @@
 #endif
 
 // The S3 host (need for region specific requests)
-<<<<<<< HEAD
-const char* s3Host = "s3.amazonaws.com";
-=======
 const char* s3Host = "s3.YOUR-REGION.amazonaws.com";
->>>>>>> 95190b82
 // Expand the expected S3 publish topic into a buffer
 String s3URLPubTopic = "$aws/rules/GetUploadURL/" + String(LoggerID);
 // Expand the expected S3 subscribe topic into a buffer
