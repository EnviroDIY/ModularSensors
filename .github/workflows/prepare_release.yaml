--- conflicted
+++ resolved
@@ -29,18 +29,6 @@
           echo "VERSION=$VER" >> $GITHUB_ENV
           echo "ZIP_NAME=$ZIP_FILE" >> $GITHUB_ENV
 
-<<<<<<< HEAD
-      - name: Restore or Cache pip
-        uses: actions/cache@v2.1.6
-        with:
-          path: ~/.cache/pip
-          # if requirements.txt hasn't changed, then it will be a "cache hit" and pip will be restored
-          # if requirements.txt HAS changed, it will be a "cache miss" and a new cache of pip will be created if the job completes successfully
-          key: ${{ runner.os }}-pip-${{ hashFiles('**/requirements.txt') }}
-          restore-keys: ${{ runner.os }}-pip-
-
-=======
->>>>>>> dfa16d1b
       - name: Set up Python
         uses: actions/setup-python@v2.2.2
 
