--- conflicted
+++ resolved
@@ -42,11 +42,7 @@
           exit $result_code
 
       - name: Create commit comment
-<<<<<<< HEAD
-        uses: peter-evans/commit-comment@v2
-=======
         uses: peter-evans/commit-comment@v3
->>>>>>> 3636d20c
         if: steps.validate_manifest.outcome=='failure'
         with:
           body: |
@@ -64,11 +60,7 @@
     if: "!contains(github.event.head_commit.message, 'ci skip')"
 
     steps:
-<<<<<<< HEAD
-      - uses: actions/checkout@v3
-=======
       - uses: actions/checkout@v4
->>>>>>> 3636d20c
 
       - name: Run Arduino-Lint to verify the library structure and syntax for the Arduino IDE
         id: validate_library
@@ -95,11 +87,7 @@
           echo "$(cat arduino_lint.md)" >> $GITHUB_STEP_SUMMARY
 
       - name: Create commit comment
-<<<<<<< HEAD
-        uses: peter-evans/commit-comment@v2
-=======
         uses: peter-evans/commit-comment@v3
->>>>>>> 3636d20c
         if: steps.validate_library.outcome=='failure'
         with:
           body: ${{ steps.beautify_output.outputs.lint_errors }}
