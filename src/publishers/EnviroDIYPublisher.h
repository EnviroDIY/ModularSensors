/**
 * @file EnviroDIYPublisher.h
 * @copyright 2020 Stroud Water Research Center
 * Part of the EnviroDIY ModularSensors library for Arduino
 * @author Sara Geleskie Damiano <sdamiano@stroudcenter.org>
 *
 * @brief Contains the EnviroDIYPublisher subclass of dataPublisher for
 * publishing data to the Monitor My Watershed/EnviroDIY data portal at
 * http://data.enviroDIY.org
 */

// Header Guards
#ifndef SRC_PUBLISHERS_ENVIRODIYPUBLISHER_H_
#define SRC_PUBLISHERS_ENVIRODIYPUBLISHER_H_

// Debugging Statement
// #define MS_ENVIRODIYPUBLISHER_DEBUG

#ifdef MS_ENVIRODIYPUBLISHER_DEBUG
#define MS_DEBUGGING_STD "EnviroDIYPublisher"
#endif

// Included Dependencies
#include "ModSensorDebugger.h"
#undef MS_DEBUGGING_STD
#include "dataPublisherBase.h"

// ============================================================================
//  Functions for the EnviroDIY data portal receivers.
// ============================================================================
<<<<<<< HEAD
class EnviroDIYPublisher : public dataPublisher {
public:
  // Constructors
  EnviroDIYPublisher();
  EnviroDIYPublisher(Logger &baseLogger, uint8_t sendEveryX = 1,
                     uint8_t sendOffset = 0);
  EnviroDIYPublisher(Logger &baseLogger, Client *inClient,
                     uint8_t sendEveryX = 1, uint8_t sendOffset = 0);
  EnviroDIYPublisher(Logger &baseLogger, const char *registrationToken,
                     const char *samplingFeatureUUID, uint8_t sendEveryX = 1,
                     uint8_t sendOffset = 0);
  EnviroDIYPublisher(Logger &baseLogger, Client *inClient,
                     const char *registrationToken,
                     const char *samplingFeatureUUID, uint8_t sendEveryX = 1,
                     uint8_t sendOffset = 0);
  // Destructor
  virtual ~EnviroDIYPublisher();

  // Returns the data destination
  virtual String getEndpoint(void) { return String(enviroDIYHost); }

  // Adds the site registration token
  void setToken(const char *registrationToken);

  // Calculates how long the JSON will be
  uint16_t calculateJsonSize();
  // Calculates how long the full post request will be, including headers
  // uint16_t calculatePostSize();

  // This generates a properly formatted JSON for EnviroDIY
  void printSensorDataJSON(Stream *stream);

  // This prints a fully structured post request for WikiWatershed/EnviroDIY
  // to the specified stream.
  void printEnviroDIYRequest(Stream *stream);

  // A way to begin with everything already set
  void begin(Logger &baseLogger, Client *inClient,
             const char *registrationToken, const char *samplingFeatureUUID);
  void begin(Logger &baseLogger, const char *registrationToken,
             const char *samplingFeatureUUID);

  // This utilizes an attached modem to make a TCP connection to the
  // EnviroDIY/ODM2DataSharingPortal and then streams out a post request
  // over that connection.
  // The return is the http status code of the response.
  // int16_t postDataEnviroDIY(void);
  virtual int16_t publishData(Client *_outClient);

protected:
  // portions of the POST request
  static const char *postEndpoint;
  static const char *enviroDIYHost;
  static const int enviroDIYPort;
  static const char *tokenHeader;
  // static const char *cacheHeader;
  // static const char *connectionHeader;
  static const char *contentLengthHeader;
  static const char *contentTypeHeader;

  // portions of the JSON
  static const char *samplingFeatureTag;
  static const char *timestampTag;

private:
  // Tokens and UUID's for EnviroDIY
  const char *_registrationToken;
};

#endif // Header Guard
=======
/**
 * @brief The EnviroDIYPublisher subclass of dataPublisher for publishing data
 * to the Monitor My Watershed/EnviroDIY data portal at
 * http://data.enviroDIY.org
 */
class EnviroDIYPublisher : public dataPublisher {
 public:
    // Constructors
    /**
     * @brief Construct a new EnviroDIY Publisher object with no members set.
     */
    EnviroDIYPublisher();
    /**
     * @brief Construct a new EnviroDIY Publisher object
     *
     * @note If a client is never specified, the publisher will attempt to
     * create and use a client on a LoggerModem instance tied to the attached
     * logger.
     *
     * @param baseLogger The logger supplying the data to be published
     * @param sendEveryX Currently unimplemented, intended for future use to
     * enable caching and bulk publishing
     * @param sendOffset Currently unimplemented, intended for future use to
     * enable publishing data at a time slightly delayed from when it is
     * collected
     *
     * @note It is possible (though very unlikey) that using this constructor
     * could cause errors if the compiler attempts to initialize the publisher
     * instance before the logger instance.  If you suspect you are seeing that
     * issue, use the null constructor and a populated begin(...) within your
     * set-up function.
     */
    explicit EnviroDIYPublisher(Logger& baseLogger, uint8_t sendEveryX = 1,
                                uint8_t sendOffset = 0);
    /**
     * @brief Construct a new EnviroDIY Publisher object
     *
     * @param baseLogger The logger supplying the data to be published
     * @param inClient An Arduino client instance to use to print data to.
     * Allows the use of any type of client and multiple clients tied to a
     * single TinyGSM modem instance
     * @param sendEveryX Currently unimplemented, intended for future use to
     * enable caching and bulk publishing
     * @param sendOffset Currently unimplemented, intended for future use to
     * enable publishing data at a time slightly delayed from when it is
     * collected
     *
     * @note It is possible (though very unlikey) that using this constructor
     * could cause errors if the compiler attempts to initialize the publisher
     * instance before the logger instance.  If you suspect you are seeing that
     * issue, use the null constructor and a populated begin(...) within your
     * set-up function.
     */
    EnviroDIYPublisher(Logger& baseLogger, Client* inClient,
                       uint8_t sendEveryX = 1, uint8_t sendOffset = 0);
    /**
     * @brief Construct a new EnviroDIY Publisher object
     *
     * @param baseLogger The logger supplying the data to be published
     * @param registrationToken The registration token for the site on the
     * Monitor My Watershed data portal.
     * @param samplingFeatureUUID The sampling feature UUID for the site on the
     * Monitor My Watershed data portal.
     * @param sendEveryX Currently unimplemented, intended for future use to
     * enable caching and bulk publishing
     * @param sendOffset Currently unimplemented, intended for future use to
     * enable publishing data at a time slightly delayed from when it is
     * collected
     */
    EnviroDIYPublisher(Logger& baseLogger, const char* registrationToken,
                       const char* samplingFeatureUUID, uint8_t sendEveryX = 1,
                       uint8_t sendOffset = 0);
    /**
     * @brief Construct a new EnviroDIY Publisher object
     *
     * @param baseLogger The logger supplying the data to be published
     * @param inClient An Arduino client instance to use to print data to.
     * Allows the use of any type of client and multiple clients tied to a
     * single TinyGSM modem instance
     * @param registrationToken The registration token for the site on the
     * Monitor My Watershed data portal.
     * @param samplingFeatureUUID The sampling feature UUID for the site on the
     * Monitor My Watershed data portal.
     * @param sendEveryX Currently unimplemented, intended for future use to
     * enable caching and bulk publishing
     * @param sendOffset Currently unimplemented, intended for future use to
     * enable publishing data at a time slightly delayed from when it is
     * collected
     */
    EnviroDIYPublisher(Logger& baseLogger, Client* inClient,
                       const char* registrationToken,
                       const char* samplingFeatureUUID, uint8_t sendEveryX = 1,
                       uint8_t sendOffset = 0);
    // Destructor
    /**
     * @brief Destroy the EnviroDIY Publisher object
     */
    virtual ~EnviroDIYPublisher();

    // Returns the data destination
    String getEndpoint(void) override {
        return String(enviroDIYHost);
    }

    // Adds the site registration token
    /**
     * @brief Set the site registration token
     *
     * @param registrationToken The registration token for the site on the
     * Monitor My Watershed data portal.
     */
    void setToken(const char* registrationToken);

    /**
     * @brief Calculates how long the outgoing JSON will be
     *
     * @return uint16_t The number of characters in the JSON object.
     */
    uint16_t calculateJsonSize();
    // /**
    //  * @brief Calculates how long the full post request will be, including
    //  * headers
    //  *
    //  * @return uint16_t The length of the full request including HTTP
    //  headers.
    //  */
    // uint16_t calculatePostSize();

    /**
     * @brief This generates a properly formatted JSON for EnviroDIY and prints
     * it to the input Arduino stream object.
     *
     * @param stream The Arduino stream to write out the JSON to.
     */
    void printSensorDataJSON(Stream* stream);

    /**
     * @brief This prints a fully structured post request for Monitor My
     * Watershed/EnviroDIY to the specified stream.
     *
     * @param stream The Arduino stream to write out the request to.
     */
    void printEnviroDIYRequest(Stream* stream);

    // A way to begin with everything already set
    /**
     * @copydoc dataPublisher::begin(Logger& baseLogger, Client* inClient)
     * @param registrationToken The registration token for the site on the
     * Monitor My Watershed data portal.
     * @param samplingFeatureUUID The sampling feature UUID for the site on the
     * Monitor My Watershed data portal.
     */
    void begin(Logger& baseLogger, Client* inClient,
               const char* registrationToken, const char* samplingFeatureUUID);
    /**
     * @copydoc dataPublisher::begin(Logger& baseLogger)
     * @param registrationToken The registration token for the site on the
     * Monitor My Watershed data portal.
     * @param samplingFeatureUUID The sampling feature UUID for the site on the
     * Monitor My Watershed data portal.
     */
    void begin(Logger& baseLogger, const char* registrationToken,
               const char* samplingFeatureUUID);

    // This utilizes an attached modem to make a TCP connection to the
    // EnviroDIY/ODM2DataSharingPortal and then streams out a post request
    // over that connection.
    // The return is the http status code of the response.
    // int16_t postDataEnviroDIY(void);
    /**
     * @copydoc dataPublisher::publishData(Client* _outClient)
     * @return **int16_t** The http status code of the response.
     */
    int16_t publishData(Client* _outClient) override;

 protected:
    /**
     * @anchor envirodiy_post_vars
     * @name Portions of the POST request to EnviroDIY
     *
     * @{
     */
    static const char* postEndpoint;   ///< The endpoint
    static const char* enviroDIYHost;  ///< The host name
    static const int   enviroDIYPort;  ///< The host port
    static const char* tokenHeader;    ///< The token header text
    // static const char *cacheHeader;  ///< The cache header text
    // static const char *connectionHeader;  ///< The keep alive header text
    static const char* contentLengthHeader;  ///< The content length header text
    static const char* contentTypeHeader;    ///< The content type header text
    /**@}*/

    /**
     * @anchor envirodiy_json_vars
     * @name Portions of the JSON object for EnviroDIY
     *
     * @{
     */
    static const char* samplingFeatureTag;  ///< The JSON feature UUID tag
    static const char* timestampTag;        ///< The JSON feature timestamp tag
                                            /**@}*/

 private:
    // Tokens and UUID's for EnviroDIY
    const char* _registrationToken;
};

#endif  // SRC_PUBLISHERS_ENVIRODIYPUBLISHER_H_
>>>>>>> 31fa4cea
<|MERGE_RESOLUTION|>--- conflicted
+++ resolved
@@ -25,81 +25,10 @@
 #undef MS_DEBUGGING_STD
 #include "dataPublisherBase.h"
 
+
 // ============================================================================
 //  Functions for the EnviroDIY data portal receivers.
 // ============================================================================
-<<<<<<< HEAD
-class EnviroDIYPublisher : public dataPublisher {
-public:
-  // Constructors
-  EnviroDIYPublisher();
-  EnviroDIYPublisher(Logger &baseLogger, uint8_t sendEveryX = 1,
-                     uint8_t sendOffset = 0);
-  EnviroDIYPublisher(Logger &baseLogger, Client *inClient,
-                     uint8_t sendEveryX = 1, uint8_t sendOffset = 0);
-  EnviroDIYPublisher(Logger &baseLogger, const char *registrationToken,
-                     const char *samplingFeatureUUID, uint8_t sendEveryX = 1,
-                     uint8_t sendOffset = 0);
-  EnviroDIYPublisher(Logger &baseLogger, Client *inClient,
-                     const char *registrationToken,
-                     const char *samplingFeatureUUID, uint8_t sendEveryX = 1,
-                     uint8_t sendOffset = 0);
-  // Destructor
-  virtual ~EnviroDIYPublisher();
-
-  // Returns the data destination
-  virtual String getEndpoint(void) { return String(enviroDIYHost); }
-
-  // Adds the site registration token
-  void setToken(const char *registrationToken);
-
-  // Calculates how long the JSON will be
-  uint16_t calculateJsonSize();
-  // Calculates how long the full post request will be, including headers
-  // uint16_t calculatePostSize();
-
-  // This generates a properly formatted JSON for EnviroDIY
-  void printSensorDataJSON(Stream *stream);
-
-  // This prints a fully structured post request for WikiWatershed/EnviroDIY
-  // to the specified stream.
-  void printEnviroDIYRequest(Stream *stream);
-
-  // A way to begin with everything already set
-  void begin(Logger &baseLogger, Client *inClient,
-             const char *registrationToken, const char *samplingFeatureUUID);
-  void begin(Logger &baseLogger, const char *registrationToken,
-             const char *samplingFeatureUUID);
-
-  // This utilizes an attached modem to make a TCP connection to the
-  // EnviroDIY/ODM2DataSharingPortal and then streams out a post request
-  // over that connection.
-  // The return is the http status code of the response.
-  // int16_t postDataEnviroDIY(void);
-  virtual int16_t publishData(Client *_outClient);
-
-protected:
-  // portions of the POST request
-  static const char *postEndpoint;
-  static const char *enviroDIYHost;
-  static const int enviroDIYPort;
-  static const char *tokenHeader;
-  // static const char *cacheHeader;
-  // static const char *connectionHeader;
-  static const char *contentLengthHeader;
-  static const char *contentTypeHeader;
-
-  // portions of the JSON
-  static const char *samplingFeatureTag;
-  static const char *timestampTag;
-
-private:
-  // Tokens and UUID's for EnviroDIY
-  const char *_registrationToken;
-};
-
-#endif // Header Guard
-=======
 /**
  * @brief The EnviroDIYPublisher subclass of dataPublisher for publishing data
  * to the Monitor My Watershed/EnviroDIY data portal at
@@ -307,5 +236,4 @@
     const char* _registrationToken;
 };
 
-#endif  // SRC_PUBLISHERS_ENVIRODIYPUBLISHER_H_
->>>>>>> 31fa4cea
+#endif  // SRC_PUBLISHERS_ENVIRODIYPUBLISHER_H_