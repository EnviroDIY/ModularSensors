--- conflicted
+++ resolved
@@ -116,11 +116,7 @@
     /**
      * @brief Get the EnviroDIY/Monitor My Watershed web host
      *
-<<<<<<< HEAD
-     * @return *String* The EnviroDIY/Monitor My Watershed web host
-=======
      * @return The EnviroDIY/Monitor My Watershed web host
->>>>>>> fac4d9f3
      */
     String getHost(void);
 
@@ -134,11 +130,7 @@
     /**
      * @brief Get the EnviroDIY/Monitor My Watershed API path
      *
-<<<<<<< HEAD
-     * @return *String* The EnviroDIY/Monitor My Watershed API path
-=======
      * @return The EnviroDIY/Monitor My Watershed API path
->>>>>>> fac4d9f3
      */
     String getPath(void);
     /**
@@ -151,11 +143,7 @@
     /**
      * @brief Get the EnviroDIY/Monitor My Watershed API port
      *
-<<<<<<< HEAD
-     * @return *int* The EnviroDIY/Monitor My Watershed API port
-=======
      * @return The EnviroDIY/Monitor My Watershed API port
->>>>>>> fac4d9f3
      */
     int getPort(void);
     /**
@@ -221,12 +209,8 @@
      * @param outClient An Arduino client instance to use to print data to.
      * Allows the use of any type of client and multiple clients tied to a
      * single TinyGSM modem instance
-<<<<<<< HEAD
      * @param forceFlush Ask the publisher to flush buffered data immediately.
-     * @return **int16_t** The http status code of the response.
-=======
      * @return The http status code of the response.
->>>>>>> fac4d9f3
      */
     int16_t publishData(Client* outClient, bool forceFlush = false) override;
 
