/**
 * @file ThingSpeakPublisher.cpp
 * @copyright 2020 Stroud Water Research Center
 * Part of the EnviroDIY ModularSensors library for Arduino
 * @author Sara Geleskie Damiano <sdamiano@stroudcenter.org>
 *
<<<<<<< HEAD
 *Initial library developement done by Sara Damiano (sdamiano@stroudcenter.org).
 *
 *This file is for the EnviroDIY logging functions - ie, sending JSON data to
 * http://data.enviroDIY.org
=======
 * @brief Implements the ThingSpeakPublisher class.
>>>>>>> 31fa4cea
 */

#include "ThingSpeakPublisher.h"

// ============================================================================
//  Functions for the EnviroDIY data portal receivers.
// ============================================================================

// Constant values for MQTT publish
// I want to refer to these more than once while ensuring there is only one copy
// in memory
<<<<<<< HEAD
const char *ThingSpeakPublisher::mqttServer = "mqtt.thingspeak.com";
const int ThingSpeakPublisher::mqttPort = 1883;
const char *ThingSpeakPublisher::mqttClientName = THING_SPEAK_CLIENT_NAME;
const char *ThingSpeakPublisher::mqttUser = THING_SPEAK_USER_NAME;
=======
const char* ThingSpeakPublisher::mqttServer     = "mqtt.thingspeak.com";
const int   ThingSpeakPublisher::mqttPort       = 1883;
const char* ThingSpeakPublisher::mqttClientName = THING_SPEAK_CLIENT_NAME;
const char* ThingSpeakPublisher::mqttUser       = THING_SPEAK_USER_NAME;
>>>>>>> 31fa4cea

// Constructors
ThingSpeakPublisher::ThingSpeakPublisher() : dataPublisher() {
<<<<<<< HEAD
  // MS_DBG(F("ThingSpeakPublisher object created"));
}
ThingSpeakPublisher::ThingSpeakPublisher(Logger &baseLogger, uint8_t sendEveryX,
                                         uint8_t sendOffset)
    : dataPublisher(baseLogger, sendEveryX, sendOffset) {
  // MS_DBG(F("ThingSpeakPublisher object created"));
}
ThingSpeakPublisher::ThingSpeakPublisher(Logger &baseLogger, Client *inClient,
                                         uint8_t sendEveryX, uint8_t sendOffset)
    : dataPublisher(baseLogger, inClient, sendEveryX, sendOffset) {
  // MS_DBG(F("ThingSpeakPublisher object created"));
}
ThingSpeakPublisher::ThingSpeakPublisher(Logger &baseLogger,
                                         const char *thingSpeakMQTTKey,
                                         const char *thingSpeakChannelID,
                                         const char *thingSpeakChannelKey,
                                         uint8_t sendEveryX, uint8_t sendOffset)
    : dataPublisher(baseLogger, sendEveryX, sendOffset) {
  setMQTTKey(thingSpeakMQTTKey);
  setChannelID(thingSpeakChannelID);
  setChannelKey(thingSpeakChannelKey);
  // MS_DBG(F("ThingSpeakPublisher object created"));
}
ThingSpeakPublisher::ThingSpeakPublisher(Logger &baseLogger, Client *inClient,
                                         const char *thingSpeakMQTTKey,
                                         const char *thingSpeakChannelID,
                                         const char *thingSpeakChannelKey,
                                         uint8_t sendEveryX, uint8_t sendOffset)
    : dataPublisher(baseLogger, inClient, sendEveryX, sendOffset) {
  setMQTTKey(thingSpeakMQTTKey);
  setChannelID(thingSpeakChannelID);
  setChannelKey(thingSpeakChannelKey);
  // MS_DBG(F("ThingSpeakPublisher object created"));
}
// Destructor
ThingSpeakPublisher::~ThingSpeakPublisher() {}

void ThingSpeakPublisher::setMQTTKey(const char *thingSpeakMQTTKey) {
  _thingSpeakMQTTKey = thingSpeakMQTTKey;
  // MS_DBG(F("MQTT Key set!"));
}

void ThingSpeakPublisher::setChannelID(const char *thingSpeakChannelID) {
  _thingSpeakChannelID = thingSpeakChannelID;
  // MS_DBG(F("Channel ID set!"));
}

void ThingSpeakPublisher::setChannelKey(const char *thingSpeakChannelKey) {
  _thingSpeakChannelKey = thingSpeakChannelKey;
  // MS_DBG(F("Channel Key set!"));
}

// Sets all 3 ThingSpeak parameters
void ThingSpeakPublisher::setThingSpeakParams(const char *MQTTKey,
                                              const char *channelID,
                                              const char *channelKey) {
  setMQTTKey(MQTTKey);
  setChannelID(channelID);
  setChannelKey(channelKey);
=======
    // MS_DBG(F("ThingSpeakPublisher object created"));
    _thingSpeakMQTTKey    = NULL;
    _thingSpeakChannelID  = NULL;
    _thingSpeakChannelKey = NULL;
}
ThingSpeakPublisher::ThingSpeakPublisher(Logger& baseLogger, uint8_t sendEveryX,
                                         uint8_t sendOffset)
    : dataPublisher(baseLogger, sendEveryX, sendOffset) {
    // MS_DBG(F("ThingSpeakPublisher object created"));
    _thingSpeakMQTTKey    = NULL;
    _thingSpeakChannelID  = NULL;
    _thingSpeakChannelKey = NULL;
}
ThingSpeakPublisher::ThingSpeakPublisher(Logger& baseLogger, Client* inClient,
                                         uint8_t sendEveryX, uint8_t sendOffset)
    : dataPublisher(baseLogger, inClient, sendEveryX, sendOffset) {
    // MS_DBG(F("ThingSpeakPublisher object created"));
    _thingSpeakMQTTKey    = NULL;
    _thingSpeakChannelID  = NULL;
    _thingSpeakChannelKey = NULL;
}
ThingSpeakPublisher::ThingSpeakPublisher(Logger&     baseLogger,
                                         const char* thingSpeakMQTTKey,
                                         const char* thingSpeakChannelID,
                                         const char* thingSpeakChannelKey,
                                         uint8_t sendEveryX, uint8_t sendOffset)
    : dataPublisher(baseLogger, sendEveryX, sendOffset) {
    setMQTTKey(thingSpeakMQTTKey);
    setChannelID(thingSpeakChannelID);
    setChannelKey(thingSpeakChannelKey);
    // MS_DBG(F("ThingSpeakPublisher object created"));
}
ThingSpeakPublisher::ThingSpeakPublisher(Logger& baseLogger, Client* inClient,
                                         const char* thingSpeakMQTTKey,
                                         const char* thingSpeakChannelID,
                                         const char* thingSpeakChannelKey,
                                         uint8_t sendEveryX, uint8_t sendOffset)
    : dataPublisher(baseLogger, inClient, sendEveryX, sendOffset) {
    setMQTTKey(thingSpeakMQTTKey);
    setChannelID(thingSpeakChannelID);
    setChannelKey(thingSpeakChannelKey);
    // MS_DBG(F("ThingSpeakPublisher object created"));
}
// Destructor
ThingSpeakPublisher::~ThingSpeakPublisher() {}


void ThingSpeakPublisher::setMQTTKey(const char* thingSpeakMQTTKey) {
    _thingSpeakMQTTKey = thingSpeakMQTTKey;
    // MS_DBG(F("MQTT Key set!"));
}


void ThingSpeakPublisher::setChannelID(const char* thingSpeakChannelID) {
    _thingSpeakChannelID = thingSpeakChannelID;
    // MS_DBG(F("Channel ID set!"));
}


void ThingSpeakPublisher::setChannelKey(const char* thingSpeakChannelKey) {
    _thingSpeakChannelKey = thingSpeakChannelKey;
    // MS_DBG(F("Channel Key set!"));
}

// Sets all 3 ThingSpeak parameters
void ThingSpeakPublisher::setThingSpeakParams(const char* MQTTKey,
                                              const char* channelID,
                                              const char* channelKey) {
    setMQTTKey(MQTTKey);
    setChannelID(channelID);
    setChannelKey(channelKey);
>>>>>>> 31fa4cea
}

// A way to begin with everything already set
<<<<<<< HEAD
void ThingSpeakPublisher::begin(Logger &baseLogger, Client *inClient,
                                const char *thingSpeakMQTTKey,
                                const char *thingSpeakChannelID,
                                const char *thingSpeakChannelKey) {
  setMQTTKey(thingSpeakMQTTKey);
  setChannelID(thingSpeakChannelID);
  setChannelKey(thingSpeakChannelKey);
  dataPublisher::begin(baseLogger, inClient);
}
void ThingSpeakPublisher::begin(Logger &baseLogger,
                                const char *thingSpeakMQTTKey,
                                const char *thingSpeakChannelID,
                                const char *thingSpeakChannelKey) {
  setMQTTKey(thingSpeakMQTTKey);
  setChannelID(thingSpeakChannelID);
  setChannelKey(thingSpeakChannelKey);
  dataPublisher::begin(baseLogger);
=======
void ThingSpeakPublisher::begin(Logger& baseLogger, Client* inClient,
                                const char* thingSpeakMQTTKey,
                                const char* thingSpeakChannelID,
                                const char* thingSpeakChannelKey) {
    setMQTTKey(thingSpeakMQTTKey);
    setChannelID(thingSpeakChannelID);
    setChannelKey(thingSpeakChannelKey);
    dataPublisher::begin(baseLogger, inClient);
}
void ThingSpeakPublisher::begin(Logger&     baseLogger,
                                const char* thingSpeakMQTTKey,
                                const char* thingSpeakChannelID,
                                const char* thingSpeakChannelKey) {
    setMQTTKey(thingSpeakMQTTKey);
    setChannelID(thingSpeakChannelID);
    setChannelKey(thingSpeakChannelKey);
    dataPublisher::begin(baseLogger);
>>>>>>> 31fa4cea
}

// This sends the data to ThingSpeak
// bool ThingSpeakPublisher::mqttThingSpeak(void)
<<<<<<< HEAD
int16_t ThingSpeakPublisher::publishData(Client *_outClient) {
  bool retVal = false;

  // Make sure we don't have too many fields
  // A channel can have a max of 8 fields
  if (_baseLogger->getArrayVarCount() > 8) {
    MS_DBG(F("No more than 8 fields of data can be sent to a single ThingSpeak "
             "channel!"));
    MS_DBG(F("Only the first 8 fields worth of data will be sent."));
  }
  uint8_t numChannels = min(_baseLogger->getArrayVarCount(), 8);
  MS_DBG(numChannels, F("fields will be sent to ThingSpeak"));

  // Create a buffer for the portions of the request and response
  char tempBuffer[26] = "";

  char topicBuffer[42] = "channels/";
  strcat(topicBuffer, _thingSpeakChannelID);
  strcat(topicBuffer, "/publish/");
  strcat(topicBuffer, _thingSpeakChannelKey);
  MS_DBG(F("Topic ["), strlen(topicBuffer), F("]:"), String(topicBuffer));

  emptyTxBuffer();

  _baseLogger->formatDateTime_ISO8601(Logger::markedEpochTime)
      .toCharArray(tempBuffer, 26);
  strcat(txBuffer, "created_at=");
  strcat(txBuffer, tempBuffer);
  txBuffer[strlen(txBuffer)] = '&';

  for (uint8_t i = 0; i < numChannels; i++) {
    strcat(txBuffer, "field");
    itoa(i + 1, tempBuffer, 10); // BASE 10
    strcat(txBuffer, tempBuffer);
    txBuffer[strlen(txBuffer)] = '=';
    _baseLogger->getValueStringAtI(i).toCharArray(tempBuffer, 26);
    strcat(txBuffer, tempBuffer);
    if (i + 1 != numChannels) {
      txBuffer[strlen(txBuffer)] = '&';
    }
  }
  MS_DBG(F("Message ["), strlen(txBuffer), F("]:"), String(txBuffer));

  // Set the client connection parameters
  _mqttClient.setClient(*_outClient);
  _mqttClient.setServer(mqttServer, mqttPort);

  // Make sure any previous TCP connections are closed
  // NOTE:  The PubSubClient library used for MQTT connect assumes that as
  // long as the client is connected, it must be connected to the right place.
  // Closing any stray client sockets here ensures that a new client socket
  // is opened to the right place.
  // client is connected when a different socket is open
  if (_outClient->connected()) {
    _outClient->stop();
  }

  // Make the MQTT connection
  // Note:  the client id and the user name do not mean anything for ThingSpeak
  MS_DBG(F("Opening MQTT Connection"));
  MS_START_DEBUG_TIMER;
  if (_mqttClient.connect(mqttClientName, mqttUser, _thingSpeakMQTTKey)) {
    MS_DBG(F("MQTT connected after"), MS_PRINT_DEBUG_TIMER, F("ms"));

    if (_mqttClient.publish(topicBuffer, txBuffer)) {
      PRINTOUT(F("ThingSpeak topic published!  Current state:"),
               parseMQTTState(_mqttClient.state()));
      retVal = true;
    } else {
      PRINTOUT(F("MQTT publish failed with state:"),
               parseMQTTState(_mqttClient.state()));
      retVal = false;
=======
int16_t ThingSpeakPublisher::publishData(Client* _outClient) {
    bool retVal = false;

    // Make sure we don't have too many fields
    // A channel can have a max of 8 fields
    if (_baseLogger->getArrayVarCount() > 8) {
        MS_DBG(F("No more than 8 fields of data can be sent to a single "
                 "ThingSpeak channel!"));
        MS_DBG(F("Only the first 8 fields worth of data will be sent."));
    }
    uint8_t numChannels = min(_baseLogger->getArrayVarCount(), 8);
    MS_DBG(numChannels, F("fields will be sent to ThingSpeak"));

    // Create a buffer for the portions of the request and response
    char tempBuffer[26] = "";

    char topicBuffer[42] = "channels/";
    strcat(topicBuffer, _thingSpeakChannelID);
    strcat(topicBuffer, "/publish/");
    strcat(topicBuffer, _thingSpeakChannelKey);
    MS_DBG(F("Topic ["), strlen(topicBuffer), F("]:"), String(topicBuffer));

    emptyTxBuffer();

    _baseLogger->formatDateTime_ISO8601(Logger::markedEpochTime)
        .toCharArray(tempBuffer, 26);
    strcat(txBuffer, "created_at=");
    strcat(txBuffer, tempBuffer);
    txBuffer[strlen(txBuffer)] = '&';

    for (uint8_t i = 0; i < numChannels; i++) {
        strcat(txBuffer, "field");
        itoa(i + 1, tempBuffer, 10);  // BASE 10
        strcat(txBuffer, tempBuffer);
        txBuffer[strlen(txBuffer)] = '=';
        _baseLogger->getValueStringAtI(i).toCharArray(tempBuffer, 26);
        strcat(txBuffer, tempBuffer);
        if (i + 1 != numChannels) { txBuffer[strlen(txBuffer)] = '&'; }
    }
    MS_DBG(F("Message ["), strlen(txBuffer), F("]:"), String(txBuffer));

    // Set the client connection parameters
    _mqttClient.setClient(*_outClient);
    _mqttClient.setServer(mqttServer, mqttPort);

    // Make sure any previous TCP connections are closed
    // NOTE:  The PubSubClient library used for MQTT connect assumes that as
    // long as the client is connected, it must be connected to the right place.
    // Closing any stray client sockets here ensures that a new client socket
    // is opened to the right place.
    // client is connected when a different socket is open
    if (_outClient->connected()) { _outClient->stop(); }

    // Make the MQTT connection
    // Note:  the client id and the user name do not mean anything for
    // ThingSpeak
    MS_DBG(F("Opening MQTT Connection"));
    MS_START_DEBUG_TIMER;
    if (_mqttClient.connect(mqttClientName, mqttUser, _thingSpeakMQTTKey)) {
        MS_DBG(F("MQTT connected after"), MS_PRINT_DEBUG_TIMER, F("ms"));

        if (_mqttClient.publish(topicBuffer, txBuffer)) {
            PRINTOUT(F("ThingSpeak topic published!  Current state:"),
                     parseMQTTState(_mqttClient.state()));
            retVal = true;
        } else {
            PRINTOUT(F("MQTT publish failed with state:"),
                     parseMQTTState(_mqttClient.state()));
            retVal = false;
        }
    } else {
        PRINTOUT(F("MQTT connection failed with state:"),
                 parseMQTTState(_mqttClient.state()));
        delay(1000);
        retVal = false;
>>>>>>> 31fa4cea
    }
  } else {
    PRINTOUT(F("MQTT connection failed with state:"),
             parseMQTTState(_mqttClient.state()));
    delay(1000);
    retVal = false;
  }

  // Disconnect from MQTT
  MS_DBG(F("Disconnecting from MQTT"));
  MS_RESET_DEBUG_TIMER
  _mqttClient.disconnect();
  MS_DBG(F("Disconnected after"), MS_PRINT_DEBUG_TIMER, F("ms"));
  return retVal;
}<|MERGE_RESOLUTION|>--- conflicted
+++ resolved
@@ -4,17 +4,11 @@
  * Part of the EnviroDIY ModularSensors library for Arduino
  * @author Sara Geleskie Damiano <sdamiano@stroudcenter.org>
  *
-<<<<<<< HEAD
- *Initial library developement done by Sara Damiano (sdamiano@stroudcenter.org).
- *
- *This file is for the EnviroDIY logging functions - ie, sending JSON data to
- * http://data.enviroDIY.org
-=======
  * @brief Implements the ThingSpeakPublisher class.
->>>>>>> 31fa4cea
  */
 
 #include "ThingSpeakPublisher.h"
+
 
 // ============================================================================
 //  Functions for the EnviroDIY data portal receivers.
@@ -23,81 +17,14 @@
 // Constant values for MQTT publish
 // I want to refer to these more than once while ensuring there is only one copy
 // in memory
-<<<<<<< HEAD
-const char *ThingSpeakPublisher::mqttServer = "mqtt.thingspeak.com";
-const int ThingSpeakPublisher::mqttPort = 1883;
-const char *ThingSpeakPublisher::mqttClientName = THING_SPEAK_CLIENT_NAME;
-const char *ThingSpeakPublisher::mqttUser = THING_SPEAK_USER_NAME;
-=======
 const char* ThingSpeakPublisher::mqttServer     = "mqtt.thingspeak.com";
 const int   ThingSpeakPublisher::mqttPort       = 1883;
 const char* ThingSpeakPublisher::mqttClientName = THING_SPEAK_CLIENT_NAME;
 const char* ThingSpeakPublisher::mqttUser       = THING_SPEAK_USER_NAME;
->>>>>>> 31fa4cea
+
 
 // Constructors
 ThingSpeakPublisher::ThingSpeakPublisher() : dataPublisher() {
-<<<<<<< HEAD
-  // MS_DBG(F("ThingSpeakPublisher object created"));
-}
-ThingSpeakPublisher::ThingSpeakPublisher(Logger &baseLogger, uint8_t sendEveryX,
-                                         uint8_t sendOffset)
-    : dataPublisher(baseLogger, sendEveryX, sendOffset) {
-  // MS_DBG(F("ThingSpeakPublisher object created"));
-}
-ThingSpeakPublisher::ThingSpeakPublisher(Logger &baseLogger, Client *inClient,
-                                         uint8_t sendEveryX, uint8_t sendOffset)
-    : dataPublisher(baseLogger, inClient, sendEveryX, sendOffset) {
-  // MS_DBG(F("ThingSpeakPublisher object created"));
-}
-ThingSpeakPublisher::ThingSpeakPublisher(Logger &baseLogger,
-                                         const char *thingSpeakMQTTKey,
-                                         const char *thingSpeakChannelID,
-                                         const char *thingSpeakChannelKey,
-                                         uint8_t sendEveryX, uint8_t sendOffset)
-    : dataPublisher(baseLogger, sendEveryX, sendOffset) {
-  setMQTTKey(thingSpeakMQTTKey);
-  setChannelID(thingSpeakChannelID);
-  setChannelKey(thingSpeakChannelKey);
-  // MS_DBG(F("ThingSpeakPublisher object created"));
-}
-ThingSpeakPublisher::ThingSpeakPublisher(Logger &baseLogger, Client *inClient,
-                                         const char *thingSpeakMQTTKey,
-                                         const char *thingSpeakChannelID,
-                                         const char *thingSpeakChannelKey,
-                                         uint8_t sendEveryX, uint8_t sendOffset)
-    : dataPublisher(baseLogger, inClient, sendEveryX, sendOffset) {
-  setMQTTKey(thingSpeakMQTTKey);
-  setChannelID(thingSpeakChannelID);
-  setChannelKey(thingSpeakChannelKey);
-  // MS_DBG(F("ThingSpeakPublisher object created"));
-}
-// Destructor
-ThingSpeakPublisher::~ThingSpeakPublisher() {}
-
-void ThingSpeakPublisher::setMQTTKey(const char *thingSpeakMQTTKey) {
-  _thingSpeakMQTTKey = thingSpeakMQTTKey;
-  // MS_DBG(F("MQTT Key set!"));
-}
-
-void ThingSpeakPublisher::setChannelID(const char *thingSpeakChannelID) {
-  _thingSpeakChannelID = thingSpeakChannelID;
-  // MS_DBG(F("Channel ID set!"));
-}
-
-void ThingSpeakPublisher::setChannelKey(const char *thingSpeakChannelKey) {
-  _thingSpeakChannelKey = thingSpeakChannelKey;
-  // MS_DBG(F("Channel Key set!"));
-}
-
-// Sets all 3 ThingSpeak parameters
-void ThingSpeakPublisher::setThingSpeakParams(const char *MQTTKey,
-                                              const char *channelID,
-                                              const char *channelKey) {
-  setMQTTKey(MQTTKey);
-  setChannelID(channelID);
-  setChannelKey(channelKey);
-=======
     // MS_DBG(F("ThingSpeakPublisher object created"));
     _thingSpeakMQTTKey    = NULL;
     _thingSpeakChannelID  = NULL;
@@ -169,29 +96,10 @@
     setMQTTKey(MQTTKey);
     setChannelID(channelID);
     setChannelKey(channelKey);
->>>>>>> 31fa4cea
-}
+}
+
 
 // A way to begin with everything already set
-<<<<<<< HEAD
-void ThingSpeakPublisher::begin(Logger &baseLogger, Client *inClient,
-                                const char *thingSpeakMQTTKey,
-                                const char *thingSpeakChannelID,
-                                const char *thingSpeakChannelKey) {
-  setMQTTKey(thingSpeakMQTTKey);
-  setChannelID(thingSpeakChannelID);
-  setChannelKey(thingSpeakChannelKey);
-  dataPublisher::begin(baseLogger, inClient);
-}
-void ThingSpeakPublisher::begin(Logger &baseLogger,
-                                const char *thingSpeakMQTTKey,
-                                const char *thingSpeakChannelID,
-                                const char *thingSpeakChannelKey) {
-  setMQTTKey(thingSpeakMQTTKey);
-  setChannelID(thingSpeakChannelID);
-  setChannelKey(thingSpeakChannelKey);
-  dataPublisher::begin(baseLogger);
-=======
 void ThingSpeakPublisher::begin(Logger& baseLogger, Client* inClient,
                                 const char* thingSpeakMQTTKey,
                                 const char* thingSpeakChannelID,
@@ -209,85 +117,11 @@
     setChannelID(thingSpeakChannelID);
     setChannelKey(thingSpeakChannelKey);
     dataPublisher::begin(baseLogger);
->>>>>>> 31fa4cea
-}
+}
+
 
 // This sends the data to ThingSpeak
 // bool ThingSpeakPublisher::mqttThingSpeak(void)
-<<<<<<< HEAD
-int16_t ThingSpeakPublisher::publishData(Client *_outClient) {
-  bool retVal = false;
-
-  // Make sure we don't have too many fields
-  // A channel can have a max of 8 fields
-  if (_baseLogger->getArrayVarCount() > 8) {
-    MS_DBG(F("No more than 8 fields of data can be sent to a single ThingSpeak "
-             "channel!"));
-    MS_DBG(F("Only the first 8 fields worth of data will be sent."));
-  }
-  uint8_t numChannels = min(_baseLogger->getArrayVarCount(), 8);
-  MS_DBG(numChannels, F("fields will be sent to ThingSpeak"));
-
-  // Create a buffer for the portions of the request and response
-  char tempBuffer[26] = "";
-
-  char topicBuffer[42] = "channels/";
-  strcat(topicBuffer, _thingSpeakChannelID);
-  strcat(topicBuffer, "/publish/");
-  strcat(topicBuffer, _thingSpeakChannelKey);
-  MS_DBG(F("Topic ["), strlen(topicBuffer), F("]:"), String(topicBuffer));
-
-  emptyTxBuffer();
-
-  _baseLogger->formatDateTime_ISO8601(Logger::markedEpochTime)
-      .toCharArray(tempBuffer, 26);
-  strcat(txBuffer, "created_at=");
-  strcat(txBuffer, tempBuffer);
-  txBuffer[strlen(txBuffer)] = '&';
-
-  for (uint8_t i = 0; i < numChannels; i++) {
-    strcat(txBuffer, "field");
-    itoa(i + 1, tempBuffer, 10); // BASE 10
-    strcat(txBuffer, tempBuffer);
-    txBuffer[strlen(txBuffer)] = '=';
-    _baseLogger->getValueStringAtI(i).toCharArray(tempBuffer, 26);
-    strcat(txBuffer, tempBuffer);
-    if (i + 1 != numChannels) {
-      txBuffer[strlen(txBuffer)] = '&';
-    }
-  }
-  MS_DBG(F("Message ["), strlen(txBuffer), F("]:"), String(txBuffer));
-
-  // Set the client connection parameters
-  _mqttClient.setClient(*_outClient);
-  _mqttClient.setServer(mqttServer, mqttPort);
-
-  // Make sure any previous TCP connections are closed
-  // NOTE:  The PubSubClient library used for MQTT connect assumes that as
-  // long as the client is connected, it must be connected to the right place.
-  // Closing any stray client sockets here ensures that a new client socket
-  // is opened to the right place.
-  // client is connected when a different socket is open
-  if (_outClient->connected()) {
-    _outClient->stop();
-  }
-
-  // Make the MQTT connection
-  // Note:  the client id and the user name do not mean anything for ThingSpeak
-  MS_DBG(F("Opening MQTT Connection"));
-  MS_START_DEBUG_TIMER;
-  if (_mqttClient.connect(mqttClientName, mqttUser, _thingSpeakMQTTKey)) {
-    MS_DBG(F("MQTT connected after"), MS_PRINT_DEBUG_TIMER, F("ms"));
-
-    if (_mqttClient.publish(topicBuffer, txBuffer)) {
-      PRINTOUT(F("ThingSpeak topic published!  Current state:"),
-               parseMQTTState(_mqttClient.state()));
-      retVal = true;
-    } else {
-      PRINTOUT(F("MQTT publish failed with state:"),
-               parseMQTTState(_mqttClient.state()));
-      retVal = false;
-=======
 int16_t ThingSpeakPublisher::publishData(Client* _outClient) {
     bool retVal = false;
 
@@ -363,19 +197,12 @@
                  parseMQTTState(_mqttClient.state()));
         delay(1000);
         retVal = false;
->>>>>>> 31fa4cea
     }
-  } else {
-    PRINTOUT(F("MQTT connection failed with state:"),
-             parseMQTTState(_mqttClient.state()));
-    delay(1000);
-    retVal = false;
-  }
-
-  // Disconnect from MQTT
-  MS_DBG(F("Disconnecting from MQTT"));
-  MS_RESET_DEBUG_TIMER
-  _mqttClient.disconnect();
-  MS_DBG(F("Disconnected after"), MS_PRINT_DEBUG_TIMER, F("ms"));
-  return retVal;
+
+    // Disconnect from MQTT
+    MS_DBG(F("Disconnecting from MQTT"));
+    MS_RESET_DEBUG_TIMER
+    _mqttClient.disconnect();
+    MS_DBG(F("Disconnected after"), MS_PRINT_DEBUG_TIMER, F("ms"));
+    return retVal;
 }