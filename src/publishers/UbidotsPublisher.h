--- conflicted
+++ resolved
@@ -173,12 +173,8 @@
      * @param outClient An Arduino client instance to use to print data to.
      * Allows the use of any type of client and multiple clients tied to a
      * single TinyGSM modem instance
-<<<<<<< HEAD
      * @param forceFlush Ask the publisher to flush buffered data immediately.
-     * @return **int16_t** The http status code of the response.
-=======
      * @return The http status code of the response.
->>>>>>> fac4d9f3
      */
     int16_t publishData(Client* outClient, bool forceFlush) override;
 
