--- conflicted
+++ resolved
@@ -17,21 +17,14 @@
 // Constant values for post requests
 // I want to refer to these more than once while ensuring there is only one copy
 // in memory
-<<<<<<< HEAD
 const char* EnviroDIYPublisher::postEndpoint        = "/api/data-stream/";
 const char* EnviroDIYPublisher::enviroDIYHost       = "data.envirodiy.org";
 const int   EnviroDIYPublisher::enviroDIYPort       = 80;
 const char* EnviroDIYPublisher::tokenHeader         = "\r\nTOKEN: ";
-=======
-const char* EnviroDIYPublisher::postEndpoint  = "/api/data-stream/";
-const char* EnviroDIYPublisher::enviroDIYHost = "data.envirodiy.org";
-const int   EnviroDIYPublisher::enviroDIYPort = 80;
-const char* EnviroDIYPublisher::tokenHeader   = "\r\nTOKEN: ";
 // const char* EnviroDIYPublisher::cacheHeader =
 //     "\r\nCache-Control: no-cache"; 
 // const char* EnviroDIYPublisher::connectionHeader =
 //     "\r\nConnection: close";
->>>>>>> a38c1edb
 const char* EnviroDIYPublisher::contentLengthHeader = "\r\nContent-Length: ";
 const char* EnviroDIYPublisher::contentTypeHeader =
     "\r\nContent-Type: application/json\r\n\r\n";
