--- conflicted
+++ resolved
@@ -1,14 +1,8 @@
 /**
  * @file EnviroDIYPublisher.cpp
-<<<<<<< HEAD
- * @copyright 2017-2022 Stroud Water Research Center
- * @copyright 2023 Thomas Watson
- * Part of the EnviroDIY ModularSensors library for Arduino
-=======
  * @copyright Stroud Water Research Center
  * Part of the EnviroDIY ModularSensors library for Arduino.
  * This library is published under the BSD-3 license.
->>>>>>> 3636d20c
  * @author Sara Geleskie Damiano <sdamiano@stroudcenter.org>
  * @author Thomas Watson <twatson52@icloud.com>
  *
@@ -35,7 +29,6 @@
 
 
 // Constructors
-<<<<<<< HEAD
 EnviroDIYPublisher::EnviroDIYPublisher() : dataPublisher() {
     setHost("monitormywatershed.org");
     setPath("/api/data-stream/");
@@ -56,14 +49,6 @@
     setPath("/api/data-stream/");
     setPort(80);
 }
-=======
-EnviroDIYPublisher::EnviroDIYPublisher() : dataPublisher() {}
-EnviroDIYPublisher::EnviroDIYPublisher(Logger& baseLogger, int sendEveryX)
-    : dataPublisher(baseLogger, sendEveryX) {}
-EnviroDIYPublisher::EnviroDIYPublisher(Logger& baseLogger, Client* inClient,
-                                       int sendEveryX)
-    : dataPublisher(baseLogger, inClient, sendEveryX) {}
->>>>>>> 3636d20c
 EnviroDIYPublisher::EnviroDIYPublisher(Logger&     baseLogger,
                                        const char* registrationToken,
                                        const char* samplingFeatureUUID,
@@ -222,21 +207,20 @@
         }
     }
 
-    // the initial log transmissions have not completed (we send every one
-    // of the first five data points immediately for field validation)
+    // the initial log transmissions have not completed (we send every one of
+    // the first five data points immediately for field validation)
     bool initialTransmission = _initialTransmissionsRemaining > 0;
 
     return atSendInterval || initialTransmission;
 }
 
 // This utilizes an attached modem to make a TCP connection to the
-// EnviroDIY/ODM2DataSharingPortal and then streams out a post request
-// over that connection.
+// EnviroDIY/ODM2DataSharingPortal and then streams out a post request over that
+// connection.
 // The return is the http status code of the response.
-<<<<<<< HEAD
 int16_t EnviroDIYPublisher::publishData(Client* outClient, bool forceFlush) {
-    // do we intend to flush this call? if so, we have just returned true from
-    // connectionNeeded() and the internet is connected and waiting. check what
+    // Do we intend to flush this call? If so, we have just returned true from
+    // connectionNeeded() and the internet is connected and waiting. Check what
     // that function said so we know to do it after we record this data point.
     // we also flush if requested (in which case the internet is connected too)
     bool willFlush = connectionNeeded() || forceFlush;
@@ -265,9 +249,6 @@
 }
 
 int16_t EnviroDIYPublisher::flushDataBuffer(Client* outClient) {
-=======
-int16_t EnviroDIYPublisher::publishData(Client* outClient) {
->>>>>>> 3636d20c
     // Create a buffer for the portions of the request and response
     char     tempBuffer[37] = "";
     uint16_t did_respond    = 0;
@@ -276,20 +257,12 @@
     MS_DBG(F("Connecting client"));
     MS_START_DEBUG_TIMER;
     if (outClient->connect(enviroDIYHost, enviroDIYPort)) {
-<<<<<<< HEAD
         MS_DBG(F("Client connected after"), MS_PRINT_DEBUG_TIMER, F("ms\n"));
-=======
-        MS_DBG(F("Client connected after"), MS_PRINT_DEBUG_TIMER, F("ms"));
->>>>>>> 3636d20c
         txBufferInit(outClient);
 
         // copy the initial post header into the tx buffer
         txBufferAppend(postHeader);
-<<<<<<< HEAD
         txBufferAppend(enviroDIYPath);
-=======
-        txBufferAppend(postEndpoint);
->>>>>>> 3636d20c
         txBufferAppend(HTTPtag);
 
         // add the rest of the HTTP POST headers to the outgoing buffer
@@ -309,7 +282,6 @@
         txBufferAppend(_baseLogger->getSamplingFeatureUUID());
 
         txBufferAppend(timestampTag);
-<<<<<<< HEAD
 
         // write out list of timestamps
         int records = _logBuffer.getNumRecords();
@@ -341,32 +313,13 @@
             txBufferAppend(']');
 
             if (var + 1 != variables) {
-=======
-        txBufferAppend(
-            Logger::formatDateTime_ISO8601(Logger::markedLocalEpochTime)
-                .c_str());
-        txBufferAppend('"');
-        txBufferAppend(',');
-
-        for (uint8_t i = 0; i < _baseLogger->getArrayVarCount(); i++) {
-            txBufferAppend('"');
-            txBufferAppend(_baseLogger->getVarUUIDAtI(i).c_str());
-            txBufferAppend('"');
-            txBufferAppend(':');
-            txBufferAppend(_baseLogger->getValueStringAtI(i).c_str());
-            if (i + 1 != _baseLogger->getArrayVarCount()) {
->>>>>>> 3636d20c
                 txBufferAppend(',');
             } else {
                 txBufferAppend('}');
             }
         }
 
-<<<<<<< HEAD
         // Flush the complete request
-=======
-        // Write out the complete request
->>>>>>> 3636d20c
         txBufferFlush();
 
         // Wait 30 seconds for a response from the server
@@ -375,9 +328,9 @@
             delay(10);
         }
 
-        // Read only the first 12 characters of the response
-        // We're only reading as far as the http code, anything beyond that
-        // we don't care about.
+        // Read only the first 12 characters of the response.
+        // We're only reading as far as the http code, anything beyond that we
+        // don't care about.
         did_respond = outClient->readBytes(tempBuffer, 12);
 
         // Close the TCP/IP connection
