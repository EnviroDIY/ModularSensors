/**
 * @file EnviroDIYPublisher.cpp
 * @copyright 2020 Stroud Water Research Center
 * Part of the EnviroDIY ModularSensors library for Arduino
 * @author Sara Geleskie Damiano <sdamiano@stroudcenter.org>
 *
<<<<<<< HEAD
 *This file is for the EnviroDIY logging functions - ie, sending JSON data to
 * http://data.enviroDIY.org
=======
 * @brief Implements the EnviroDIYPublisher class.
>>>>>>> 31fa4cea
 */

#include "EnviroDIYPublisher.h"

// ============================================================================
//  Functions for the EnviroDIY data portal receivers.
// ============================================================================

// Constant values for post requests
// I want to refer to these more than once while ensuring there is only one copy
// in memory
<<<<<<< HEAD
const char *EnviroDIYPublisher::postEndpoint = "/api/data-stream/";
const char *EnviroDIYPublisher::enviroDIYHost = "data.envirodiy.org";
const int EnviroDIYPublisher::enviroDIYPort = 80;
const char *EnviroDIYPublisher::tokenHeader = "\r\nTOKEN: ";
// const unsigned char *EnviroDIYPublisher::cacheHeader = "\r\nCache-Control:
// no-cache"; const unsigned char *EnviroDIYPublisher::connectionHeader =
// "\r\nConnection: close";
const char *EnviroDIYPublisher::contentLengthHeader = "\r\nContent-Length: ";
const char *EnviroDIYPublisher::contentTypeHeader =
    "\r\nContent-Type: application/json\r\n\r\n";

const char *EnviroDIYPublisher::samplingFeatureTag = "{\"sampling_feature\":\"";
const char *EnviroDIYPublisher::timestampTag = "\",\"timestamp\":\"";
=======
const char* EnviroDIYPublisher::postEndpoint  = "/api/data-stream/";
const char* EnviroDIYPublisher::enviroDIYHost = "data.envirodiy.org";
const int   EnviroDIYPublisher::enviroDIYPort = 80;
const char* EnviroDIYPublisher::tokenHeader   = "\r\nTOKEN: ";
// const unsigned char *EnviroDIYPublisher::cacheHeader = "\r\nCache-Control:
// no-cache"; const unsigned char *EnviroDIYPublisher::connectionHeader =
// "\r\nConnection: close";
const char* EnviroDIYPublisher::contentLengthHeader = "\r\nContent-Length: ";
const char* EnviroDIYPublisher::contentTypeHeader =
    "\r\nContent-Type: application/json\r\n\r\n";

const char* EnviroDIYPublisher::samplingFeatureTag = "{\"sampling_feature\":\"";
const char* EnviroDIYPublisher::timestampTag       = "\",\"timestamp\":\"";
>>>>>>> 31fa4cea

// Constructors
EnviroDIYPublisher::EnviroDIYPublisher() : dataPublisher() {
<<<<<<< HEAD
  // MS_DBG(F("dataPublisher object created"));
}
EnviroDIYPublisher::EnviroDIYPublisher(Logger &baseLogger, uint8_t sendEveryX,
                                       uint8_t sendOffset)
    : dataPublisher(baseLogger, sendEveryX, sendOffset) {
  // MS_DBG(F("dataPublisher object created"));
}
EnviroDIYPublisher::EnviroDIYPublisher(Logger &baseLogger, Client *inClient,
                                       uint8_t sendEveryX, uint8_t sendOffset)
    : dataPublisher(baseLogger, inClient, sendEveryX, sendOffset) {
  // MS_DBG(F("dataPublisher object created"));
}
EnviroDIYPublisher::EnviroDIYPublisher(Logger &baseLogger,
                                       const char *registrationToken,
                                       const char *samplingFeatureUUID,
                                       uint8_t sendEveryX, uint8_t sendOffset)
    : dataPublisher(baseLogger, sendEveryX, sendOffset) {
  setToken(registrationToken);
  _baseLogger->setSamplingFeatureUUID(samplingFeatureUUID);
  // MS_DBG(F("dataPublisher object created"));
}
EnviroDIYPublisher::EnviroDIYPublisher(Logger &baseLogger, Client *inClient,
                                       const char *registrationToken,
                                       const char *samplingFeatureUUID,
                                       uint8_t sendEveryX, uint8_t sendOffset)
    : dataPublisher(baseLogger, inClient, sendEveryX, sendOffset) {
  setToken(registrationToken);
  _baseLogger->setSamplingFeatureUUID(samplingFeatureUUID);
  // MS_DBG(F("dataPublisher object created"));
}
// Destructor
EnviroDIYPublisher::~EnviroDIYPublisher() {}

void EnviroDIYPublisher::setToken(const char *registrationToken) {
  _registrationToken = registrationToken;
  // MS_DBG(F("Registration token set!"));
=======
    // MS_DBG(F("dataPublisher object created"));
    _registrationToken = NULL;
}
EnviroDIYPublisher::EnviroDIYPublisher(Logger& baseLogger, uint8_t sendEveryX,
                                       uint8_t sendOffset)
    : dataPublisher(baseLogger, sendEveryX, sendOffset) {
    // MS_DBG(F("dataPublisher object created"));
    _registrationToken = NULL;
}
EnviroDIYPublisher::EnviroDIYPublisher(Logger& baseLogger, Client* inClient,
                                       uint8_t sendEveryX, uint8_t sendOffset)
    : dataPublisher(baseLogger, inClient, sendEveryX, sendOffset) {
    // MS_DBG(F("dataPublisher object created"));
}
EnviroDIYPublisher::EnviroDIYPublisher(Logger&     baseLogger,
                                       const char* registrationToken,
                                       const char* samplingFeatureUUID,
                                       uint8_t sendEveryX, uint8_t sendOffset)
    : dataPublisher(baseLogger, sendEveryX, sendOffset) {
    setToken(registrationToken);
    _baseLogger->setSamplingFeatureUUID(samplingFeatureUUID);
    // MS_DBG(F("dataPublisher object created"));
}
EnviroDIYPublisher::EnviroDIYPublisher(Logger& baseLogger, Client* inClient,
                                       const char* registrationToken,
                                       const char* samplingFeatureUUID,
                                       uint8_t sendEveryX, uint8_t sendOffset)
    : dataPublisher(baseLogger, inClient, sendEveryX, sendOffset) {
    setToken(registrationToken);
    _baseLogger->setSamplingFeatureUUID(samplingFeatureUUID);
    // MS_DBG(F("dataPublisher object created"));
}
// Destructor
EnviroDIYPublisher::~EnviroDIYPublisher() {}


void EnviroDIYPublisher::setToken(const char* registrationToken) {
    _registrationToken = registrationToken;
    // MS_DBG(F("Registration token set!"));
>>>>>>> 31fa4cea
}

// Calculates how long the JSON will be
uint16_t EnviroDIYPublisher::calculateJsonSize() {
<<<<<<< HEAD
  uint16_t jsonLength = 21; // {"sampling_feature":"
  jsonLength += 36;         // sampling feature UUID
  jsonLength += 15;         // ","timestamp":"
  jsonLength += 25;         // markedISO8601Time
  jsonLength += 2;          //  ",
  for (uint8_t i = 0; i < _baseLogger->getArrayVarCount(); i++) {
    jsonLength += 1;  //  "
    jsonLength += 36; // variable UUID
    jsonLength += 2;  //  ":
    jsonLength += _baseLogger->getValueStringAtI(i).length();
    if (i + 1 != _baseLogger->getArrayVarCount()) {
      jsonLength += 1; // ,
=======
    uint16_t jsonLength = 21;  // {"sampling_feature":"
    jsonLength += 36;          // sampling feature UUID
    jsonLength += 15;          // ","timestamp":"
    jsonLength += 25;          // markedISO8601Time
    jsonLength += 2;           //  ",
    for (uint8_t i = 0; i < _baseLogger->getArrayVarCount(); i++) {
        jsonLength += 1;   //  "
        jsonLength += 36;  // variable UUID
        jsonLength += 2;   //  ":
        jsonLength += _baseLogger->getValueStringAtI(i).length();
        if (i + 1 != _baseLogger->getArrayVarCount()) {
            jsonLength += 1;  // ,
        }
>>>>>>> 31fa4cea
    }
  }
  jsonLength += 1; // }

  return jsonLength;
}

/*
// Calculates how long the full post request will be, including headers
uint16_t EnviroDIYPublisher::calculatePostSize()
{
    uint16_t postLength = 31;  // "POST /api/data-stream/ HTTP/1.1"
    postLength += 28;  // "\r\nHost: data.envirodiy.org"
    postLength += 11;  // "\r\nTOKEN: "
    postLength += 36;  // registrationToken
    // postLength += 27;  // "\r\nCache-Control: no-cache"
    // postLength += 21;  // "\r\nConnection: close"
    postLength += 20;  // "\r\nContent-Length: "
    postLength += String(calculateJsonSize()).length();
    postLength += 42;  // "\r\nContent-Type: application/json\r\n\r\n"
    postLength += calculateJsonSize();
    return postLength;
}
*/

// This prints a properly formatted JSON for EnviroDIY to an Arduino stream
<<<<<<< HEAD
void EnviroDIYPublisher::printSensorDataJSON(Stream *stream) {
  stream->print(samplingFeatureTag);
  stream->print(_baseLogger->getSamplingFeatureUUID());
  stream->print(timestampTag);
  stream->print(_baseLogger->formatDateTime_ISO8601(Logger::markedEpochTime));
  stream->print(F("\","));

  for (uint8_t i = 0; i < _baseLogger->getArrayVarCount(); i++) {
    stream->print('"');
    stream->print(_baseLogger->getVarUUIDAtI(i));
    stream->print(F("\":"));
    stream->print(_baseLogger->getValueStringAtI(i));
    if (i + 1 != _baseLogger->getArrayVarCount()) {
      stream->print(',');
=======
void EnviroDIYPublisher::printSensorDataJSON(Stream* stream) {
    stream->print(samplingFeatureTag);
    stream->print(_baseLogger->getSamplingFeatureUUID());
    stream->print(timestampTag);
    stream->print(_baseLogger->formatDateTime_ISO8601(Logger::markedEpochTime));
    stream->print(F("\","));

    for (uint8_t i = 0; i < _baseLogger->getArrayVarCount(); i++) {
        stream->print('"');
        stream->print(_baseLogger->getVarUUIDAtI(i));
        stream->print(F("\":"));
        stream->print(_baseLogger->getValueStringAtI(i));
        if (i + 1 != _baseLogger->getArrayVarCount()) { stream->print(','); }
>>>>>>> 31fa4cea
    }
  }

  stream->print('}');
}

// This prints a fully structured post request for EnviroDIY to the
// specified stream.
<<<<<<< HEAD
void EnviroDIYPublisher::printEnviroDIYRequest(Stream *stream) {
  // Stream the HTTP headers for the post request
  stream->print(postHeader);
  stream->print(postEndpoint);
  stream->print(HTTPtag);
  stream->print(hostHeader);
  stream->print(enviroDIYHost);
  stream->print(tokenHeader);
  stream->print(_registrationToken);
  // stream->print(cacheHeader);
  // stream->print(connectionHeader);
  stream->print(contentLengthHeader);
  stream->print(calculateJsonSize());
  stream->print(contentTypeHeader);

  // Stream the JSON itself
  printSensorDataJSON(stream);
=======
void EnviroDIYPublisher::printEnviroDIYRequest(Stream* stream) {
    // Stream the HTTP headers for the post request
    stream->print(postHeader);
    stream->print(postEndpoint);
    stream->print(HTTPtag);
    stream->print(hostHeader);
    stream->print(enviroDIYHost);
    stream->print(tokenHeader);
    stream->print(_registrationToken);
    // stream->print(cacheHeader);
    // stream->print(connectionHeader);
    stream->print(contentLengthHeader);
    stream->print(calculateJsonSize());
    stream->print(contentTypeHeader);

    // Stream the JSON itself
    printSensorDataJSON(stream);
>>>>>>> 31fa4cea
}

// A way to begin with everything already set
<<<<<<< HEAD
void EnviroDIYPublisher::begin(Logger &baseLogger, Client *inClient,
                               const char *registrationToken,
                               const char *samplingFeatureUUID) {
  setToken(registrationToken);
  dataPublisher::begin(baseLogger, inClient);
  _baseLogger->setSamplingFeatureUUID(samplingFeatureUUID);
}
void EnviroDIYPublisher::begin(Logger &baseLogger,
                               const char *registrationToken,
                               const char *samplingFeatureUUID) {
  setToken(registrationToken);
  dataPublisher::begin(baseLogger);
  _baseLogger->setSamplingFeatureUUID(samplingFeatureUUID);
=======
void EnviroDIYPublisher::begin(Logger& baseLogger, Client* inClient,
                               const char* registrationToken,
                               const char* samplingFeatureUUID) {
    setToken(registrationToken);
    dataPublisher::begin(baseLogger, inClient);
    _baseLogger->setSamplingFeatureUUID(samplingFeatureUUID);
}
void EnviroDIYPublisher::begin(Logger&     baseLogger,
                               const char* registrationToken,
                               const char* samplingFeatureUUID) {
    setToken(registrationToken);
    dataPublisher::begin(baseLogger);
    _baseLogger->setSamplingFeatureUUID(samplingFeatureUUID);
>>>>>>> 31fa4cea
}

// This utilizes an attached modem to make a TCP connection to the
// EnviroDIY/ODM2DataSharingPortal and then streams out a post request
// over that connection.
// The return is the http status code of the response.
// int16_t EnviroDIYPublisher::postDataEnviroDIY(void)
<<<<<<< HEAD
int16_t EnviroDIYPublisher::publishData(Client *_outClient) {
  // Create a buffer for the portions of the request and response
  char tempBuffer[37] = "";
  uint16_t did_respond = 0;

  MS_DBG(F("Outgoing JSON size:"), calculateJsonSize());

  // Open a TCP/IP connection to the Enviro DIY Data Portal (WebSDL)
  MS_DBG(F("Connecting client"));
  MS_START_DEBUG_TIMER;
  if (_outClient->connect(enviroDIYHost, enviroDIYPort)) {
    MS_DBG(F("Client connected after"), MS_PRINT_DEBUG_TIMER, F("ms\n"));

    // copy the initial post header into the tx buffer
    strcpy(txBuffer, postHeader);
    strcat(txBuffer, postEndpoint);
    strcat(txBuffer, HTTPtag);

    // add the rest of the HTTP POST headers to the outgoing buffer
    // before adding each line/chunk to the outgoing buffer, we make sure
    // there is space for that line, sending out buffer if not
    if (bufferFree() < 28)
      printTxBuffer(_outClient);
    strcat(txBuffer, hostHeader);
    strcat(txBuffer, enviroDIYHost);

    if (bufferFree() < 47)
      printTxBuffer(_outClient);
    strcat(txBuffer, tokenHeader);
    strcat(txBuffer, _registrationToken);

    // if (bufferFree() < 27) printTxBuffer(_outClient);
    // strcat(txBuffer, cacheHeader);

    // if (bufferFree() < 21) printTxBuffer(_outClient);
    // strcat(txBuffer, connectionHeader);

    if (bufferFree() < 26)
      printTxBuffer(_outClient);
    strcat(txBuffer, contentLengthHeader);
    itoa(calculateJsonSize(), tempBuffer, 10); // BASE 10
    strcat(txBuffer, tempBuffer);

    if (bufferFree() < 42)
      printTxBuffer(_outClient);
    strcat(txBuffer, contentTypeHeader);

    // put the start of the JSON into the outgoing response_buffer
    if (bufferFree() < 21)
      printTxBuffer(_outClient);
    strcat(txBuffer, samplingFeatureTag);

    if (bufferFree() < 36)
      printTxBuffer(_outClient);
    strcat(txBuffer, _baseLogger->getSamplingFeatureUUID());

    if (bufferFree() < 42)
      printTxBuffer(_outClient);
    strcat(txBuffer, timestampTag);
    _baseLogger->formatDateTime_ISO8601(Logger::markedEpochTime)
        .toCharArray(tempBuffer, 37);
    strcat(txBuffer, tempBuffer);
    txBuffer[strlen(txBuffer)] = '"';
    txBuffer[strlen(txBuffer)] = ',';

    for (uint8_t i = 0; i < _baseLogger->getArrayVarCount(); i++) {
      // Once the buffer fills, send it out
      if (bufferFree() < 47)
        printTxBuffer(_outClient);

      txBuffer[strlen(txBuffer)] = '"';
      _baseLogger->getVarUUIDAtI(i).toCharArray(tempBuffer, 37);
      strcat(txBuffer, tempBuffer);
      txBuffer[strlen(txBuffer)] = '"';
      txBuffer[strlen(txBuffer)] = ':';
      _baseLogger->getValueStringAtI(i).toCharArray(tempBuffer, 37);
      strcat(txBuffer, tempBuffer);
      if (i + 1 != _baseLogger->getArrayVarCount()) {
        txBuffer[strlen(txBuffer)] = ',';
      } else {
        txBuffer[strlen(txBuffer)] = '}';
      }
    }

    // Send out the finished request (or the last unsent section of it)
    printTxBuffer(_outClient, true);

    // Wait 10 seconds for a response from the server
    uint32_t start = millis();
#define HTTP_RESPONSE_TIMER 30000L
    while (((millis() - start) < HTTP_RESPONSE_TIMER) &&
           (_outClient->available() < 12)) {
      delay(10);
    }

    // Read only the first 12 characters of the response
    // We're only reading as far as the http code, anything beyond that
    // we don't care about.
    did_respond = _outClient->readBytes(tempBuffer, 12);

    // Close the TCP/IP connection
    MS_DBG(F("POST took "), (((float)millis() - start) / 1000),
           F("Sec. Timeout "), HTTP_RESPONSE_TIMER / 1000, F("Sec"));
    MS_RESET_DEBUG_TIMER;
    _outClient->stop();
    MS_DBG(F("Client stopped after"), MS_PRINT_DEBUG_TIMER, F("ms"));
  } else {
    PRINTOUT(
        F("\n -- Unable to Establish Connection to EnviroDIY Data Portal --"));
  }

  // Process the HTTP response
  int16_t responseCode = 0;
  if (did_respond > 0) {
    char responseCode_char[4];
    for (uint8_t i = 0; i < 3; i++) {
      responseCode_char[i] = tempBuffer[i + 9];
=======
int16_t EnviroDIYPublisher::publishData(Client* _outClient) {
    // Create a buffer for the portions of the request and response
    char     tempBuffer[37] = "";
    uint16_t did_respond    = 0;

    MS_DBG(F("Outgoing JSON size:"), calculateJsonSize());

    // Open a TCP/IP connection to the Enviro DIY Data Portal (WebSDL)
    MS_DBG(F("Connecting client"));
    MS_START_DEBUG_TIMER;
    if (_outClient->connect(enviroDIYHost, enviroDIYPort)) {
        MS_DBG(F("Client connected after"), MS_PRINT_DEBUG_TIMER, F("ms\n"));

        // copy the initial post header into the tx buffer
        strcpy(txBuffer, postHeader);
        strcat(txBuffer, postEndpoint);
        strcat(txBuffer, HTTPtag);

        // add the rest of the HTTP POST headers to the outgoing buffer
        // before adding each line/chunk to the outgoing buffer, we make sure
        // there is space for that line, sending out buffer if not
        if (bufferFree() < 28) printTxBuffer(_outClient);
        strcat(txBuffer, hostHeader);
        strcat(txBuffer, enviroDIYHost);

        if (bufferFree() < 47) printTxBuffer(_outClient);
        strcat(txBuffer, tokenHeader);
        strcat(txBuffer, _registrationToken);

        // if (bufferFree() < 27) printTxBuffer(_outClient);
        // strcat(txBuffer, cacheHeader);

        // if (bufferFree() < 21) printTxBuffer(_outClient);
        // strcat(txBuffer, connectionHeader);

        if (bufferFree() < 26) printTxBuffer(_outClient);
        strcat(txBuffer, contentLengthHeader);
        itoa(calculateJsonSize(), tempBuffer, 10);  // BASE 10
        strcat(txBuffer, tempBuffer);

        if (bufferFree() < 42) printTxBuffer(_outClient);
        strcat(txBuffer, contentTypeHeader);

        // put the start of the JSON into the outgoing response_buffer
        if (bufferFree() < 21) printTxBuffer(_outClient);
        strcat(txBuffer, samplingFeatureTag);

        if (bufferFree() < 36) printTxBuffer(_outClient);
        strcat(txBuffer, _baseLogger->getSamplingFeatureUUID());

        if (bufferFree() < 42) printTxBuffer(_outClient);
        strcat(txBuffer, timestampTag);
        _baseLogger->formatDateTime_ISO8601(Logger::markedEpochTime)
            .toCharArray(tempBuffer, 37);
        strcat(txBuffer, tempBuffer);
        txBuffer[strlen(txBuffer)] = '"';
        txBuffer[strlen(txBuffer)] = ',';

        for (uint8_t i = 0; i < _baseLogger->getArrayVarCount(); i++) {
            // Once the buffer fills, send it out
            if (bufferFree() < 47) printTxBuffer(_outClient);

            txBuffer[strlen(txBuffer)] = '"';
            _baseLogger->getVarUUIDAtI(i).toCharArray(tempBuffer, 37);
            strcat(txBuffer, tempBuffer);
            txBuffer[strlen(txBuffer)] = '"';
            txBuffer[strlen(txBuffer)] = ':';
            _baseLogger->getValueStringAtI(i).toCharArray(tempBuffer, 37);
            strcat(txBuffer, tempBuffer);
            if (i + 1 != _baseLogger->getArrayVarCount()) {
                txBuffer[strlen(txBuffer)] = ',';
            } else {
                txBuffer[strlen(txBuffer)] = '}';
            }
        }

        // Send out the finished request (or the last unsent section of it)
        printTxBuffer(_outClient, true);

        // Wait 10 seconds for a response from the server
        uint32_t start = millis();
        while ((millis() - start) < 10000L && _outClient->available() < 12) {
            delay(10);
        }

        // Read only the first 12 characters of the response
        // We're only reading as far as the http code, anything beyond that
        // we don't care about.
        did_respond = _outClient->readBytes(tempBuffer, 12);

        // Close the TCP/IP connection
        MS_DBG(F("Stopping client"));
        MS_RESET_DEBUG_TIMER;
        _outClient->stop();
        MS_DBG(F("Client stopped after"), MS_PRINT_DEBUG_TIMER, F("ms"));
    } else {
        PRINTOUT(F("\n -- Unable to Establish Connection to EnviroDIY Data "
                   "Portal --"));
    }

    // Process the HTTP response
    int16_t responseCode = 0;
    if (did_respond > 0) {
        char responseCode_char[4];
        for (uint8_t i = 0; i < 3; i++) {
            responseCode_char[i] = tempBuffer[i + 9];
        }
        responseCode = atoi(responseCode_char);
    } else {
        responseCode = 504;
>>>>>>> 31fa4cea
    }
    responseCode = atoi(responseCode_char);
  } else {
    responseCode = 504;
  }

  PRINTOUT(F("-- Response Code --"));
  PRINTOUT(responseCode);

  return responseCode;
}<|MERGE_RESOLUTION|>--- conflicted
+++ resolved
@@ -4,15 +4,11 @@
  * Part of the EnviroDIY ModularSensors library for Arduino
  * @author Sara Geleskie Damiano <sdamiano@stroudcenter.org>
  *
-<<<<<<< HEAD
- *This file is for the EnviroDIY logging functions - ie, sending JSON data to
- * http://data.enviroDIY.org
-=======
  * @brief Implements the EnviroDIYPublisher class.
->>>>>>> 31fa4cea
  */
 
 #include "EnviroDIYPublisher.h"
+
 
 // ============================================================================
 //  Functions for the EnviroDIY data portal receivers.
@@ -21,21 +17,6 @@
 // Constant values for post requests
 // I want to refer to these more than once while ensuring there is only one copy
 // in memory
-<<<<<<< HEAD
-const char *EnviroDIYPublisher::postEndpoint = "/api/data-stream/";
-const char *EnviroDIYPublisher::enviroDIYHost = "data.envirodiy.org";
-const int EnviroDIYPublisher::enviroDIYPort = 80;
-const char *EnviroDIYPublisher::tokenHeader = "\r\nTOKEN: ";
-// const unsigned char *EnviroDIYPublisher::cacheHeader = "\r\nCache-Control:
-// no-cache"; const unsigned char *EnviroDIYPublisher::connectionHeader =
-// "\r\nConnection: close";
-const char *EnviroDIYPublisher::contentLengthHeader = "\r\nContent-Length: ";
-const char *EnviroDIYPublisher::contentTypeHeader =
-    "\r\nContent-Type: application/json\r\n\r\n";
-
-const char *EnviroDIYPublisher::samplingFeatureTag = "{\"sampling_feature\":\"";
-const char *EnviroDIYPublisher::timestampTag = "\",\"timestamp\":\"";
-=======
 const char* EnviroDIYPublisher::postEndpoint  = "/api/data-stream/";
 const char* EnviroDIYPublisher::enviroDIYHost = "data.envirodiy.org";
 const int   EnviroDIYPublisher::enviroDIYPort = 80;
@@ -49,48 +30,10 @@
 
 const char* EnviroDIYPublisher::samplingFeatureTag = "{\"sampling_feature\":\"";
 const char* EnviroDIYPublisher::timestampTag       = "\",\"timestamp\":\"";
->>>>>>> 31fa4cea
+
 
 // Constructors
 EnviroDIYPublisher::EnviroDIYPublisher() : dataPublisher() {
-<<<<<<< HEAD
-  // MS_DBG(F("dataPublisher object created"));
-}
-EnviroDIYPublisher::EnviroDIYPublisher(Logger &baseLogger, uint8_t sendEveryX,
-                                       uint8_t sendOffset)
-    : dataPublisher(baseLogger, sendEveryX, sendOffset) {
-  // MS_DBG(F("dataPublisher object created"));
-}
-EnviroDIYPublisher::EnviroDIYPublisher(Logger &baseLogger, Client *inClient,
-                                       uint8_t sendEveryX, uint8_t sendOffset)
-    : dataPublisher(baseLogger, inClient, sendEveryX, sendOffset) {
-  // MS_DBG(F("dataPublisher object created"));
-}
-EnviroDIYPublisher::EnviroDIYPublisher(Logger &baseLogger,
-                                       const char *registrationToken,
-                                       const char *samplingFeatureUUID,
-                                       uint8_t sendEveryX, uint8_t sendOffset)
-    : dataPublisher(baseLogger, sendEveryX, sendOffset) {
-  setToken(registrationToken);
-  _baseLogger->setSamplingFeatureUUID(samplingFeatureUUID);
-  // MS_DBG(F("dataPublisher object created"));
-}
-EnviroDIYPublisher::EnviroDIYPublisher(Logger &baseLogger, Client *inClient,
-                                       const char *registrationToken,
-                                       const char *samplingFeatureUUID,
-                                       uint8_t sendEveryX, uint8_t sendOffset)
-    : dataPublisher(baseLogger, inClient, sendEveryX, sendOffset) {
-  setToken(registrationToken);
-  _baseLogger->setSamplingFeatureUUID(samplingFeatureUUID);
-  // MS_DBG(F("dataPublisher object created"));
-}
-// Destructor
-EnviroDIYPublisher::~EnviroDIYPublisher() {}
-
-void EnviroDIYPublisher::setToken(const char *registrationToken) {
-  _registrationToken = registrationToken;
-  // MS_DBG(F("Registration token set!"));
-=======
     // MS_DBG(F("dataPublisher object created"));
     _registrationToken = NULL;
 }
@@ -130,25 +73,11 @@
 void EnviroDIYPublisher::setToken(const char* registrationToken) {
     _registrationToken = registrationToken;
     // MS_DBG(F("Registration token set!"));
->>>>>>> 31fa4cea
-}
+}
+
 
 // Calculates how long the JSON will be
 uint16_t EnviroDIYPublisher::calculateJsonSize() {
-<<<<<<< HEAD
-  uint16_t jsonLength = 21; // {"sampling_feature":"
-  jsonLength += 36;         // sampling feature UUID
-  jsonLength += 15;         // ","timestamp":"
-  jsonLength += 25;         // markedISO8601Time
-  jsonLength += 2;          //  ",
-  for (uint8_t i = 0; i < _baseLogger->getArrayVarCount(); i++) {
-    jsonLength += 1;  //  "
-    jsonLength += 36; // variable UUID
-    jsonLength += 2;  //  ":
-    jsonLength += _baseLogger->getValueStringAtI(i).length();
-    if (i + 1 != _baseLogger->getArrayVarCount()) {
-      jsonLength += 1; // ,
-=======
     uint16_t jsonLength = 21;  // {"sampling_feature":"
     jsonLength += 36;          // sampling feature UUID
     jsonLength += 15;          // ","timestamp":"
@@ -162,13 +91,12 @@
         if (i + 1 != _baseLogger->getArrayVarCount()) {
             jsonLength += 1;  // ,
         }
->>>>>>> 31fa4cea
     }
-  }
-  jsonLength += 1; // }
-
-  return jsonLength;
-}
+    jsonLength += 1;  // }
+
+    return jsonLength;
+}
+
 
 /*
 // Calculates how long the full post request will be, including headers
@@ -188,23 +116,8 @@
 }
 */
 
+
 // This prints a properly formatted JSON for EnviroDIY to an Arduino stream
-<<<<<<< HEAD
-void EnviroDIYPublisher::printSensorDataJSON(Stream *stream) {
-  stream->print(samplingFeatureTag);
-  stream->print(_baseLogger->getSamplingFeatureUUID());
-  stream->print(timestampTag);
-  stream->print(_baseLogger->formatDateTime_ISO8601(Logger::markedEpochTime));
-  stream->print(F("\","));
-
-  for (uint8_t i = 0; i < _baseLogger->getArrayVarCount(); i++) {
-    stream->print('"');
-    stream->print(_baseLogger->getVarUUIDAtI(i));
-    stream->print(F("\":"));
-    stream->print(_baseLogger->getValueStringAtI(i));
-    if (i + 1 != _baseLogger->getArrayVarCount()) {
-      stream->print(',');
-=======
 void EnviroDIYPublisher::printSensorDataJSON(Stream* stream) {
     stream->print(samplingFeatureTag);
     stream->print(_baseLogger->getSamplingFeatureUUID());
@@ -218,34 +131,14 @@
         stream->print(F("\":"));
         stream->print(_baseLogger->getValueStringAtI(i));
         if (i + 1 != _baseLogger->getArrayVarCount()) { stream->print(','); }
->>>>>>> 31fa4cea
     }
-  }
-
-  stream->print('}');
-}
+
+    stream->print('}');
+}
+
 
 // This prints a fully structured post request for EnviroDIY to the
 // specified stream.
-<<<<<<< HEAD
-void EnviroDIYPublisher::printEnviroDIYRequest(Stream *stream) {
-  // Stream the HTTP headers for the post request
-  stream->print(postHeader);
-  stream->print(postEndpoint);
-  stream->print(HTTPtag);
-  stream->print(hostHeader);
-  stream->print(enviroDIYHost);
-  stream->print(tokenHeader);
-  stream->print(_registrationToken);
-  // stream->print(cacheHeader);
-  // stream->print(connectionHeader);
-  stream->print(contentLengthHeader);
-  stream->print(calculateJsonSize());
-  stream->print(contentTypeHeader);
-
-  // Stream the JSON itself
-  printSensorDataJSON(stream);
-=======
 void EnviroDIYPublisher::printEnviroDIYRequest(Stream* stream) {
     // Stream the HTTP headers for the post request
     stream->print(postHeader);
@@ -263,25 +156,10 @@
 
     // Stream the JSON itself
     printSensorDataJSON(stream);
->>>>>>> 31fa4cea
-}
+}
+
 
 // A way to begin with everything already set
-<<<<<<< HEAD
-void EnviroDIYPublisher::begin(Logger &baseLogger, Client *inClient,
-                               const char *registrationToken,
-                               const char *samplingFeatureUUID) {
-  setToken(registrationToken);
-  dataPublisher::begin(baseLogger, inClient);
-  _baseLogger->setSamplingFeatureUUID(samplingFeatureUUID);
-}
-void EnviroDIYPublisher::begin(Logger &baseLogger,
-                               const char *registrationToken,
-                               const char *samplingFeatureUUID) {
-  setToken(registrationToken);
-  dataPublisher::begin(baseLogger);
-  _baseLogger->setSamplingFeatureUUID(samplingFeatureUUID);
-=======
 void EnviroDIYPublisher::begin(Logger& baseLogger, Client* inClient,
                                const char* registrationToken,
                                const char* samplingFeatureUUID) {
@@ -295,133 +173,14 @@
     setToken(registrationToken);
     dataPublisher::begin(baseLogger);
     _baseLogger->setSamplingFeatureUUID(samplingFeatureUUID);
->>>>>>> 31fa4cea
-}
+}
+
 
 // This utilizes an attached modem to make a TCP connection to the
 // EnviroDIY/ODM2DataSharingPortal and then streams out a post request
 // over that connection.
 // The return is the http status code of the response.
 // int16_t EnviroDIYPublisher::postDataEnviroDIY(void)
-<<<<<<< HEAD
-int16_t EnviroDIYPublisher::publishData(Client *_outClient) {
-  // Create a buffer for the portions of the request and response
-  char tempBuffer[37] = "";
-  uint16_t did_respond = 0;
-
-  MS_DBG(F("Outgoing JSON size:"), calculateJsonSize());
-
-  // Open a TCP/IP connection to the Enviro DIY Data Portal (WebSDL)
-  MS_DBG(F("Connecting client"));
-  MS_START_DEBUG_TIMER;
-  if (_outClient->connect(enviroDIYHost, enviroDIYPort)) {
-    MS_DBG(F("Client connected after"), MS_PRINT_DEBUG_TIMER, F("ms\n"));
-
-    // copy the initial post header into the tx buffer
-    strcpy(txBuffer, postHeader);
-    strcat(txBuffer, postEndpoint);
-    strcat(txBuffer, HTTPtag);
-
-    // add the rest of the HTTP POST headers to the outgoing buffer
-    // before adding each line/chunk to the outgoing buffer, we make sure
-    // there is space for that line, sending out buffer if not
-    if (bufferFree() < 28)
-      printTxBuffer(_outClient);
-    strcat(txBuffer, hostHeader);
-    strcat(txBuffer, enviroDIYHost);
-
-    if (bufferFree() < 47)
-      printTxBuffer(_outClient);
-    strcat(txBuffer, tokenHeader);
-    strcat(txBuffer, _registrationToken);
-
-    // if (bufferFree() < 27) printTxBuffer(_outClient);
-    // strcat(txBuffer, cacheHeader);
-
-    // if (bufferFree() < 21) printTxBuffer(_outClient);
-    // strcat(txBuffer, connectionHeader);
-
-    if (bufferFree() < 26)
-      printTxBuffer(_outClient);
-    strcat(txBuffer, contentLengthHeader);
-    itoa(calculateJsonSize(), tempBuffer, 10); // BASE 10
-    strcat(txBuffer, tempBuffer);
-
-    if (bufferFree() < 42)
-      printTxBuffer(_outClient);
-    strcat(txBuffer, contentTypeHeader);
-
-    // put the start of the JSON into the outgoing response_buffer
-    if (bufferFree() < 21)
-      printTxBuffer(_outClient);
-    strcat(txBuffer, samplingFeatureTag);
-
-    if (bufferFree() < 36)
-      printTxBuffer(_outClient);
-    strcat(txBuffer, _baseLogger->getSamplingFeatureUUID());
-
-    if (bufferFree() < 42)
-      printTxBuffer(_outClient);
-    strcat(txBuffer, timestampTag);
-    _baseLogger->formatDateTime_ISO8601(Logger::markedEpochTime)
-        .toCharArray(tempBuffer, 37);
-    strcat(txBuffer, tempBuffer);
-    txBuffer[strlen(txBuffer)] = '"';
-    txBuffer[strlen(txBuffer)] = ',';
-
-    for (uint8_t i = 0; i < _baseLogger->getArrayVarCount(); i++) {
-      // Once the buffer fills, send it out
-      if (bufferFree() < 47)
-        printTxBuffer(_outClient);
-
-      txBuffer[strlen(txBuffer)] = '"';
-      _baseLogger->getVarUUIDAtI(i).toCharArray(tempBuffer, 37);
-      strcat(txBuffer, tempBuffer);
-      txBuffer[strlen(txBuffer)] = '"';
-      txBuffer[strlen(txBuffer)] = ':';
-      _baseLogger->getValueStringAtI(i).toCharArray(tempBuffer, 37);
-      strcat(txBuffer, tempBuffer);
-      if (i + 1 != _baseLogger->getArrayVarCount()) {
-        txBuffer[strlen(txBuffer)] = ',';
-      } else {
-        txBuffer[strlen(txBuffer)] = '}';
-      }
-    }
-
-    // Send out the finished request (or the last unsent section of it)
-    printTxBuffer(_outClient, true);
-
-    // Wait 10 seconds for a response from the server
-    uint32_t start = millis();
-#define HTTP_RESPONSE_TIMER 30000L
-    while (((millis() - start) < HTTP_RESPONSE_TIMER) &&
-           (_outClient->available() < 12)) {
-      delay(10);
-    }
-
-    // Read only the first 12 characters of the response
-    // We're only reading as far as the http code, anything beyond that
-    // we don't care about.
-    did_respond = _outClient->readBytes(tempBuffer, 12);
-
-    // Close the TCP/IP connection
-    MS_DBG(F("POST took "), (((float)millis() - start) / 1000),
-           F("Sec. Timeout "), HTTP_RESPONSE_TIMER / 1000, F("Sec"));
-    MS_RESET_DEBUG_TIMER;
-    _outClient->stop();
-    MS_DBG(F("Client stopped after"), MS_PRINT_DEBUG_TIMER, F("ms"));
-  } else {
-    PRINTOUT(
-        F("\n -- Unable to Establish Connection to EnviroDIY Data Portal --"));
-  }
-
-  // Process the HTTP response
-  int16_t responseCode = 0;
-  if (did_respond > 0) {
-    char responseCode_char[4];
-    for (uint8_t i = 0; i < 3; i++) {
-      responseCode_char[i] = tempBuffer[i + 9];
-=======
 int16_t EnviroDIYPublisher::publishData(Client* _outClient) {
     // Create a buffer for the portions of the request and response
     char     tempBuffer[37] = "";
@@ -532,15 +291,10 @@
         responseCode = atoi(responseCode_char);
     } else {
         responseCode = 504;
->>>>>>> 31fa4cea
     }
-    responseCode = atoi(responseCode_char);
-  } else {
-    responseCode = 504;
-  }
-
-  PRINTOUT(F("-- Response Code --"));
-  PRINTOUT(responseCode);
-
-  return responseCode;
+
+    PRINTOUT(F("-- Response Code --"));
+    PRINTOUT(responseCode);
+
+    return responseCode;
 }