/**
 * @file EnviroDIYPublisher.cpp
 * @copyright Stroud Water Research Center
 * Part of the EnviroDIY ModularSensors library for Arduino.
 * This library is published under the BSD-3 license.
 * @author Sara Geleskie Damiano <sdamiano@stroudcenter.org>
 * @author Thomas Watson <twatson52@icloud.com>
 *
 * @brief Implements the EnviroDIYPublisher class.
 */

#include "EnviroDIYPublisher.h"


// ============================================================================
//  Functions for the EnviroDIY data portal receivers.
// ============================================================================

// Constant values for post requests
// I want to refer to these more than once while ensuring there is only one copy
// in memory
const char* EnviroDIYPublisher::tokenHeader         = "\r\nTOKEN: ";
const char* EnviroDIYPublisher::contentLengthHeader = "\r\nContent-Length: ";
const char* EnviroDIYPublisher::contentTypeHeader =
    "\r\nContent-Type: application/json\r\n\r\n";

const char* EnviroDIYPublisher::samplingFeatureTag = "{\"sampling_feature\":\"";
const char* EnviroDIYPublisher::timestampTag       = "\",\"timestamp\":[";


// Constructors
EnviroDIYPublisher::EnviroDIYPublisher() : dataPublisher() {
    setHost("monitormywatershed.org");
    setPath("/api/data-stream/");
    setPort(80);
}
EnviroDIYPublisher::EnviroDIYPublisher(Logger& baseLogger, int sendEveryX)
    : dataPublisher(baseLogger, sendEveryX) {
<<<<<<< HEAD
    _logBuffer.setNumVariables(_baseLogger->getArrayVarCount());
=======
>>>>>>> fac4d9f3
    setHost("monitormywatershed.org");
    setPath("/api/data-stream/");
    setPort(80);
}
EnviroDIYPublisher::EnviroDIYPublisher(Logger& baseLogger, Client* inClient,
                                       int sendEveryX)
    : dataPublisher(baseLogger, inClient, sendEveryX) {
<<<<<<< HEAD
    _logBuffer.setNumVariables(_baseLogger->getArrayVarCount());
=======
>>>>>>> fac4d9f3
    setHost("monitormywatershed.org");
    setPath("/api/data-stream/");
    setPort(80);
}
EnviroDIYPublisher::EnviroDIYPublisher(Logger&     baseLogger,
                                       const char* registrationToken,
                                       const char* samplingFeatureUUID,
                                       int         sendEveryX)
    : dataPublisher(baseLogger, sendEveryX) {
    setToken(registrationToken);
    _baseLogger->setSamplingFeatureUUID(samplingFeatureUUID);
<<<<<<< HEAD
    _logBuffer.setNumVariables(_baseLogger->getArrayVarCount());
=======
>>>>>>> fac4d9f3
    setHost("monitormywatershed.org");
    setPath("/api/data-stream/");
    setPort(80);
}
EnviroDIYPublisher::EnviroDIYPublisher(Logger& baseLogger, Client* inClient,
                                       const char* registrationToken,
                                       const char* samplingFeatureUUID,
                                       int         sendEveryX)
    : dataPublisher(baseLogger, inClient, sendEveryX) {
    setToken(registrationToken);
    _baseLogger->setSamplingFeatureUUID(samplingFeatureUUID);
<<<<<<< HEAD
    _logBuffer.setNumVariables(_baseLogger->getArrayVarCount());
=======
>>>>>>> fac4d9f3
    setHost("monitormywatershed.org");
    setPath("/api/data-stream/");
    setPort(80);
}
// Destructor
EnviroDIYPublisher::~EnviroDIYPublisher() {}


// Returns the data destination
String EnviroDIYPublisher::getHost(void) {
    return String(enviroDIYHost);
}

// Returns the data destination
void EnviroDIYPublisher::setHost(const char* host) {
    enviroDIYHost = host;
}

// Returns the data destination
String EnviroDIYPublisher::getPath(void) {
    return String(enviroDIYPath);
}

// Returns the data destination
void EnviroDIYPublisher::setPath(const char* endpoint) {
    enviroDIYPath = endpoint;
}

// Returns the data destination
int EnviroDIYPublisher::getPort(void) {
    return enviroDIYPort;
}

// Returns the data destination
void EnviroDIYPublisher::setPort(int port) {
    enviroDIYPort = port;
}


void EnviroDIYPublisher::setToken(const char* registrationToken) {
    _registrationToken = registrationToken;
}


// Calculates how long the JSON will be
uint16_t EnviroDIYPublisher::calculateJsonSize() {
    uint8_t variables = _logBuffer.getNumVariables();
    int     records   = _logBuffer.getNumRecords();
    MS_DBG(F("Number of records in log buffer:"), records);
    MS_DBG(F("Number of variables in log buffer:"), variables);
    MS_DBG(F("Number of variables in base logger:"),
           _baseLogger->getArrayVarCount());

    uint16_t jsonLength = strlen(samplingFeatureTag);
    jsonLength += 36;  // sampling feature UUID
    jsonLength += 36;  // sampling feature UUID
    jsonLength += strlen(timestampTag);
    // markedISO8601Time + quotes and commas
    jsonLength += records * (25 + 2) + records - 1;
    jsonLength += 2;  // ],
    for (uint8_t var = 0; var < variables; var++) {
        jsonLength += 1;   //  "
        jsonLength += 36;  // variable UUID
        jsonLength += 4;   //  ":[]

        for (int rec = 0; rec < records; rec++) {
            float value = _logBuffer.getRecordValue(rec, var);
            jsonLength +=
                _baseLogger->formatValueStringAtI(var, value).length();
            if (rec + 1 != records) {
                jsonLength += 1;  // ,
            }
        }
        if (var + 1 != variables) {
            jsonLength += 1;  // ,
        }
    }
    jsonLength += 1;  // }
    MS_DBG(F("Outgoing JSON size:"), jsonLength);

    return jsonLength;
}


// A way to begin with everything already set
void EnviroDIYPublisher::begin(Logger& baseLogger, Client* inClient,
                               const char* registrationToken,
                               const char* samplingFeatureUUID) {
    setToken(registrationToken);
    dataPublisher::begin(baseLogger, inClient);
    _baseLogger->setSamplingFeatureUUID(samplingFeatureUUID);
    _logBuffer.setNumVariables(_baseLogger->getArrayVarCount());
}
void EnviroDIYPublisher::begin(Logger&     baseLogger,
                               const char* registrationToken,
                               const char* samplingFeatureUUID) {
    setToken(registrationToken);
    dataPublisher::begin(baseLogger);
    _baseLogger->setSamplingFeatureUUID(samplingFeatureUUID);
    _logBuffer.setNumVariables(_baseLogger->getArrayVarCount());
}

bool EnviroDIYPublisher::connectionNeeded(void) {
    // compute the send interval, reducing it as the buffer gets more full so we
    // have less of a chance of losing data
    int     interval = _sendEveryX;
    uint8_t percent  = _logBuffer.getPercentFull();
    MS_DBG(F("Buffer is"), percent, F("percent full"));
    if (percent >= 50) {
        interval /= 2;
    } else if (percent >= 75) {
        interval /= 4;
    } else if (percent >= 90) {
        interval = 1;
    }

    // the programmed interval is about to be reached by the next record, or it
    // was just reached and we are trying again
    bool atSendInterval = false;
    if (interval <= 1) {
        atSendInterval = true;
    } else {
        int numRecords = _logBuffer.getNumRecords();
        // where we are relative to the interval
        int relative = (numRecords % interval);
        if (relative == (interval - 1)) {
            // the next sample will put us right at the interval
            atSendInterval = true;
        } else if (numRecords >= interval) {  // don't send the first sample
            if (relative == 0) {
                // the last sample was the interval, this is the first retry
                atSendInterval = true;
            } else if (relative == 1) {
                // two samples ago was the interval, this is the second retry
                atSendInterval = true;
            }
        }
    }

    // the initial log transmissions have not completed (we send every one
    // of the first five data points immediately for field validation)
    bool initialTransmission = _initialTransmissionsRemaining > 0;

    return atSendInterval || initialTransmission;
}

// This utilizes an attached modem to make a TCP connection to the
// EnviroDIY/ODM2DataSharingPortal and then streams out a post request
// over that connection.
// The return is the http status code of the response.
int16_t EnviroDIYPublisher::publishData(Client* outClient, bool forceFlush) {
    // do we intend to flush this call? if so, we have just returned true from
    // connectionNeeded() and the internet is connected and waiting. check what
    // that function said so we know to do it after we record this data point.
    // we also flush if requested (in which case the internet is connected too)
    bool willFlush = connectionNeeded() || forceFlush;
    MS_DBG(F("Publishing record to buffer.  Will flush:"), willFlush);

    // create record to hold timestamp and variable values in the log buffer
    int record = _logBuffer.addRecord(Logger::markedLocalEpochTime);

    // write record data if the record was successfully created
    if (record >= 0) {
        for (uint8_t i = 0; i < _baseLogger->getArrayVarCount(); i++) {
            _logBuffer.setRecordValue(record, i, _baseLogger->getValueAtI(i));
        }
    }

    if (_initialTransmissionsRemaining > 0) {
        _initialTransmissionsRemaining -= 1;
    }

    // do the data buffer flushing if we previously planned to
    if (willFlush) {
        return flushDataBuffer(outClient);
    } else {
        return 201;  // pretend everything went okay?
    }
}

int16_t EnviroDIYPublisher::flushDataBuffer(Client* outClient) {
    // Create a buffer for the portions of the request and response
    char     tempBuffer[37] = "";
    uint16_t did_respond    = 0;

    // Open a TCP/IP connection to the Enviro DIY Data Portal (WebSDL)
    MS_DBG(F("Connecting client"));
    MS_START_DEBUG_TIMER;
    if (outClient->connect(enviroDIYHost, enviroDIYPort)) {
        MS_DBG(F("Client connected after"), MS_PRINT_DEBUG_TIMER, F("ms"));
        txBufferInit(outClient);

        // copy the initial post header into the tx buffer
        txBufferAppend(postHeader);
        txBufferAppend(enviroDIYPath);
        txBufferAppend(HTTPtag);

        // add the rest of the HTTP POST headers to the outgoing buffer
        txBufferAppend(hostHeader);
        txBufferAppend(enviroDIYHost);
        txBufferAppend(tokenHeader);
        txBufferAppend(_registrationToken);

        txBufferAppend(contentLengthHeader);
        itoa(calculateJsonSize(), tempBuffer, 10);  // BASE 10
        txBufferAppend(tempBuffer);

        txBufferAppend(contentTypeHeader);

        // put the start of the JSON into the outgoing response_buffer
        txBufferAppend(samplingFeatureTag);
        txBufferAppend(_baseLogger->getSamplingFeatureUUID());

        txBufferAppend(timestampTag);
<<<<<<< HEAD

        // write out list of timestamps
        int records = _logBuffer.getNumRecords();
        for (int rec = 0; rec < records; rec++) {
            txBufferAppend('"');
            uint32_t timestamp = _logBuffer.getRecordTimestamp(rec);
            txBufferAppend(Logger::formatDateTime_ISO8601(timestamp).c_str());
            txBufferAppend('"');
            if (rec + 1 != records) { txBufferAppend(','); }
        }
        txBufferAppend(']');
=======
        txBufferAppend(
            Logger::formatDateTime_ISO8601(Logger::markedLocalUnixTime)
                .c_str());
        txBufferAppend('"');
>>>>>>> fac4d9f3
        txBufferAppend(',');

        // write out a list of the values of each variable
        uint8_t variables = _logBuffer.getNumVariables();
        for (uint8_t var = 0; var < variables; var++) {
            txBufferAppend('"');
            txBufferAppend(_baseLogger->getVarUUIDAtI(var).c_str());
            txBufferAppend('"');
            txBufferAppend(':');
            txBufferAppend('[');

            for (int rec = 0; rec < records; rec++) {
                float value = _logBuffer.getRecordValue(rec, var);
                txBufferAppend(
                    _baseLogger->formatValueStringAtI(var, value).c_str());
                if (rec + 1 != records) { txBufferAppend(','); }
            }
            txBufferAppend(']');

            if (var + 1 != variables) {
                txBufferAppend(',');
            } else {
                txBufferAppend('}');
            }
        }

        // Write out the complete request
        txBufferFlush();

        // Wait 30 seconds for a response from the server
        uint32_t start = millis();
        while ((millis() - start) < 30000L && outClient->available() < 12) {
            delay(10);
        }

        // Read only the first 12 characters of the response
        // We're only reading as far as the http code, anything beyond that
        // we don't care about.
        did_respond = outClient->readBytes(tempBuffer, 12);

        // Close the TCP/IP connection
        MS_DBG(F("Stopping client"));
        MS_RESET_DEBUG_TIMER;
        outClient->stop();
        MS_DBG(F("Client stopped after"), MS_PRINT_DEBUG_TIMER, F("ms"));
    } else {
        PRINTOUT(F("\n -- Unable to Establish Connection to EnviroDIY Data "
                   "Portal --"));
    }

    // Process the HTTP response
    int16_t responseCode = 0;
    if (did_respond > 0) {
        char responseCode_char[4];
        responseCode_char[3] = 0;
        for (uint8_t i = 0; i < 3; i++) {
            responseCode_char[i] = tempBuffer[i + 9];
        }
        responseCode = atoi(responseCode_char);
    } else {
        responseCode = 504;
    }

    PRINTOUT(F("\n-- Response Code --"));
    PRINTOUT(responseCode);

    if (responseCode == 201) {
        // data was successfully transmitted, we can discard it from the buffer
        _logBuffer.clear();
    }

    return responseCode;
}<|MERGE_RESOLUTION|>--- conflicted
+++ resolved
@@ -36,10 +36,7 @@
 }
 EnviroDIYPublisher::EnviroDIYPublisher(Logger& baseLogger, int sendEveryX)
     : dataPublisher(baseLogger, sendEveryX) {
-<<<<<<< HEAD
-    _logBuffer.setNumVariables(_baseLogger->getArrayVarCount());
-=======
->>>>>>> fac4d9f3
+    _logBuffer.setNumVariables(_baseLogger->getArrayVarCount());
     setHost("monitormywatershed.org");
     setPath("/api/data-stream/");
     setPort(80);
@@ -47,10 +44,7 @@
 EnviroDIYPublisher::EnviroDIYPublisher(Logger& baseLogger, Client* inClient,
                                        int sendEveryX)
     : dataPublisher(baseLogger, inClient, sendEveryX) {
-<<<<<<< HEAD
-    _logBuffer.setNumVariables(_baseLogger->getArrayVarCount());
-=======
->>>>>>> fac4d9f3
+    _logBuffer.setNumVariables(_baseLogger->getArrayVarCount());
     setHost("monitormywatershed.org");
     setPath("/api/data-stream/");
     setPort(80);
@@ -62,10 +56,7 @@
     : dataPublisher(baseLogger, sendEveryX) {
     setToken(registrationToken);
     _baseLogger->setSamplingFeatureUUID(samplingFeatureUUID);
-<<<<<<< HEAD
-    _logBuffer.setNumVariables(_baseLogger->getArrayVarCount());
-=======
->>>>>>> fac4d9f3
+    _logBuffer.setNumVariables(_baseLogger->getArrayVarCount());
     setHost("monitormywatershed.org");
     setPath("/api/data-stream/");
     setPort(80);
@@ -77,10 +68,7 @@
     : dataPublisher(baseLogger, inClient, sendEveryX) {
     setToken(registrationToken);
     _baseLogger->setSamplingFeatureUUID(samplingFeatureUUID);
-<<<<<<< HEAD
-    _logBuffer.setNumVariables(_baseLogger->getArrayVarCount());
-=======
->>>>>>> fac4d9f3
+    _logBuffer.setNumVariables(_baseLogger->getArrayVarCount());
     setHost("monitormywatershed.org");
     setPath("/api/data-stream/");
     setPort(80);
@@ -240,7 +228,7 @@
     MS_DBG(F("Publishing record to buffer.  Will flush:"), willFlush);
 
     // create record to hold timestamp and variable values in the log buffer
-    int record = _logBuffer.addRecord(Logger::markedLocalEpochTime);
+    int record = _logBuffer.addRecord(Logger::markedLocalUnixTime);
 
     // write record data if the record was successfully created
     if (record >= 0) {
@@ -295,7 +283,6 @@
         txBufferAppend(_baseLogger->getSamplingFeatureUUID());
 
         txBufferAppend(timestampTag);
-<<<<<<< HEAD
 
         // write out list of timestamps
         int records = _logBuffer.getNumRecords();
@@ -307,12 +294,6 @@
             if (rec + 1 != records) { txBufferAppend(','); }
         }
         txBufferAppend(']');
-=======
-        txBufferAppend(
-            Logger::formatDateTime_ISO8601(Logger::markedLocalUnixTime)
-                .c_str());
-        txBufferAppend('"');
->>>>>>> fac4d9f3
         txBufferAppend(',');
 
         // write out a list of the values of each variable
