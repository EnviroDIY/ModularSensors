--- conflicted
+++ resolved
@@ -4,16 +4,9 @@
  * Part of the EnviroDIY ModularSensors library for Arduino
  * @author Sara Geleskie Damiano <sdamiano@stroudcenter.org>
  *
-<<<<<<< HEAD
- *Initial library developement done by Sara Damiano (sdamiano@stroudcenter.org).
- *
- *This file is for the EnviroDIY logging functions - ie, sending get requests to
- *DreamHost
-=======
  * @brief Contains the DreamHostPublisher subclass of dataPublisher for
  * publishing data to the Stroud Center's now-deprecated DreamHost based live
  * sensor data system.
->>>>>>> 31fa4cea
  */
 
 // Header Guards
@@ -32,65 +25,10 @@
 #undef MS_DEBUGGING_STD
 #include "dataPublisherBase.h"
 
+
 // ============================================================================
 //  Functions for the SWRC Sensors DreamHost data receivers.
 // ============================================================================
-<<<<<<< HEAD
-
-class DreamHostPublisher : public dataPublisher {
-
-public:
-  // Constructors
-  DreamHostPublisher();
-  DreamHostPublisher(Logger &baseLogger, uint8_t sendEveryX = 1,
-                     uint8_t sendOffset = 0);
-  DreamHostPublisher(Logger &baseLogger, Client *inClient,
-                     uint8_t sendEveryX = 1, uint8_t sendOffset = 0);
-  DreamHostPublisher(Logger &baseLogger, const char *dhUrl,
-                     uint8_t sendEveryX = 1, uint8_t sendOffset = 0);
-  DreamHostPublisher(Logger &baseLogger, Client *inClient, const char *dhUrl,
-                     uint8_t sendEveryX = 1, uint8_t sendOffset = 0);
-  // Destructor
-  virtual ~DreamHostPublisher();
-
-  // Returns the data destination
-  virtual String getEndpoint(void) { return String(dreamhostHost); }
-
-  // Functions for private SWRC server
-  void setDreamHostPortalRX(const char *dhUrl);
-
-  // This creates all of the URL parameters
-  void printSensorDataDreamHost(Stream *stream);
-
-  // This prints a fully structured GET request for DreamHost to the
-  // specified stream.
-  void printDreamHostRequest(Stream *stream);
-
-  // A way to begin with everything already set
-  void begin(Logger &baseLogger, Client *inClient, const char *dhUrl);
-  void begin(Logger &baseLogger, const char *dhUrl);
-
-  // This utilizes an attached modem to make a TCP connection to the
-  // DreamHost URL and then streams out a get request
-  // over that connection.
-  // The return is the http status code of the response.
-  // int16_t postDataDreamHost(void);
-  int16_t publishData(Client *_outClient);
-
-protected:
-  // portions of the GET request
-  static const char *dreamhostHost;
-  static const int dreamhostPort;
-  static const char *loggerTag;
-  static const char *timestampTagDH;
-
-private:
-  const char *_DreamHostPortalRX;
-  bool _dualPost = true;
-};
-
-#endif // Header Guard
-=======
 /**
  * @brief The DreamHostPublisher subclass of dataPublisher is for publishing
  * data to the Stroud Center's now-deprecated DreamHost based live sensor data
@@ -257,5 +195,4 @@
     bool        _dualPost = true;
 };
 
-#endif  // SRC_PUBLISHERS_DREAMHOSTPUBLISHER_H_
->>>>>>> 31fa4cea
+#endif  // SRC_PUBLISHERS_DREAMHOSTPUBLISHER_H_