--- conflicted
+++ resolved
@@ -6,11 +6,7 @@
  *
  * @brief Contains the Sensor class.
  *
-<<<<<<< HEAD
- *This file is for the sensor base class.
-=======
  * @copydetails Sensor
->>>>>>> 31fa4cea
  */
 
 // Header Guards
@@ -34,183 +30,9 @@
  */
 #define MAX_NUMBER_VARS 8
 
-class Variable; // Forward declaration
-
-<<<<<<< HEAD
-// Defines the "Sensor" Class
-class Sensor {
-public:
-  Sensor(const char *sensorName = "Unknown", const uint8_t numReturnedVars = 1,
-         uint32_t warmUpTime_ms = 0, uint32_t stabilizationTime_ms = 0,
-         uint32_t measurementTime_ms = 0, int8_t powerPin = -1,
-         int8_t dataPin = -1, uint8_t measurementsToAverage = 1);
-  virtual ~Sensor();
-
-  // These functions are dependent on the constructor and return the constructor
-  // values This gets the place the sensor is installed ON THE ARDUINO (ie, pin
-  // number)
-  virtual String getSensorLocation(void);
-  // This gets the name of the sensor.
-  virtual String getSensorName(void);
-  // This concatentates and returns the name and location.
-  String getSensorNameAndLocation(void);
-  // This gets the pin number for the power pin.
-  virtual int8_t getPowerPin(void);
-
-  // These functions get and set the number of readings to average for a sensor
-  // Generally these values should be set in the constructor
-  void setNumberMeasurementsToAverage(int nReadings);
-  uint8_t getNumberMeasurementsToAverage(void);
-
-  // This returns the 8-bit code for the current status of the sensor.
-  // Bit 0 - 0=Has NOT been successfully set up, 1=Has been setup
-  // Bit 1 - 0=No attempt made to power sensor, 1=Attempt made to power sensor
-  // Bit 2 - 0=Power up attampt failed, 1=Power up attempt succeeded
-  //       - Use the isWarmedUp() function to check if enough time has passed
-  //         to be ready for sensor communication.
-  // Bit 3 - 0=Activation/wake attempt made, 1=No activation/wake attempt made
-  //       - check _millisSensorActivated or bit 4 to see if wake() attempt was
-  //       successful
-  //       - a failed activation attempt will give _millisSensorActivated = 0
-  // Bit 4 - 0=Wake/Activate failed, 1=Is awake/actively measuring
-  //       - Use the isStable() function to check if enough time has passed
-  //         to begin a measurement.
-  // Bit 5 - 0=Start measurement requested attempt made, 1=No measurements have
-  // been requested
-  //       - check _millisMeasurementRequested or bit 6 to see if
-  //       startSingleMeasurement() attempt was successful
-  //       - a failed request attempt will give _millisMeasurementRequested = 0
-  // Bit 6 - 0=Measurement start failed, 1=Measurement attempt succeeded
-  //       - Use the isMeasurementComplete() to check if enough time has passed
-  //         for a measurement to have been completed.
-  // Bit 7 - 0=No known errors, 1=Some sort of error has occurred
-  uint8_t getStatus(void);
-
-  // This does any one-time preparations needed before the sensor will be able
-  // to take readings.  May not require any action.
-  // Generally, the sensor must be powered on for setup.
-  virtual bool setup(void);
-
-  // This updates the sensor's values
-  // This clears the values array, starts and averages as many measurement
-  // readings as requested, and then notifies the registered variables
-  // of the new results.  All possible waits are included in this function!
-  virtual bool update(void);
-
-  // This turns on the sensor power, if applicable
-  // This also sets the _millisPowerOn timestamp.
-  virtual void powerUp(void);
-  // This turns off the sensor power, if applicable
-  // This also un-sets the _millisPowerOn timestamp.
-  virtual void powerDown(void);
-
-  // This wakes the sensor up, if necessary - that is, does whatever it takes to
-  // get a sensor in the proper state to begin a measurement after the power is
-  // on. This *may* require a waitForWarmUp() before wake commands can be sent.
-  // The wait is NOT included in this function!
-  // This also sets the _millisSensorActivated timestamp.
-  // By default, verifies the power is on and returns true
-  virtual bool wake(void);
-  // This puts the sensor to sleep, if necessary.
-  // This also un-sets the _millisSensorActivated timestamp.
-  // Does NOT power down the sensor!
-  virtual bool sleep(void);
-
-  // This tells the sensor to start a single measurement, if needed
-  // This also sets the _millisMeasurementRequested timestamp.
-  // This *may* require a waitForWarmUp() before measurement commands can be
-  // sent. This *may* also require a waitForStability() before returned
-  // measurements will be any good. The waits are NOT included in this function!
-  virtual bool startSingleMeasurement(void);
-
-  // This next function must be implemented for ever sensor!!
-  // This actually gets the results from a single measurement
-  // This also un-sets the _millisMeasurementRequested timestamp.
-  // This *may* also require a waitForStability() before returned measurements
-  // will be any good. This will often require a waitForMeasurementCompletion()
-  // to ensure a measurement is done. The waits are NOT included in this
-  // function!
-  virtual bool addSingleMeasurementResult(void) = 0;
-
-  // This is the array of result values for each sensor
-  float sensorValues[MAX_NUMBER_VARS];
-  // This is a string with a pretty-print of the values array
-  // String getStringValueArray(void);
-  // Clears the values array
-  void clearValues();
-  // This verifies that a measurement is OK (ie, not -9999) before adding it to
-  // the array
-  void verifyAndAddMeasurementResult(uint8_t resultNumber, float resultValue);
-  void verifyAndAddMeasurementResult(uint8_t resultNumber, int16_t resultValue);
-  void averageMeasurements(void);
-
-  // These tie the variables to their parent sensor
-  void registerVariable(int sensorVarNum, Variable *var);
-  // Notifies attached variables of new values
-  void notifyVariables(void);
-
-  // The "isWarmedUp()" function checks whether or not enough time has passed
-  // between the sensor receiving power and being ready to respond to logger
-  // commands.  The "waitForWarmUp()" function delays until the time passes.
-  // "checkPowerOn()" checks if the power pin is currently high
-  bool checkPowerOn(bool debug = false);
-  virtual bool isWarmedUp(bool debug = false);
-  void waitForWarmUp(void);
-
-  // The "isStable()" function checks whether or not enough time has passed
-  // between the sensor being awoken/activated and being ready to output stable
-  // values.  The "waitForStability()" function delays until the time passes.
-  virtual bool isStable(bool debug = false);
-  void waitForStability(void);
-
-  // The "isMeasurementComplete()" function checks whether or not enough time
-  // has passed between when the sensor was asked to take a single measurement
-  // and when that measurement should be complete.  The
-  // "waitForMeasurementCompletion()" function delays until the time passes.
-  virtual bool isMeasurementComplete(bool debug = false);
-  void waitForMeasurementCompletion(void);
-
-protected:
-  int8_t _dataPin;  // SIGNED int, to allow negative numbers for unused pins
-  int8_t _powerPin; // SIGNED int, to allow negative numbers for unused pins
-  const char *_sensorName;
-  const uint8_t _numReturnedVars;
-  uint8_t _measurementsToAverage;
-  uint8_t numberGoodMeasurementsMade[MAX_NUMBER_VARS];
-
-  // This is the time needed from the when a sensor has power until it's ready
-  // to talk The _millisPowerOn value is set in the powerUp() function.  It is
-  // un-set in the powerDown() function.
-  uint32_t _warmUpTime_ms;
-  uint32_t _millisPowerOn;
-
-  // This is the time needed from the when a sensor is activated until the
-  // readings are stable The _millisSensorActivated value is *usually* set in
-  // the wake() function, but may also be set in the startSingleMeasurement()
-  // function.  It is generally un-set in the sleep() function.
-  uint32_t _stabilizationTime_ms;
-  uint32_t _millisSensorActivated;
-
-  // This is the time needed from the when a sensor is told to take a single
-  // reading until that reading should be complete
-  // The _millisMeasurementRequested value is set in the
-  // startSingleMeasurement() function. It *may* be unset in the
-  // addSingleMeasurementResult() function.
-  uint32_t _measurementTime_ms;
-  uint32_t _millisMeasurementRequested;
-
-  // This is an 8-bit code for the sensor status
-  uint8_t _sensorStatus;
-
-  // This is an array for each sensor containing the variable objects tied
-  // to that sensor.  The MAX_NUMBER_VARS cannot be determined on a per-sensor
-  // basis, because of the way memory is used on an Arduino.  It must be
-  // defined once for the whole class.
-  Variable *variables[MAX_NUMBER_VARS];
-};
-
-#endif // Header Guard
-=======
+
+class Variable;  // Forward declaration
+
 /**
  * @brief The "Sensor" class is used for all sensor-level operations - waking,
  * sleeping, and taking measurements.
@@ -668,5 +490,4 @@
     Variable* variables[MAX_NUMBER_VARS];
 };
 
-#endif  // SRC_SENSORBASE_H_
->>>>>>> 31fa4cea
+#endif  // SRC_SENSORBASE_H_