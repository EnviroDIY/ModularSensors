/**
 * @file ModularSensors.h
 * @copyright 2017-2022 Stroud Water Research Center
 * Part of the EnviroDIY ModularSensors library for Arduino
 * @author Sara Geleskie Damiano <sdamiano@stroudcenter.org>
 *
 * @brief A simple include file for the Arduino command line interface (CLI).s
 */

// Header Guards
#ifndef SRC_MODULARSENSORS_H_
#define SRC_MODULARSENSORS_H_

/**
 * @brief The current library version number
 * https://semver.org/
 * Add hypen '-' and alpha number for a branches unique tracking number
 * A pre-release version will always be indicated as slightly ahead of the
 * EnviroDIY branch that it is based on.
 */
<<<<<<< HEAD
#define MODULAR_SENSORS_VERSION "0.35.0"
=======
#define MODULAR_SENSORS_VERSION "0.34.1"

>>>>>>> 1c5a6e40

// To get all of the base classes for ModularSensors, include LoggerBase.
// NOTE:  Individual sensor definitions must be included separately.
#include "LoggerBase.h"

#endif  // SRC_MODULARSENSORS_H_<|MERGE_RESOLUTION|>--- conflicted
+++ resolved
@@ -18,12 +18,7 @@
  * A pre-release version will always be indicated as slightly ahead of the
  * EnviroDIY branch that it is based on.
  */
-<<<<<<< HEAD
 #define MODULAR_SENSORS_VERSION "0.35.0"
-=======
-#define MODULAR_SENSORS_VERSION "0.34.1"
-
->>>>>>> 1c5a6e40
 
 // To get all of the base classes for ModularSensors, include LoggerBase.
 // NOTE:  Individual sensor definitions must be included separately.
