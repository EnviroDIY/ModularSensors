/**
 * @file       ModSensorDebugger.h
 * @author     Volodymyr Shymanskyy (stolen from TinyGsmCommon.h)
 * @license    LGPL-3.0
 * @copyright  Copyright (c) 2016 Volodymyr Shymanskyy
 * @date       Nov 2016
 */


// Header Guards
#ifndef ModSensorDebugger_h
#define ModSensorDebugger_h

// Included Dependencies
#include <Arduino.h>

// The current library version number
<<<<<<< HEAD
#define MODULAR_SENSORS_VERSION "0.23.15"
=======
#define MODULAR_SENSORS_VERSION "0.23.16"
>>>>>>> 3d088545

#ifndef STANDARD_SERIAL_OUTPUT
    // #if defined(ARDUINO_SAMD_ZERO) && defined(SERIAL_PORT_USBVIRTUAL)
    #if defined(SERIAL_PORT_USBVIRTUAL)
      // #define Serial SERIAL_PORT_USBVIRTUAL
      #define STANDARD_SERIAL_OUTPUT SERIAL_PORT_USBVIRTUAL
    #elif defined __AVR__ || defined ARDUINO_ARCH_AVR
      #define STANDARD_SERIAL_OUTPUT Serial
    #endif
#endif  // ifndef STANDARD_SERIAL_OUTPUT

#ifdef STANDARD_SERIAL_OUTPUT
    namespace {
        template<typename T>
        static void PRINTOUT(T last) {
            STANDARD_SERIAL_OUTPUT.println(last);
        }

        template<typename T, typename... Args>
        static void PRINTOUT(T head, Args... tail) {
            STANDARD_SERIAL_OUTPUT.print(head);
            STANDARD_SERIAL_OUTPUT.print(' ');
            PRINTOUT(tail...);
        }
    }
#endif  // STANDARD_SERIAL_OUTPUT


#ifndef DEBUGGING_SERIAL_OUTPUT
    // #if defined(ARDUINO_SAMD_ZERO) && defined(SERIAL_PORT_USBVIRTUAL)
    #if defined(SERIAL_PORT_USBVIRTUAL)
      // #define Serial SERIAL_PORT_USBVIRTUAL
      #define DEBUGGING_SERIAL_OUTPUT SERIAL_PORT_USBVIRTUAL
    #elif defined __AVR__ || defined ARDUINO_ARCH_AVR
      #define DEBUGGING_SERIAL_OUTPUT Serial
    #endif
#endif  // ifndef DEBUGGING_SERIAL_OUTPUT

#if defined DEBUGGING_SERIAL_OUTPUT  && defined MS_DEBUGGING_STD
    namespace {
        template<typename T>
        static void MS_DBG(T last) {
            DEBUGGING_SERIAL_OUTPUT.print(last);
            DEBUGGING_SERIAL_OUTPUT.print(" <--");
            DEBUGGING_SERIAL_OUTPUT.println(MS_DEBUGGING_STD);
        }

        template<typename T, typename... Args>
        static void MS_DBG(T head, Args... tail) {
            DEBUGGING_SERIAL_OUTPUT.print(head);
            DEBUGGING_SERIAL_OUTPUT.print(' ');
            MS_DBG(tail...);
        }
    }
#define MS_START_DEBUG_TIMER uint32_t start = millis();
#define MS_RESET_DEBUG_TIMER start = millis();
#define MS_PRINT_DEBUG_TIMER millis() - start
#else
    #define MS_DBG(...)
    #define MS_START_DEBUG_TIMER
    #define MS_RESET_DEBUG_TIMER
    #define MS_PRINT_DEBUG_TIMER
#endif  // DEBUGGING_SERIAL_OUTPUT


#ifndef DEEP_DEBUGGING_SERIAL_OUTPUT
    // #if defined(ARDUINO_SAMD_ZERO) && defined(SERIAL_PORT_USBVIRTUAL)
    #if defined(SERIAL_PORT_USBVIRTUAL)
      // #define Serial SERIAL_PORT_USBVIRTUAL
      #define DEEP_DEBUGGING_SERIAL_OUTPUT SERIAL_PORT_USBVIRTUAL
    #elif defined __AVR__ || defined ARDUINO_ARCH_AVR
      #define DEEP_DEBUGGING_SERIAL_OUTPUT Serial
    #endif
#endif  // ifndef DEEP_DEBUGGING_SERIAL_OUTPUT

#if defined DEEP_DEBUGGING_SERIAL_OUTPUT && defined MS_DEBUGGING_DEEP
    namespace {
        template<typename T>
        static void MS_DEEP_DBG(T last) {
            DEEP_DEBUGGING_SERIAL_OUTPUT.print(last);
            DEEP_DEBUGGING_SERIAL_OUTPUT.print(" <--");
            DEEP_DEBUGGING_SERIAL_OUTPUT.println(MS_DEBUGGING_STD);
        }

        template<typename T, typename... Args>
        static void MS_DEEP_DBG(T head, Args... tail) {
            DEEP_DEBUGGING_SERIAL_OUTPUT.print(head);
            DEEP_DEBUGGING_SERIAL_OUTPUT.print(' ');
            MS_DEEP_DBG(tail...);
        }
    }
#else
    #define MS_DEEP_DBG(...)
#endif  // DEEP_DEBUGGING_SERIAL_OUTPUT


/***
#if defined __AVR__ || defined ARDUINO_ARCH_AVR
  typedef const __FlashStringHelper* GsmConstStr;
  #define GFP(x) (reinterpret_cast<GsmConstStr>(x))
  #define GF(x)  F(x)
#else
  typedef const char* GsmConstStr;
  #define GFP(x) x
  #define GF(x)  x
#endif
***/


#endif  // ModSensorDebugger_h<|MERGE_RESOLUTION|>--- conflicted
+++ resolved
@@ -15,11 +15,7 @@
 #include <Arduino.h>
 
 // The current library version number
-<<<<<<< HEAD
-#define MODULAR_SENSORS_VERSION "0.23.15"
-=======
 #define MODULAR_SENSORS_VERSION "0.23.16"
->>>>>>> 3d088545
 
 #ifndef STANDARD_SERIAL_OUTPUT
     // #if defined(ARDUINO_SAMD_ZERO) && defined(SERIAL_PORT_USBVIRTUAL)
