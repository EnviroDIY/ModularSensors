--- conflicted
+++ resolved
@@ -10,6 +10,7 @@
  * These classes are taken with minor modifications from the debugger in
  * TinyGsmCommon.h from the TinyGSM library authored by Volodymyr Shymanskyy.
  */
+
 
 // Header Guards
 #ifndef SRC_MODSENSORDEBUGGER_H_
@@ -31,24 +32,6 @@
 #elif defined __AVR__ || defined ARDUINO_ARCH_AVR
 #define STANDARD_SERIAL_OUTPUT Serial
 #endif
-<<<<<<< HEAD
-#endif // ifndef STANDARD_SERIAL_OUTPUT
-
-#ifdef STANDARD_SERIAL_OUTPUT
-namespace {
-template <typename T> static void PRINTOUT(T last) {
-  STANDARD_SERIAL_OUTPUT.println(last);
-}
-
-template <typename T, typename... Args>
-static void PRINTOUT(T head, Args... tail) {
-  STANDARD_SERIAL_OUTPUT.print(head);
-  STANDARD_SERIAL_OUTPUT.print(' ');
-  PRINTOUT(tail...);
-}
-} // namespace
-#endif // STANDARD_SERIAL_OUTPUT
-=======
 #endif  // ifndef STANDARD_SERIAL_OUTPUT
 
 #ifdef STANDARD_SERIAL_OUTPUT
@@ -83,39 +66,15 @@
 // }  // namespace
 #endif  // STANDARD_SERIAL_OUTPUT
 
->>>>>>> 31fa4cea
 
 #ifndef DEBUGGING_SERIAL_OUTPUT
 // #if defined(ARDUINO_SAMD_ZERO) && defined(SERIAL_PORT_USBVIRTUAL)
 #if defined(SERIAL_PORT_USBVIRTUAL)
-<<<<<<< HEAD
-  // #define Serial SERIAL_PORT_USBVIRTUAL
-=======
 // #define Serial SERIAL_PORT_USBVIRTUAL
->>>>>>> 31fa4cea
 #define DEBUGGING_SERIAL_OUTPUT SERIAL_PORT_USBVIRTUAL
 #elif defined __AVR__ || defined ARDUINO_ARCH_AVR
 #define DEBUGGING_SERIAL_OUTPUT Serial
 #endif
-<<<<<<< HEAD
-#endif // ifndef DEBUGGING_SERIAL_OUTPUT
-
-#if defined DEBUGGING_SERIAL_OUTPUT && defined MS_DEBUGGING_STD
-namespace {
-template <typename T> static void MS_DBG(T last) {
-  DEBUGGING_SERIAL_OUTPUT.print(last);
-  DEBUGGING_SERIAL_OUTPUT.print(" <--");
-  DEBUGGING_SERIAL_OUTPUT.println(MS_DEBUGGING_STD);
-}
-
-template <typename T, typename... Args>
-static void MS_DBG(T head, Args... tail) {
-  DEBUGGING_SERIAL_OUTPUT.print(head);
-  DEBUGGING_SERIAL_OUTPUT.print(' ');
-  MS_DBG(tail...);
-}
-} // namespace
-=======
 #endif  // ifndef DEBUGGING_SERIAL_OUTPUT
 
 #if defined DEBUGGING_SERIAL_OUTPUT && defined MS_DEBUGGING_STD
@@ -161,7 +120,6 @@
  *
  * Only to be used with debugging.
  */
->>>>>>> 31fa4cea
 #define MS_START_DEBUG_TIMER uint32_t start = millis();
 /**
  * @brief Re-sets the variable called start to the current processor millis.
@@ -177,13 +135,6 @@
  */
 #define MS_PRINT_DEBUG_TIMER millis() - start
 #else
-<<<<<<< HEAD
-#define MS_DBG(...)
-#define MS_START_DEBUG_TIMER
-#define MS_RESET_DEBUG_TIMER
-#define MS_PRINT_DEBUG_TIMER
-#endif // DEBUGGING_SERIAL_OUTPUT
-=======
 /**
  * @brief Prints text to the "debugging" serial port.  This is intended for
  * debugging the code of a specific module.
@@ -213,43 +164,16 @@
 #define MS_PRINT_DEBUG_TIMER
 #endif  // DEBUGGING_SERIAL_OUTPUT
 
->>>>>>> 31fa4cea
 
 #ifndef DEEP_DEBUGGING_SERIAL_OUTPUT
 // #if defined(ARDUINO_SAMD_ZERO) && defined(SERIAL_PORT_USBVIRTUAL)
 #if defined(SERIAL_PORT_USBVIRTUAL)
-<<<<<<< HEAD
-  // #define Serial SERIAL_PORT_USBVIRTUAL
-=======
 // #define Serial SERIAL_PORT_USBVIRTUAL
->>>>>>> 31fa4cea
 #define DEEP_DEBUGGING_SERIAL_OUTPUT SERIAL_PORT_USBVIRTUAL
 #elif defined __AVR__ || defined ARDUINO_ARCH_AVR
 #define DEEP_DEBUGGING_SERIAL_OUTPUT Serial
 #endif
-<<<<<<< HEAD
 #endif // ifndef DEEP_DEBUGGING_SERIAL_OUTPUT
-
-#if defined DEEP_DEBUGGING_SERIAL_OUTPUT && defined MS_DEBUGGING_DEEP
-namespace {
-template <typename T> static void MS_DEEP_DBG(T last) {
-  DEEP_DEBUGGING_SERIAL_OUTPUT.print(last);
-  DEEP_DEBUGGING_SERIAL_OUTPUT.print(" <--");
-  DEEP_DEBUGGING_SERIAL_OUTPUT.println(MS_DEBUGGING_STD);
-}
-
-template <typename T, typename... Args>
-static void MS_DEEP_DBG(T head, Args... tail) {
-  DEEP_DEBUGGING_SERIAL_OUTPUT.print(head);
-  DEEP_DEBUGGING_SERIAL_OUTPUT.print(' ');
-  MS_DEEP_DBG(tail...);
-}
-} // namespace
-#else
-#define MS_DEEP_DBG(...)
-#endif // DEEP_DEBUGGING_SERIAL_OUTPUT
-=======
-#endif  // ifndef DEEP_DEBUGGING_SERIAL_OUTPUT
 
 #if defined DEEP_DEBUGGING_SERIAL_OUTPUT && defined MS_DEBUGGING_DEEP
 // namespace {
@@ -299,7 +223,6 @@
 #define MS_DEEP_DBG(...)
 #endif  // DEEP_DEBUGGING_SERIAL_OUTPUT
 
->>>>>>> 31fa4cea
 
 /***
 #if defined __AVR__ || defined ARDUINO_ARCH_AVR
@@ -313,9 +236,5 @@
 #endif
 ***/
 
-<<<<<<< HEAD
-#endif // ModSensorDebugger_h
-=======
-
-#endif  // SRC_MODSENSORDEBUGGER_H_
->>>>>>> 31fa4cea
+
+#endif  // SRC_MODSENSORDEBUGGER_H_