--- conflicted
+++ resolved
@@ -19,14 +19,6 @@
 // Included Dependencies
 #include <Arduino.h>
 
-<<<<<<< HEAD
-/**
- * @brief The current library version number
- */
-#define MODULAR_SENSORS_VERSION "0.28.6"
-
-=======
->>>>>>> dfa16d1b
 #ifndef STANDARD_SERIAL_OUTPUT
 // #if defined(ARDUINO_SAMD_ZERO) && defined(SERIAL_PORT_USBVIRTUAL)
 #if defined(SERIAL_PORT_USBVIRTUAL)
