/**
 * @file dataPublisherBase.h
 * @copyright 2020 Stroud Water Research Center
 * Part of the EnviroDIY ModularSensors library for Arduino
 * @author Sara Geleskie Damiano <sdamiano@stroudcenter.org>
 *
 * @brief Contains the dataPublisher class - a virtual class used by other
 * publishes to distribute data online.
 *
<<<<<<< HEAD
 *This file is a skeleton for sending out remote data.
=======
 * @copydetails dataPublisher
>>>>>>> 31fa4cea
 */

// Header Guards
#ifndef SRC_DATAPUBLISHERBASE_H_
#define SRC_DATAPUBLISHERBASE_H_

// Debugging Statement
// #define MS_DATAPUBLISHERBASE_DEBUG

#ifdef MS_DATAPUBLISHERBASE_DEBUG
#define MS_DEBUGGING_STD "dataPublisherBase"
#endif


/**
 * @def MS_SEND_BUFFER_SIZE
 * @brief Send Buffer
 *
 * This determines how many characters to set out at once over the TCP/UDP
 * connection.  Increasing this may decrease data use by a loger, while
 * decreasing it will save memory.  Do not make it smaller than 47 (to keep all
 * variable values with their UUID's) or bigger than 1500 (a typical TCP/UDP
 * Maximum Transmission Unit).
 *
 * This can be changed by setting the build flag MS_SEND_BUFFER_SIZE when
 * compiling.
 */
#ifndef MS_SEND_BUFFER_SIZE
#define MS_SEND_BUFFER_SIZE 750
#endif

// Included Dependencies
#include "ModSensorDebugger.h"
#undef MS_DEBUGGING_STD
#include "Client.h"
#include "LoggerBase.h"

<<<<<<< HEAD
class dataPublisher {

public:
  // Constructors
  dataPublisher();
  dataPublisher(Logger &baseLogger, uint8_t sendEveryX = 1,
                uint8_t sendOffset = 0);
  dataPublisher(Logger &baseLogger, Client *inClient, uint8_t sendEveryX = 1,
                uint8_t sendOffset = 0);
  // Destructor
  virtual ~dataPublisher();

  // Sets the client
  void setClient(Client *inClient);

  // Attaches to a logger
  void attachToLogger(Logger &baseLogger);

  // Sets the parameters for frequency of sending and any offset, if needed
  // NOTE:  These parameters are not currently used!!
  void setSendFrequency(uint8_t sendEveryX, uint8_t sendOffset);

  // "Begins" the publisher - attaches client and logger
  // Not doing this in the constructor because we expect the publishers to be
  // created in the "global scope" and we cannot control the order in which
  // objects in that global scope will be created.  That is, we cannot
  // guarantee that the logger will actually be created before the publisher
  // that wants to attach to it unless we wait to attach the publisher until
  // in the setup or loop function of the main program.
  void begin(Logger &baseLogger, Client *inClient);
  void begin(Logger &baseLogger);

  // Returns the data destination
  virtual String getEndpoint(void) = 0;

  // This opens a socket to the correct receiver and sends out the formatted
  // data This depends on an internet connection already being made and a client
  // being available
  virtual int16_t publishData(Client *_outClient) = 0;
  virtual int16_t publishData();
  // These are duplicates of the above functions for backwards compatibility
  virtual int16_t sendData(Client *_outClient);
  virtual int16_t sendData();

  // This spits out a string description of the PubSubClient codes
  String parseMQTTState(int state);

protected:
  // The internal logger instance
  Logger *_baseLogger;
  // The internal client
  Client *_inClient;

  static char txBuffer[MS_SEND_BUFFER_SIZE];
  // This returns the number of empty spots in the buffer
  static int bufferFree(void);
  // This fills the TX buffer with nulls ('\0')
  static void emptyTxBuffer(void);
  // This writes the TX buffer to a stream and also to the debugging port
  static void printTxBuffer(Stream *stream, bool addNewLine = false);

  uint8_t _sendEveryX;
  uint8_t _sendOffset;

  // Basic chunks of HTTP
  static const char *getHeader;
  static const char *postHeader;
  static const char *HTTPtag;
  static const char *hostHeader;
};

#endif // Header Guard
=======
/**
 * @brief The dataPublisher class is a virtual class used by other publishes to
 * distribute data online.
 *
 * A dataPublisher is a abstract concept.  It is something that "watches" the
 * logger for new data and correctly formats and sends that data to some online
 * web service.
 */
class dataPublisher {
 public:
    /**
     * @brief Construct a new data Publisher object untied to any logger or
     * client.
     *
     * @note Using the default empty constructor requires you to use a the
     * begin(const Logger& baseLogger, Client* inClient) function to initialize
     * the logger and client values.  If a client is never specified, the
     * publisher will attempt to create and use a client on a LoggerModem
     * instance tied to the attached logger.  If a logger is never specified the
     * publisher will not function.
     */
    dataPublisher();
    /**
     * @brief Construct a new data Publisher object using a single client
     * created on the TinyGSM based logger modem.
     *
     * @note If a client is never specified, the publisher will attempt to
     * create and use a client on a LoggerModem instance tied to the attached
     * logger.
     *
     * @param baseLogger The logger supplying the data to be published
     * @param sendEveryX Currently unimplemented, intended for future use to
     * enable caching and bulk publishing
     * @param sendOffset Currently unimplemented, intended for future use to
     * enable publishing data at a time slightly delayed from when it is
     * collected
     *
     * @note It is possible (though very unlikey) that using this constructor
     * could cause errors if the compiler attempts to initialize the publisher
     * instance before the logger instance.  If you suspect you are seeing that
     * issue, use the null constructor and a populated begin(...) within your
     * set-up function.
     */
    explicit dataPublisher(Logger& baseLogger, uint8_t sendEveryX = 1,
                           uint8_t sendOffset = 0);
    /**
     * @brief Construct a new data Publisher object.
     *
     * @param baseLogger The logger supplying the data to be published
     * @param inClient An Arduino client instance to use to print data to.
     * Allows the use of any type of client and multiple clients tied to a
     * single TinyGSM modem instance
     * @param sendEveryX Currently unimplemented, intended for future use to
     * enable caching and bulk publishing
     * @param sendOffset Currently unimplemented, intended for future use to
     * enable publishing data at a time slightly delayed from when it is
     * collected
     *
     * @note It is possible (though very unlikey) that using this constructor
     * could cause errors if the compiler attempts to initialize the publisher
     * instance before the logger instance.  If you suspect you are seeing that
     * issue, use the null constructor and a populated begin(...) within your
     * set-up function.
     */
    dataPublisher(Logger& baseLogger, Client* inClient, uint8_t sendEveryX = 1,
                  uint8_t sendOffset = 0);
    /**
     * @brief Destroy the data Publisher object - no action is taken.
     */
    virtual ~dataPublisher();

    /**
     * @brief Set the Client object.
     *
     * Gives the publisher a client instance to use to "print" data.
     *
     * @param inClient A pointer to an Arduino client instance
     */
    void setClient(Client* inClient);

    /**
     * @brief Attach the publisher to a logger.
     *
     * The publisher must be tied to a data loger to provide it with the data to
     * be published.
     *
     * @param baseLogger A reference to the ModularSensors logger instance
     */
    void attachToLogger(Logger& baseLogger);
    /**
     * @brief Set the parameters for frequency of sending and any offset, if
     * needed.
     *
     * @param sendEveryX Currently unimplemented, intended for future use to
     * enable caching and bulk publishing
     * @param sendOffset Currently unimplemented, intended for future use to
     * enable publishing data at a time slightly delayed from when it is
     * collected
     *
     * @note These parameters are not currently used!
     */
    void setSendFrequency(uint8_t sendEveryX, uint8_t sendOffset);

    /**
     * @brief Begin the publisher - linking it to the client and logger.
     *
     * This can be used as an alternative to adding the logger and client in the
     * constructor.  This is slightly "safer" because we expect the publishers
     * to be created in the "global scope" and we cannot control the order in
     * which objects in that global scope will be created.  That is, we cannot
     * guarantee that the logger will actually be created before the publisher
     * that wants to attach to it unless we wait to attach the publisher until
     * in the setup or loop function of the main program.  In reality, it is
     * very unlikely that this is necessary.
     *
     * @param baseLogger The logger supplying the data to be published
     * @param inClient An Arduino client instance to use to print data to.
     * Allows the use of any type of client and multiple clients tied to a
     * single TinyGSM modem instance
     */
    void begin(Logger& baseLogger, Client* inClient);

    /**
     * @brief Begin the publisher - linking it to the logger but not
     * attaching a client.
     *
     * @note If a client is never specified, the publisher will attempt to
     * create and use a client on a LoggerModem instance tied to the attached
     * logger.
     *
     * This can be used as an alternative to adding the logger and client in the
     * constructor.  This is slightly "safer" because we expect the publishers
     * to be created in the "global scope" and we cannot control the order in
     * which objects in that global scope will be created.  That is, we cannot
     * guarantee that the logger will actually be created before the publisher
     * that wants to attach to it unless we wait to attach the publisher until
     * in the setup or loop function of the main program.  In reality, it is
     * very unlikely that this is necessary.
     *
     * @param baseLogger The logger supplying the data to be published
     */
    void begin(Logger& baseLogger);


    /**
     * @brief Get the destination for published data - generally the host name
     * of the data receiver.
     *
     * @return **String** The URL or HOST to receive published data
     */
    virtual String getEndpoint(void) = 0;


    /**
     * @brief Open a socket to the correct receiver and sends out the formatted
     * data.
     *
     * This depends on an internet connection already having been made and a
     * client being available.
     *
     * @param _outClient An Arduino client instance to use to print data to.
     * Allows the use of any type of client and multiple clients tied to a
     * single TinyGSM modem instance
     * @return **int16_t** The result of publishing data.  May be an http
     * response code or a result code from PubSubClient.
     */
    virtual int16_t publishData(Client* _outClient) = 0;
    /**
     * @brief Open a socket to the correct receiver and send out the formatted
     * data.
     *
     * This depends on an internet connection already having been made and
     * either a client having been linked to the publisher or a logger modem
     * having been linked to the logger linked to the publisher.
     *
     * @return **int16_t** The result of publishing data.  May be an http
     * response code or a result code from PubSubClient.
     */
    virtual int16_t publishData();

    /**
     * @brief Retained for backwards compatibility.
     *
     * @deprecated use publishData(Client* _outClient)
     *
     * @param _outClient An Arduino client instance to use to print data to.
     * Allows the use of any type of client and multiple clients tied to a
     * single TinyGSM modem instance
     * @return **int16_t** The result of publishing data.  May be an http
     * response code or a result code from PubSubClient.
     */
    virtual int16_t sendData(Client* _outClient);
    /**
     * @brief Retained for backwards compatibility.
     *
     * @deprecated use publishData()
     *
     * @return **int16_t** The result of publishing data.  May be an http
     * response code or a result code from PubSubClient.
     */
    virtual int16_t sendData();

    /**
     * @brief Translate a PubSubClient code into a String with the code
     * explanation.
     *
     * @param state A result code returned by a PubSubClient action
     * @return **String** The meaning of the code
     */
    String parseMQTTState(int state);


 protected:
    /**
     * @brief The internal pointer to the logger instance to be used.
     */
    Logger* _baseLogger;
    /**
     * @brief The internal pointer to the client instance to be used.
     */
    Client* _inClient;

    /**
     * @brief A buffer for outgoing data.
     */
    static char txBuffer[MS_SEND_BUFFER_SIZE];
    /**
     * @brief Get the number of empty spots in the buffer.
     *
     * @return **int** The number of available characters in the buffer
     */
    static int bufferFree(void);
    /**
     * @brief Fill the TX buffer with nulls ('\0').
     */
    static void emptyTxBuffer(void);
    /**
     * @brief Write the TX buffer to a stream and also to the debugging
     * port.
     *
     * @param stream A pointer to an Arduino Stream instance to use to print
     * data
     * @param addNewLine True to add a new line character ("\n") at the end of
     * the print
     */
    static void printTxBuffer(Stream* stream, bool addNewLine = false);

    /**
     * @brief Unimplemented; intended for future use to enable caching and bulk
     * publishing.
     */
    uint8_t _sendEveryX;
    /**
     * @brief Unimplemented; intended for future use to enable publishing data
     * at a time slightly delayed from when it is collected.
     */
    uint8_t _sendOffset;

    // Basic chunks of HTTP
    /**
     * @brief the text "GET "
     */
    static const char* getHeader;
    /**
     * @brief the text "POST "
     */
    static const char* postHeader;
    /**
     * @brief the text " HTTP/1.1"
     */
    static const char* HTTPtag;
    /**
     * @brief the text "\r\nHost: "
     */
    static const char* hostHeader;
};

#endif  // SRC_DATAPUBLISHERBASE_H_
>>>>>>> 31fa4cea
<|MERGE_RESOLUTION|>--- conflicted
+++ resolved
@@ -7,11 +7,7 @@
  * @brief Contains the dataPublisher class - a virtual class used by other
  * publishes to distribute data online.
  *
-<<<<<<< HEAD
- *This file is a skeleton for sending out remote data.
-=======
  * @copydetails dataPublisher
->>>>>>> 31fa4cea
  */
 
 // Header Guards
@@ -46,83 +42,9 @@
 // Included Dependencies
 #include "ModSensorDebugger.h"
 #undef MS_DEBUGGING_STD
+#include "LoggerBase.h"
 #include "Client.h"
-#include "LoggerBase.h"
-
-<<<<<<< HEAD
-class dataPublisher {
-
-public:
-  // Constructors
-  dataPublisher();
-  dataPublisher(Logger &baseLogger, uint8_t sendEveryX = 1,
-                uint8_t sendOffset = 0);
-  dataPublisher(Logger &baseLogger, Client *inClient, uint8_t sendEveryX = 1,
-                uint8_t sendOffset = 0);
-  // Destructor
-  virtual ~dataPublisher();
-
-  // Sets the client
-  void setClient(Client *inClient);
-
-  // Attaches to a logger
-  void attachToLogger(Logger &baseLogger);
-
-  // Sets the parameters for frequency of sending and any offset, if needed
-  // NOTE:  These parameters are not currently used!!
-  void setSendFrequency(uint8_t sendEveryX, uint8_t sendOffset);
-
-  // "Begins" the publisher - attaches client and logger
-  // Not doing this in the constructor because we expect the publishers to be
-  // created in the "global scope" and we cannot control the order in which
-  // objects in that global scope will be created.  That is, we cannot
-  // guarantee that the logger will actually be created before the publisher
-  // that wants to attach to it unless we wait to attach the publisher until
-  // in the setup or loop function of the main program.
-  void begin(Logger &baseLogger, Client *inClient);
-  void begin(Logger &baseLogger);
-
-  // Returns the data destination
-  virtual String getEndpoint(void) = 0;
-
-  // This opens a socket to the correct receiver and sends out the formatted
-  // data This depends on an internet connection already being made and a client
-  // being available
-  virtual int16_t publishData(Client *_outClient) = 0;
-  virtual int16_t publishData();
-  // These are duplicates of the above functions for backwards compatibility
-  virtual int16_t sendData(Client *_outClient);
-  virtual int16_t sendData();
-
-  // This spits out a string description of the PubSubClient codes
-  String parseMQTTState(int state);
-
-protected:
-  // The internal logger instance
-  Logger *_baseLogger;
-  // The internal client
-  Client *_inClient;
-
-  static char txBuffer[MS_SEND_BUFFER_SIZE];
-  // This returns the number of empty spots in the buffer
-  static int bufferFree(void);
-  // This fills the TX buffer with nulls ('\0')
-  static void emptyTxBuffer(void);
-  // This writes the TX buffer to a stream and also to the debugging port
-  static void printTxBuffer(Stream *stream, bool addNewLine = false);
-
-  uint8_t _sendEveryX;
-  uint8_t _sendOffset;
-
-  // Basic chunks of HTTP
-  static const char *getHeader;
-  static const char *postHeader;
-  static const char *HTTPtag;
-  static const char *hostHeader;
-};
-
-#endif // Header Guard
-=======
+
 /**
  * @brief The dataPublisher class is a virtual class used by other publishes to
  * distribute data online.
@@ -400,5 +322,4 @@
     static const char* hostHeader;
 };
 
-#endif  // SRC_DATAPUBLISHERBASE_H_
->>>>>>> 31fa4cea
+#endif  // SRC_DATAPUBLISHERBASE_H_