--- conflicted
+++ resolved
@@ -269,11 +269,7 @@
      * @brief Initialize the TX buffer to be empty and start writing to the
      * given client.
      *
-<<<<<<< HEAD
-     * @param client The client to transmit to.
-=======
      * @param outClient The client to transmit to.
->>>>>>> 3636d20c
      */
     static void txBufferInit(Client* outClient);
     /**
@@ -289,7 +285,6 @@
      * @param s The null-terminated string to append.
      */
     static void txBufferAppend(const char* s);
-<<<<<<< HEAD
     /**
      * @brief Append the given char to the TX buffer, flushing if necessary.
      *
@@ -297,15 +292,6 @@
      */
     static void txBufferAppend(char c);
     /**
-=======
-    /**
-     * @brief Append the given char to the TX buffer, flushing if necessary.
-     *
-     * @param c The char to append.
-     */
-    static void txBufferAppend(char c);
-    /**
->>>>>>> 3636d20c
      * @brief Write the TX buffer contents to the initialized stream and also to
      * the debugging port.
      */
