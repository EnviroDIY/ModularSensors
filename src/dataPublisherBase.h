--- conflicted
+++ resolved
@@ -179,12 +179,8 @@
      * @param outClient An Arduino client instance to use to print data to.
      * Allows the use of any type of client and multiple clients tied to a
      * single TinyGSM modem instance
-<<<<<<< HEAD
      * @param forceFlush Ask the publisher to flush buffered data immediately.
-     * @return **int16_t** The result of publishing data.  May be an http
-=======
      * @return The result of publishing data.  May be an http
->>>>>>> fac4d9f3
      * response code or a result code from PubSubClient.
      */
     virtual int16_t publishData(Client* outClient, bool forceFlush = false) = 0;
@@ -196,13 +192,9 @@
      * either a client having been linked to the publisher or a logger modem
      * having been linked to the logger linked to the publisher.
      *
-<<<<<<< HEAD
      * @param forceFlush Ask the publisher to flush buffered data immediately.
      *
-     * @return **int16_t** The result of publishing data.  May be an http
-=======
      * @return The result of publishing data.  May be an http
->>>>>>> fac4d9f3
      * response code or a result code from PubSubClient.
      */
     virtual int16_t publishData(bool forceFlush = false);
