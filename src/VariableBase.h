/*
 *VariableBase.h
 *This file is part of the EnviroDIY modular sensors library for Arduino
 *
 *Initial library developement done by Sara Damiano (sdamiano@stroudcenter.org).
 *
 *This file is for the variable base class.
*/

// Header Guards
#ifndef VariableBase_h
#define VariableBase_h
#include <Arduino.h>  // The base Arduino library
#include "ms_common.h"

// Debugging Statement
//#define VariableBase_DBG 1
#ifdef VariableBase_DBG
  #define DEBUGGING_SERIAL_OUTPUT Serial
#endif //VariableBase_DBG

// Forward Declared Dependences
class Sensor;

// Included Dependencies
#include "ModSensorDebugger.h"

class Variable
{
public:
    // The constructors for a measured variable - that is, one whose values are
    // updated by a sensor.
    Variable(Sensor *parentSense,
             const uint8_t sensorVarNum,
             uint8_t decimalResolution,
             const char *varName,
             const char *varUnit,
             const char *varCode,
             const char *uuid);
    Variable(const uint8_t sensorVarNum,
             uint8_t decimalResolution,
             const char *varName,
             const char *varUnit,
             const char *varCode);

     // The constructors for a calculated variable - that is, one whose value is
     // calculated by the calcFxn which returns a float.
    Variable(float (*calcFxn)(),
             uint8_t decimalResolution,
             const char *varName,
             const char *varUnit,
             const char *varCode,
             const char *uuid = '\0');
    Variable();

    // Destructor
    virtual ~Variable();

    // This does all of the setup that can't happen in the constructors
    // That is, anything that is dependent on another object having been created
    // first or anything that requires the actual processor/MCU to do something.
    Variable *begin(Sensor *parentSense, const char *uuid,
                    const char *customVarCode);
    Variable *begin(Sensor *parentSense, const char *uuid);
    Variable *begin(Sensor *parentSense);
    Variable *begin(float (*calcFxn)(),
                    uint8_t decimalResolution,
                    const char *varName,
                    const char *varUnit,
                    const char *varCode,
                    const char *uuid);
    Variable *begin(float (*calcFxn)(),
                    uint8_t decimalResolution,
                    const char *varName,
                    const char *varUnit,
                    const char *varCode);

    // These functions tie the variable and sensor together
    // They should never be called for a calculated variable
    // This notifies the parent sensor that it has an observing variable
    void attachSensor(Sensor *parentSense);
    // This is the function called by the parent sensor's notifyVariables() function
    virtual void onSensorUpdate(Sensor *parentSense);
    // This is a helper - it returns the name of the parent sensor, if applicable
    // This is needed for dealing with variables in arrays
    String getParentSensorName(void);
    // This is a helper - it returns the name and location of the parent sensor, if applicable
    // This is needed for dealing with variables in arrays
    String getParentSensorNameAndLocation(void);

    // This ties a calculated variable to its calculation function
    void setCalculation(float (*calcFxn)());

    // This sets up the variable (generally attaching it to its parent)
    // virtual bool setup(void);

    // This gets/sets the variable's resolution for value strings
    uint8_t getResolution(void);
    void setResolution(uint8_t decimalResolution);
    // This gets/sets the variable's name using http://vocabulary.odm2.org/variablename/
    String getVarName(void);
    void setVarName(const char *varName);
    // This gets/sets the variable's unit using http://vocabulary.odm2.org/units/
    String getVarUnit(void);
    void setVarUnit(const char *varUnit);
    // This gets/sets a customized code for the variable
    String getVarCode(void);
    void setVarCode(const char *varCode);
    // This gets/sets the variable UUID, if one has been assigned
    String getVarUUID(void);
<<<<<<< HEAD
    // Set the variable UUID.
    void   setVarUUID(char *UUID, bool copyUid=false,uint8_t uuidSize=UUIDE_CLOUD_ID_SZ);
    
=======
    void setVarUUID(const char *uuid);
>>>>>>> 5b397603

    // This returns the current value of the variable as a float
    float getValue(bool updateValue = false);
    // This returns the current value of the variable as a string with the
    // correct number of significant figures
    String getValueString(bool updateValue = false);

    // This is the parent sensor for the variable
    Sensor *parentSensor;
    bool isCalculated;

protected:
    float _currentValue;

private:
    float (*_calcFxn)(void);

    const uint8_t _sensorVarNum;
    uint8_t _decimalResolution;

    const char *_varName;
    const char *_varUnit;
<<<<<<< HEAD
    uint8_t _decimalResolution;
    const char *_defaultVarCode;
    const char *_customCode;
    const char *_UUID;
    char *_UUID_buf=NULL;
    static const char* VAR_BASE_UNKNOWN;
=======
    const char *_varCode;
    const char *_uuid;
>>>>>>> 5b397603
};

#endif  // Header Guard<|MERGE_RESOLUTION|>--- conflicted
+++ resolved
@@ -108,13 +108,7 @@
     void setVarCode(const char *varCode);
     // This gets/sets the variable UUID, if one has been assigned
     String getVarUUID(void);
-<<<<<<< HEAD
-    // Set the variable UUID.
-    void   setVarUUID(char *UUID, bool copyUid=false,uint8_t uuidSize=UUIDE_CLOUD_ID_SZ);
-    
-=======
     void setVarUUID(const char *uuid);
->>>>>>> 5b397603
 
     // This returns the current value of the variable as a float
     float getValue(bool updateValue = false);
@@ -137,17 +131,8 @@
 
     const char *_varName;
     const char *_varUnit;
-<<<<<<< HEAD
-    uint8_t _decimalResolution;
-    const char *_defaultVarCode;
-    const char *_customCode;
-    const char *_UUID;
-    char *_UUID_buf=NULL;
-    static const char* VAR_BASE_UNKNOWN;
-=======
     const char *_varCode;
     const char *_uuid;
->>>>>>> 5b397603
 };
 
 #endif  // Header Guard