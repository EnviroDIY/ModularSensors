/*
 *LoggerModem.h
 *This file is part of the EnviroDIY modular sensors library for Arduino
 *
 *Initial library developement done by Sara Damiano (sdamiano@stroudcenter.org).
 *
 *This file wraps the tinyGSM library:  https://github.com/vshymanskyy/TinyGSM
 *and adds in the power functions to turn the modem on and off.
*/

// Header Guards
#ifndef LoggerModem_h
#define LoggerModem_h

// FOR DEBUGGING
// #define MODEM_DEBUGGING_SERIAL_OUTPUT Serial

// Included Dependencies
#include "VariableBase.h"
#include "SensorBase.h"
#include <Arduino.h>
#include <TinyGsmCommon.h>


#define MODEM_NUM_VARIABLES 2

// Set some default timing variables for the modems.
// Some of these times are reset for specific modems in the modem set-up function
// based on the values in the modem chip's datasheet.

// Length of time after power is applied to module before the enable pin can be
// called to turn on the module or other wake fxn can be used.  If the module
// boots up as soon as power is applied, this value is 0.
// This is used as the sensor variable _warmUpTime_ms.
#define MODEM_WARM_UP_TIME_MS 50
// Length of time from the completion of wake up function until UART port becomes
// available for AT commands.  This is the MAXIMUM amount of time we will wait
// for a response from the modem.
// This is used as the sensor variable _stabilizationTime_ms.
#define MODEM_ATRESPONSE_TIME_MS 5000L
// The maximum amount of time we are willing to wait for a network connection
// before accepting the modem signal strength.  Most modems do not give
// real signal strength until they've connected to the network, which takes
// more time in areas of weaker signal.
// This is used as the sensor variable _measurementTime_ms.
#define MODEM_MAX_SEARCH_TIME 15000L
// Length of time from the completion of wake up  request until the modem status
// pin begins to show an "on" status.
// This is the modem-only variable _statusTime_ms.
#define MODEM_STATUS_TIME_MS 5000
// Approximate length of time for unit to gracefully close sockets and disconnect
// from the network.  Most manufactures strongly recommend allowing a graceful
// shut-down rather than a sudden power-off.
// This is the modem-only variable _disconnetTime_ms.
#define MODEM_DISCONNECT_TIME_MS 5000

#define RSSI_VAR_NUM 0
#define RSSI_RESOLUTION 0

#define PERCENT_SIGNAL_VAR_NUM 1
#define PERCENT_SIGNAL_RESOLUTION 0


#ifdef MODEM_DEBUGGING_SERIAL_OUTPUT
    namespace {
        template<typename T>
        static void MS_MOD_DBG(T last) {
            MODEM_DEBUGGING_SERIAL_OUTPUT.println(last);
        }

        template<typename T, typename... Args>
        static void MS_MOD_DBG(T head, Args... tail) {
            MODEM_DEBUGGING_SERIAL_OUTPUT.print(head);
            MS_MOD_DBG(tail...);
        }
    }
#else
    #define MS_MOD_DBG(...)
#endif  // MODEM_DEBUGGING_SERIAL_OUTPUT

/* ===========================================================================
* Functions for the modem class
* This is basically a wrapper for TinyGsm
* ========================================================================= */

class loggerModem : public Sensor
{
// ==========================================================================//
//          These are the functions that set the modem up as a sensor
// ==========================================================================//
public:
    // Constructors
    // Note:  The client for the TinyGSM Modem is needed as an input because
    // the tiny GSM client class is a subclass of the unique modem class, not
    // of the generalized modem class.  That means the client cannot be create
    // until the specific modem is defined.  So the user must first create the
    // specific modem in their sketch, create that modem's client, and then
    // feed that client back in here.  The TinyGSM library has a bunch of
    // typedef's in the TinyGsmClient.h that make this somewhat invisible to
    // the user.
<<<<<<< HEAD
    loggerModem(int8_t powerPin, int8_t statusPin, bool statusLevel,
                bool (*wakeFxn)(), bool (*sleepFxn)(),
                TinyGsmModem *inModem, Client *inClient);

=======
>>>>>>> 2db51370
    loggerModem(int8_t powerPin, int8_t statusPin, bool statusLevel,
                bool (*wakeFxn)(), bool (*sleepFxn)(),
                TinyGsmModem *inModem, Client *inClient, const char *APN);

    loggerModem(int8_t powerPin, int8_t statusPin, bool statusLevel,
                bool (*wakeFxn)(), bool (*sleepFxn)(),
                TinyGsmModem *inModem, Client *inClient, const char *ssid, const char *pwd);
    ~loggerModem();

    String getSensorName(void) override;

    virtual bool setup(void) override;
    virtual bool wake(void) override;

    // Do NOT turn the modem on and off with the regular power up and down!
    // This is because when it is run in an array with other sensors, we will
    // generally want the modem to remain on after all the other sensors have
    // gone to sleep and powered down so the modem can send out data
    void powerUp(void) override;
    void powerDown(void) override;

    // Turns modem signal strength into a measurement
    bool startSingleMeasurement(void) override;
    bool addSingleMeasurementResult(void) override;

    void setApn(const char *APN, bool copyId=false);
    void setWiFiId(const char *WiFiId, bool copyId=false);
    void setWiFiPwd(const char *WiFiPwd, bool copyId=false);
    String getApn(void);
    String getWiFiId(void);
    String getWiFiPwd(void);
protected:
    // We override these because the modem can tell us if it's ready or not

    // The modem is "stable" when it responds to AT commands.
    // For a WiFi modem, this actually sets the network connection parameters!!
    bool isStable(bool debug=false) override;

    // The a measurement is "complete" when the modem is registered on the network.
    // For a cellular modem, this actually sets the GPRS bearer/APN!!
    bool isMeasurementComplete(bool debug=false) override;


// ==========================================================================//
// These are the unique functions for the modem as an internet connected device
// ==========================================================================//
public:
    int16_t getSignalRSSI(void) {return sensorValues[RSSI_VAR_NUM];}
    int16_t getSignalPercent(void) {return sensorValues[PERCENT_SIGNAL_VAR_NUM];}

    Client * getClient(void){return _tinyClient;}

    bool connectInternet(uint32_t waitTime_ms = 50000L);
    void disconnectInternet(void);

    // This has the same functionality as Client->connect with debugging text
    // int16_t openTCP(const char *host, uint16_t port);
    // This has the same functionality as Client->connect with debugging text
    // int16_t openTCP(IPAddress ip, uint16_t port);
    // This has the same functionality as Client->close with debugging text
    // void closeTCP(void);
    // Special sleep and power function for the modem
    void modemPowerUp(void);
    bool modemSleepPowerDown(void);

    // Get the time from NIST via TIME protocol (rfc868)
    // This would be much more efficient if done over UDP, but I'm doing it
    // over TCP because I don't have a UDP library for all the modems.
    uint32_t getNISTTime(void);

public:
    // All of these must be pointers - these are all abstract classes!
    TinyGsmModem *_tinyModem;
    Client *_tinyClient;

private:
    // Helper to get approximate RSSI from CSQ (assuming no noise)
    static int16_t getRSSIFromCSQ(int16_t csq);
    // Helper to get signal percent from CSQ
    static int16_t getPctFromCSQ(int16_t csq);
    // Helper to get signal percent from CSQ
    static int16_t getPctFromRSSI(int16_t rssi);

private:
    bool _statusLevel;
    uint32_t _statusTime_ms;
    uint32_t _disconnetTime_ms;
    bool (*_wakeFxn)(void);
    bool (*_sleepFxn)(void);
    const char *_apn;
          char *_apn_buf=NULL;
    const char *_ssid;
          char *_ssid_buf=NULL;
    const char *_pwd;
          char *_pwd_buf=NULL;
    uint32_t _lastNISTrequest;
    String _modemName;

};



// Classes for the modem variables
// Defines the received signal strength indication
class Modem_RSSI : public Variable
{
public:
    Modem_RSSI(Sensor *parentSense, const char *UUID = "", const char *customVarCode = "")
     : Variable(parentSense, RSSI_VAR_NUM,
                "RSSI", "decibelMiliWatt",
                RSSI_RESOLUTION,
                "RSSI", UUID, customVarCode)
    {}
    ~Modem_RSSI(){}
};


// Defines the Signal Percentage
class Modem_SignalPercent : public Variable
{
public:
    Modem_SignalPercent(Sensor *parentSense, const char *UUID = "", const char *customVarCode = "")
     : Variable(parentSense, PERCENT_SIGNAL_VAR_NUM,
                "signalPercent", "percent",
                PERCENT_SIGNAL_RESOLUTION,
                "signalPercent", UUID, customVarCode)
    {}
    ~Modem_SignalPercent(){}
};

#endif  // Header Guard<|MERGE_RESOLUTION|>--- conflicted
+++ resolved
@@ -98,20 +98,18 @@
     // feed that client back in here.  The TinyGSM library has a bunch of
     // typedef's in the TinyGsmClient.h that make this somewhat invisible to
     // the user.
-<<<<<<< HEAD
+    loggerModem(int8_t powerPin, int8_t statusPin, bool statusLevel,
+                bool (*wakeFxn)(), bool (*sleepFxn)(),
+                TinyGsmModem *inModem, Client *inClient, const char *APN);
+
+    loggerModem(int8_t powerPin, int8_t statusPin, bool statusLevel,
+                bool (*wakeFxn)(), bool (*sleepFxn)(),
+                TinyGsmModem *inModem, Client *inClient, const char *ssid, const char *pwd);
+
     loggerModem(int8_t powerPin, int8_t statusPin, bool statusLevel,
                 bool (*wakeFxn)(), bool (*sleepFxn)(),
                 TinyGsmModem *inModem, Client *inClient);
 
-=======
->>>>>>> 2db51370
-    loggerModem(int8_t powerPin, int8_t statusPin, bool statusLevel,
-                bool (*wakeFxn)(), bool (*sleepFxn)(),
-                TinyGsmModem *inModem, Client *inClient, const char *APN);
-
-    loggerModem(int8_t powerPin, int8_t statusPin, bool statusLevel,
-                bool (*wakeFxn)(), bool (*sleepFxn)(),
-                TinyGsmModem *inModem, Client *inClient, const char *ssid, const char *pwd);
     ~loggerModem();
 
     String getSensorName(void) override;
