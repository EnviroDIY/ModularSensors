/**
 * @file LoggerModem.h
 * @copyright 2020 Stroud Water Research Center
 * Part of the EnviroDIY ModularSensors library for Arduino
 * @author Sara Geleskie Damiano <sdamiano@stroudcenter.org>
 *
<<<<<<< HEAD
 *Initial library developement done by Sara Damiano (sdamiano@stroudcenter.org).
 *
 *This file wraps the tinyGSM library:  https://github.com/vshymanskyy/TinyGSM
 *and adds in the power functions to turn the modem on and off.
=======
 * @brief Contains the loggerModem class and  the variable subclasses
 * Modem_RSSI, Modem_SignalPercent, Modem_BatteryState, Modem_BatteryPercent,
 * and Modem_BatteryVoltage - all of which are implemented as "calculated"
 * variables.
>>>>>>> 31fa4cea
 */

// Header Guards
#ifndef SRC_LOGGERMODEM_H_
#define SRC_LOGGERMODEM_H_

// FOR DEBUGGING
// #define MS_LOGGERMODEM_DEBUG
// #define MS_LOGGERMODEM_DEBUG_DEEP

#ifdef MS_LOGGERMODEM_DEBUG
#define MS_DEBUGGING_STD "LoggerModem"
#endif

// Included Dependencies
#include "ModSensorDebugger.h"
#undef MS_DEBUGGING_STD
#include "VariableBase.h"
#include <Arduino.h>

/**
 * @brief Decimals places in string representation; RSSI should have 0.
 *
 * RSSI is a rough calculation, so it has 0 decimal place resolution
 */
#define MODEM_RSSI_RESOLUTION 0
/**
 * @brief Decimals places in string representation; percent signal should have
 * 0.
 *
 * Percent signal is a rough calculation, so it has 0 decimal place resolution
 */
#define MODEM_PERCENT_SIGNAL_RESOLUTION 0
/**
 * @brief Decimals places in string representation; battery state should have 0.
 *
 * Battery state is a code value; it has 0 decimal place resolution
 */
#define MODEM_BATTERY_STATE_RESOLUTION 0
/**
 * @brief Decimals places in string representation; battery charge percent
 * should have 0.
 */
#define MODEM_BATTERY_PERCENT_RESOLUTION 0
/**
 * @brief Decimals places in string representation; battery voltage should have
 * 0.
 *
 * No module has higher than 1mV resolution in battery reading.
 */
#define MODEM_BATTERY_VOLT_RESOLUTION 0
/**
 * @brief Decimals places in string representation; temperature should
 * have 1.
 *
 * Most modules that can measure temperature measure to 0.1°C
 */
#define MODEM_TEMPERATURE_RESOLUTION 1
/// Decimals places in string representation; total active time should have 3.
#define MODEM_ACTIVATION_RESOLUTION 3
/// Decimals places in string representation; total powered time should have 3.
#define MODEM_POWERED_RESOLUTION 3

/* ===========================================================================
 * Functions for the modem class
 * This is basically a wrapper for TinyGsm with power control added
 * ========================================================================= */

// template <class Derived, typename modemType, typename modemClientType>
<<<<<<< HEAD
class loggerModem {
public:
  // Constructor/Destructor
  loggerModem(int8_t powerPin, int8_t statusPin, bool statusLevel,
              int8_t modemResetPin, bool resetLevel, uint32_t resetPulse_ms,
              int8_t modemSleepRqPin, bool wakeLevel, uint32_t wakePulse_ms,
              uint32_t max_status_time_ms, uint32_t max_disconnetTime_ms,
              uint32_t wakeDelayTime_ms, uint32_t max_atresponse_time_ms);
  virtual ~loggerModem();

  // Sets an LED to turn on when the modem is on
  void setModemLED(int8_t modemLEDPin);

  // Merely returns the modem name
  String getModemName(void);

  // Sets up the modem before first use
  virtual bool modemSetup(void);
  bool setup(void) { return modemSetup(); }
  virtual bool modemWake(void) = 0;
  bool wake(void) { return modemWake(); }

  // Note:  modemPowerDown() simply kills power, while modemSleepPowerDown()
  // allows for graceful shut down.  You should use modemSleepPowerDown()
  // whenever possible.
  virtual void modemPowerUp(void);
  virtual void modemPowerDown(void);
  virtual bool modemSleep(void);
  virtual bool modemSleepPowerDown(void);
  virtual bool modemHardReset(void);
  // Options to change pin levels from the "standard" for the modem
  void setModemStatusLevel(bool level);
  void setModemWakeLevel(bool level);
  void setModemResetLevel(bool level);

  // Access the internet
  virtual bool connectInternet(uint32_t maxConnectionTime = 50000L) = 0;
  virtual void disconnectInternet(void) = 0;

  // Get the time from NIST via TIME protocol (rfc868)
  // This would be much more efficient if done over UDP, but I'm doing it
  // over TCP because I don't have a UDP library for all the modems.
  // NOTE:  The return is the number of seconds since Jan 1, 1970 IN UTC
  virtual uint32_t getNISTTime(void) = 0;

  // Get modem metadata values
  // NOTE:  In order to use the modem variables called below, these functions
  // must be called when the modem is connected to the internet.  Normally
  // this is done by the "logDataAndPublish()" function of the logger, but
  // if "handwriting" a logging function, remember to call this.
  // These three functions will query the modem to get new values
  virtual bool getModemSignalQuality(int16_t &rssi, int16_t &percent) = 0;
  virtual bool getModemBatteryStats(uint8_t &chargeState, int8_t &percent,
                                    uint16_t &milliVolts) = 0;
  virtual float getModemChipTemperature(void) = 0;
  // This gets all of the above at once
  virtual bool updateModemMetadata(void);

// By default modem metadata won't be polled. Call this to enable.
#define POLL_MODEM_META_DATA_ON 0x80
  void pollModemMetadata(uint8_t status = POLL_MODEM_META_DATA_ON);
#if not defined SENSOR_DEFAULT_I
#define SENSOR_DEFAULT_I -1
#endif // SENSOR_DEFAULT
#if not defined SENSOR_DEFAULT_F
#define SENSOR_DEFAULT_F -0.0099
#endif // SENSOR_DEFAULT
  // These functions simply return the stored values
  // NOTE:  These must be static so that the modem variables can call them.
  // (Non-static member functions cannot be called without an object.)
  static float getModemRSSI();
  static float getModemSignalPercent();
  static float getModemBatteryChargeState();
  static float getModemBatteryChargePercent();
  static float getModemBatteryVoltage();
  static float getModemTemperature();
  // static float getModemActivationDuration();
  // static float getModemPoweredDuration();

protected:
  // Helper to get approximate RSSI from CSQ (assuming no noise)
  static int16_t getRSSIFromCSQ(int16_t csq);
  // Helper to get signal percent from CSQ
  static int16_t getPctFromCSQ(int16_t csq);
  // Helper to get signal percent from CSQ
  static int16_t getPctFromRSSI(int16_t rssi);

  // Other helper functions
  void modemLEDOn(void);
  void modemLEDOff(void);
  virtual void setModemPinModes(void);

  virtual bool isInternetAvailable(void) = 0;
  virtual bool modemSleepFxn(void) = 0;
  virtual bool modemWakeFxn(void) = 0;
  virtual bool extraModemSetup(void) = 0;

  static uint32_t parseNISTBytes(byte nistBytes[4]);

  // Helper to set the timing for specific cellular chipsets based on their
  // documentation void setModemTiming(void);

  int8_t _powerPin;
  int8_t _statusPin;
  bool _statusLevel;
  int8_t _modemResetPin;
  bool _resetLevel;
  uint32_t _resetPulse_ms;
  int8_t _modemSleepRqPin;
  bool _wakeLevel;
  uint32_t _wakePulse_ms;
  int8_t _modemLEDPin;

  uint32_t _statusTime_ms;
  uint32_t _disconnetTime_ms;
  uint32_t _wakeDelayTime_ms;
  uint32_t _max_atresponse_time_ms;

  uint32_t _millisPowerOn;
  uint32_t _lastNISTrequest;
  bool _hasBeenSetup;
  bool _pinModesSet;

  // NOTE:  These must be static so that the modem variables can call the
  // member functions that return them.  (Non-static member functions cannot
  // be called without an object.)
  static bool _pollModemMetaData;
  static int16_t _priorRSSI;
  static int16_t _priorSignalPercent;
  static float _priorModemTemp;
  static float _priorBatteryState;
  static float _priorBatteryPercent;
  static float _priorBatteryVoltage;
  // static float _priorActivationDuration;
  // static float _priorPoweredDuration;

  String _modemName;
#include "LoggerModemHextClass.h"

  // modemType gsmModem;
  // modemClientType gsmClient;
=======
/**
 * @brief The loggerModem class provides an internet connection for the logger
 * and supplies an Arduino Client instance to use to publish data.
 *
 * A modem is a device that can be controlled by a logger to send out data
 * directly to the world wide web.
 *
 * The loggerModem class wraps the TinyGSM library and adds in the power
 * functions to turn the modem on and off and some error checking.
 *
 * TinyGSM is available here:  https://github.com/vshymanskyy/TinyGSM
 */
class loggerModem {
 public:
    /**
     * @brief Construct a new loggerModem object.
     *
     * @param powerPin @copybrief loggerModem::_powerPin
     * @param statusPin @copybrief loggerModem::_statusPin
     * @param statusLevel @copybrief loggerModem::_statusLevel
     * @param modemResetPin @copybrief loggerModem::_modemResetPin
     * @param resetLevel @copybrief loggerModem::_resetLevel
     * @param resetPulse_ms @copybrief loggerModem::_resetPulse_ms
     * @param modemSleepRqPin @copybrief loggerModem::_modemSleepRqPin
     * @param wakeLevel @copybrief loggerModem::_wakeLevel
     * @param wakePulse_ms @copybrief loggerModem::_wakePulse_ms
     * @param max_status_time_ms @copybrief loggerModem::_statusTime_ms
     * @param max_disconnetTime_ms @copybrief loggerModem::_disconnetTime_ms
     * @param wakeDelayTime_ms @copybrief loggerModem::_wakeDelayTime_ms
     * @param max_atresponse_time_ms @copybrief #_max_atresponse_time_ms
     *
     * @see @ref modem_ctor_variables
     */
    loggerModem(int8_t powerPin, int8_t statusPin, bool statusLevel,
                int8_t modemResetPin, bool resetLevel, uint32_t resetPulse_ms,
                int8_t modemSleepRqPin, bool wakeLevel, uint32_t wakePulse_ms,
                uint32_t max_status_time_ms, uint32_t max_disconnetTime_ms,
                uint32_t wakeDelayTime_ms, uint32_t max_atresponse_time_ms);

    /**
     * @brief Destroy the logger Modem object - no action taken.
     */
    virtual ~loggerModem();

    /**
     * @brief Set an LED to turn on (pin will be `HIGH`) when the modem is on.
     *
     * @param modemLEDPin the digital pin number for the LED
     */
    void setModemLED(int8_t modemLEDPin);

    /**
     * @brief Get the modem name.
     *
     * @return **String** The modem name
     */
    String getModemName(void);

    /**
     * @brief Set up the modem before first use.
     *
     * This is used for operations that cannot happen in the modem constructor -
     * they must happen at run time, not at compile time.
     *
     * @return **true** Setup was successful
     * @return **false** Setup was not successful
     */
    virtual bool modemSetup(void);
    /**
     * @brief Retained for backwards compatibility.
     *
     * @deprecated use modemSetup()
     *
     * @return **true** Setup was successful
     * @return **false** Setup was not successful
     */
    bool setup(void) {
        return modemSetup();
    }

    /**
     * @anchor modem_power_functions
     * @name Functions related to the modem power and activity state
     *
     * These are similar to the like-named Sensor functions.
     */
    /**@{*/
    /**
     * @brief Wake up the modem.
     *
     * This sets pin modes, powers up the modem if necessary, sets time stamps,
     * runs the specific modem's wake function, tests for responsiveness to AT
     * commands, and then re-runs the TinyGSM init() if necessary.  If the modem
     * fails to respond, this attempts a "hard" pin reset if possible.
     *
     * For most modules, this function is created by the #MS_MODEM_WAKE macro.
     *
     * @return **true** The modem is responsive and ready for action.
     * @return **false** The modem is not responding to commands as expected.
     */
    virtual bool modemWake(void) = 0;
    /**
     * @brief Retained for backwards compatibility.
     *
     * @deprecated use modemWake()
     *
     * @return **true** Wake was sucessful, modem should be ready
     * @return **false** Wake failed, modem is probably not able to communicate
     */
    bool wake(void) {
        return modemWake();
    }

    /**
     * @brief Power the modem by setting the modem power pin high.
     */
    virtual void modemPowerUp(void);
    /**
     * @brief Cut power to the modem by setting the modem power pin low.
     *
     * @note modemPowerDown() simply kills power, while modemSleepPowerDown()
     * allows for graceful shut down.  You should use modemSleepPowerDown()
     * whenever possible.
     */
    virtual void modemPowerDown(void);
    /**
     * @brief Request that the modem enter its lowest possible power state.
     *
     * @return **true** The modem has sucessfully entered low power state
     * @return **false** The modem didn't enter low power state successfully
     */
    virtual bool modemSleep(void);
    /**
     * @brief Request that the modem enter its lowest possible power state and
     * then set the power pin low after the modem has indicated it has
     * successfully gone to low power.
     *
     * This allows the modem to shut down all connections cleanly and do any
     * necessary internal housekeeping before stopping power.
     *
     * @return **true** The modem has sucessfully entered low power state and
     * then powered off
     * @return **false** The modem didn't enter low power state successfully
     */
    virtual bool modemSleepPowerDown(void);
    /**@}*/

    /**
     * @brief Use the modem reset pin specified in the constructor to perform a
     * "hard" or "panic" reset.
     *
     * This should only be used if the modem is clearly non-responsive.
     *
     * @return **true** The reset succeeded and the modem should now be
     * responsive
     * @return **false** The modem remains non-responsive either because the
     * reset failed to fix the communication issue or because a reset is not
     * possible with the current pin/modem configuration.
     */
    virtual bool modemHardReset(void);


    /**
     * @anchor modem_pin_functions
     * @name Pin setting functions
     * Functions to set or re-set the the pin numbers for the connection between
     * the modem module and the logger MCU.
     */
    /**@{*/
    /**
     * @brief Set the pin level to be expected when the on the modem status pin
     * when the modem is active.
     *
     * If this function is not called, the modem status pin is assumed to
     * exactly follow the hardware specifications for that modems raw cellular
     * component.
     *
     * @param level The active level of the pin (`LOW` or `HIGH`)
     */
    void setModemStatusLevel(bool level);

    /**
     * @brief Set the pin level to be used to wake the modem.
     *
     * If this function is not called, the modem status pin is assumed to
     * exactly follow the hardware specifications for that modems raw cellular
     * component.
     *
     * @param level The pin level (`LOW` or `HIGH`) of the pin while waking
     * the modem.
     */
    void setModemWakeLevel(bool level);

    /**
     * @brief Set the pin level to be used to reset the modem.
     *
     * If this function is not called, the modem status pin is assumed to
     * exactly follow the hardware specifications for that modems raw cellular
     * component - nearly always low.
     *
     * @param level The pin level (`LOW` or `HIGH`) of the pin while
     * resetting the modem.
     */
    void setModemResetLevel(bool level);
    /**@}*/

    /**
     * @anchor modem_internet_functions
     * @name Functions for internet connectivity
     */
    /**@{*/
    /**
     * @brief Wait for the modem to successfully register on the cellular
     * network and then request that it establish either EPS or GPRS data
     * connection.
     *
     * @param maxConnectionTime The maximum length of time in milliseconds to
     * wait for network registration and data sconnection.  Defaults to 50,000ms
     * (50s).
     * @return **true** EPS or GPRS data connection has been established
     * @return **false** The modem was either unable to communicated, unable to
     * register with the cellular network, or unable to establish a EPS or GPRS
     * connection.
     */
    virtual bool connectInternet(uint32_t maxConnectionTime = 50000L) = 0;
    /**
     * @brief Detatch from EPS or GPRS data connection and then deregister from
     * the cellular network.
     */
    virtual void disconnectInternet(void) = 0;


    /**
     * @brief Get the time from NIST via TIME protocol (rfc868).
     *
     * This would be much more efficient if done over UDP, but I'm doing it over
     * TCP because I don't have a UDP library for all the modems.
     *
     * @note The return is the number of seconds since Jan 1, 1970 IN UTC
     *
     * @return **uint32_t** The number of seconds since Jan 1, 1970 IN UTC
     */
    virtual uint32_t getNISTTime(void) = 0;
    /**@}*/


    /**
     * @anchor modem_metadata_functions
     * @name Modem metadata functions
     * Functions to get metadata about modem functionality - using the modem
     * like a sensor.
     *
     * These functions will query the modem to get new values.
     *
     * @note In order to use the modem metadata functions, they must be
     * called after the modem is connected to the internet.
     */
    /**@{*/
    /**
     * @brief Query the modem for the current signal quality and write the
     * results to the supplied non-constant references.
     *
     * @param rssi A reference to an int16_t which will be set with the received
     * signal strength indicator
     * @param percent A reference to an int16_t which will be set with the
     * "percent" signal strength
     * @return **true** indicates that the communication with the modem was
     * successful and the values referenced by the pointers should be valid
     * @return **false** indicates that communication with the modem failed
     */
    virtual bool getModemSignalQuality(int16_t& rssi, int16_t& percent) = 0;

    /**
     * @brief Query the modem for battery information and write the values to
     * the supplied non-constant references.
     *
     * @param chargeState A reference to an uint8_t which will be set with the
     * current charge state (significance of value varies)
     * @param percent A reference to an int8_t which will be set with the
     * current charge percent - this may or may not be a valid value depending
     * on the module and breakout.
     * @param milliVolts A reference to an uint16_t which will be set with the
     * current battery voltage in mV - this may or may not be a valid value
     * depending on the module and breakout.
     * @return **true** indicates that the communication with the modem was
     * successful and the values referenced by the pointers should be valid
     * @return **false** indicates that communication with the modem failed
     */
    virtual bool getModemBatteryStats(uint8_t& chargeState, int8_t& percent,
                                      uint16_t& milliVolts) = 0;
    /**
     * @brief Get the current temperature provided by the modem module.
     *
     * @return **float** The temperature in degrees Celsius
     */
    virtual float getModemChipTemperature(void) = 0;

    /**
     * @brief Query the modem for signal quality, battery, and temperature
     * information and store the values to the static internal variables.
     *
     * @return **true** indicates that the communication with the modem was
     * successful and the values of the internal static variables should be
     * valid.
     * @return **false** indicates that communication with the modem failed
     */
    virtual bool updateModemMetadata(void);
    /**@}*/

    /**
     * @anchor modem_static_functions
     * @name Functions to return the current value of static member variables
     *
     * These functions do **NOT** query the modem for new values, they return
     * the stored value.
     *
     * @note These must be static so that the modem variables can call
     * them.  (Non-static member functions cannot be called without an object.)
     */
    /**@{*/
    /**
     * @brief Get the stored Modem RSSI value.
     *
     * @note Does NOT query the modem for a new value.
     *
     * @return **float** The stored RSSI
     */
    static float getModemRSSI();

    /**
     * @brief Get the stored modem signal strength as a percent.
     *
     * @note Does NOT query the modem for a new value.
     *
     * @return **float** The stored signal strength
     */
    static float getModemSignalPercent();

    /**
     * @brief Get the stored modem battery charge state.
     *
     * @note Does NOT query the modem for a new value.
     *
     * @return **float** The stored signal percent
     */
    static float getModemBatteryChargeState();

    /**
     * @brief Get the stored modem battery charge percent object.
     *
     * @note Does NOT query the modem for a new value.
     *
     * @return **float** The stored battery charge percent
     */
    static float getModemBatteryChargePercent();

    /**
     * @brief Get the stored modem battery voltage.
     *
     * @note Does NOT query the modem for a new value.
     *
     * @return **float** The stored battery voltage in mV
     */
    static float getModemBatteryVoltage();

    /**
     * @brief Get the stored modem temperature.
     *
     * @note Does NOT query the modem for a new value.
     *
     * @return **float** The stored temperature in degrees Celsius
     */
    static float getModemTemperature();

    // static float getModemActivationDuration();
    // static float getModemPoweredDuration();
    /**@}*/

 protected:
    /**
     * @anchor modem_signal_functions
     * @name Functions to convert between signal strength measurement types
     */
    /**@{*/
    /**
     * @brief Get approximate RSSI from CSQ (assuming no noise).
     *
     * The RSSI is estimated from a look-up assuming no noise.
     *
     * @param csq A "CSQ" (0-31) signal qualilty
     * @return **int16_t** An RSSI in dBm, making assumptions about the
     * conversion
     */
    static int16_t getRSSIFromCSQ(int16_t csq);
    /**
     * @brief Get signal percent from CSQ.
     *
     * The percent is grabbed from a look-up.
     *
     * @param csq A "CSQ" (0-31) signal qualilty
     * @return **int16_t** The percent of maximum signal strength.
     */
    static int16_t getPctFromCSQ(int16_t csq);
    /**
     * @brief Get signal percent from CSQ.
     *
     * @param rssi The RSSI in dBm.
     * @return **int16_t** The estimated percent of maximum signal strength.
     */
    static int16_t getPctFromRSSI(int16_t rssi);
    /**@}*/

    /**
     * @anchor modem_helper_functions
     * @name Helper functions
     */
    /**@{*/
    /**
     * @brief Turn on the modem LED/alert pin - sets it `HIGH`
     */
    void modemLEDOn(void);
    /**
     * @brief Turn off the modem LED/alert pin - sets it `LOW`
     */
    void modemLEDOff(void);
    /**
     * @brief Set the processor pin modes (input vs output, with and without
     * pullup) for all pins connected between the modem module and the mcu.
     */
    virtual void setModemPinModes(void);
    /**@}*/

    /**
     * @anchor modem_virtual_functions
     * @name Pure virtual functions for each modem to implement
     */
    /**@{*/
    /**
     * @brief Check whether there is an active internet connection available.
     *
     * @return **true** There is an active data connection to the internet.
     * @return **false** No internet connection is available.
     */
    virtual bool isInternetAvailable(void) = 0;
    /**
     * @brief Perform the parts of the modem sleep process that are unique to a
     * specific module, as opposed to the parts of setup that are common to all
     * modem modules.
     *
     * @return **true** The unique part of the sleep function ran sucessfully.
     * @return **false** The extra sleep failed.
     */
    virtual bool modemSleepFxn(void) = 0;
    /**
     * @brief Perform the parts of the modem wake up process that are unique to
     * a specific module, as opposed to the parts of setup that are common to
     * all modem modules.
     *
     * @return **true** The unique part of the wake function ran sucessfully -
     * does _NOT_ indicate that the modem is now responsive.
     * @return **false** The extra wake failed.
     */
    virtual bool modemWakeFxn(void) = 0;
    /**
     * @brief Perform the parts of the modem set up process that are unique to a
     * specific module, as opposed to the parts of setup that are common to all
     * modem modules.
     *
     * For most modules, this function is created by the #MS_MODEM_EXTRA_SETUP
     * macro which runs the TinyGSM modem init() and client init() functions.
     *
     * @return **true** The extra setup succeeded.
     * @return **false** The extra setup failed.
     */
    virtual bool extraModemSetup(void) = 0;
    /**
     * @brief Check if the modem was awake using all possible means.
     *
     * If possible, we always want to check if the modem was awake before
     * attempting to wake it up. Most cellular modules are woken and put to
     * sleep by identical pulses on a sleep or "power" pin.  We don't want to
     * accidently pulse an already on modem to off.
     *
     * For most modules, this function is created by the #MS_IS_MODEM_AWAKE
     * macro.
     *
     * @note It's possible that the status pin is on, but the modem is actually
     * mid-shutdown.  In that case, we'll mistakenly skip re-waking it.  This
     * only applies to modules with a pulse wake (ie, non-zero wake time).  For
     * all modules that do pulse on, where possible I've selected a pulse time
     * that is sufficient to wake but not quite long enough to put it to sleep
     * and am using AT commands to sleep.  This *should* keep everything lined
     * up.
     *
     * @return **true** The modem is already awake.
     * @return **false** The modem appears to be asleep or non-responsive.
     */
    virtual bool isModemAwake(void) = 0;
    /**@}*/

    /**
     * @brief Convert the 4 bytes returned on the NIST daytime protocol to the
     * number of seconds since January 1, 1970 in UTC.
     *
     * NIST supplies a 4 byte response to any TCP connection made on port 37.
     * This is the 32-bit number of seconds since January 1, 1970 00:00:00 UTC.
     * The server closes the TCP connection immediately after sending the data,
     * so there is no need to close it
     *
     * @param nistBytes 4 bytes from NIST
     * @return **uint32_t** the number of seconds since January 1, 1970 00:00:00
     * UTC
     */
    static uint32_t parseNISTBytes(byte nistBytes[4]);

    /**
     * @anchor modem_ctor_variables
     * @name Member variables set in the constructor
     * These are all related to expected modem response times and the pin
     * connections between the modem module and the logger MCU.
     */
    /**@{*/
    /**
     * @brief The digital pin number of the mcu pin controlling power to the
     * modem (active `HIGH`).
     *
     * Should be set to a negative number if the modem should be continuously
     * powered or the power cannot be controlled by the MCU.
     */
    int8_t _powerPin;
    /**
     * @brief The digital pin number of the mcu pin connected to the modem
     * status output pin.
     *
     * Should be set to a negative number if the modem status pin cannot be
     * read.
     */
    int8_t _statusPin;
    /**
     * @brief The level (`LOW` or `HIGH`) of the #_statusPin when the modem
     * is active.
     */
    bool _statusLevel;
    /**
     * @brief The digital pin number of the pin on the mcu attached the the hard
     * or panic reset pin of the modem.
     *
     * Should be set to a negative number if the modem reset pin is not
     * connected to the MCU.
     */
    int8_t _modemResetPin;
    /**
     * @brief The level (`LOW` or `HIGH`) of the #_modemResetPin which will
     * cause the modem to reset.
     */
    bool _resetLevel;
    /**
     * @brief The length of time in milliseconds at #_resetLevel needed on
     * #_modemResetPin to reset the modem.
     */
    uint32_t _resetPulse_ms;
    /**
     * @brief The digital pin number of a pin on the mcu used to request the
     * modem enter its lowest possible power state.
     *
     * Should be set to a negative number if there is no pin usable for deep
     * sleep modes or it is not accessible to the MCU.
     */
    int8_t _modemSleepRqPin;
    /**
     * @brief The level (`LOW` or `HIGH`) on the #_modemSleepRqPin used to
     * **wake** the modem.
     */
    bool _wakeLevel;
    /**
     * @brief The length of pulse in milliseconds at #_wakeLevel needed on the
     * #_modemSleepRqPin to wake the modem.
     *
     * Set to 0 if the pin must be continuously held at #_wakeLevel to keep the
     * modem active.
     */
    uint32_t _wakePulse_ms;
    /**
     * @brief The time in milliseconds between when #modemWake() is run and when
     * the #_statusPin is expected to be at #_statusLevel.
     */
    uint32_t _statusTime_ms;
    /**
     * @brief The maximum length of time in milliseconds between when the modem
     * is requested to enter lowest power state (#modemSleep()) and when it
     * should have completed necessary steps to shut down.
     */
    uint32_t _disconnetTime_ms;
    /**
     * @brief The time in milliseconds between when the modem is powered and
     * when it is able to receive a wake command.
     *
     * That is, the time that should be allowed between #modemPowerUp() and
     * #modemWake().
     */
    uint32_t _wakeDelayTime_ms;
    /**
     * @brief The time in milliseconds between when the modem is awake and when
     * its serial ports reach full functionality and are ready to accept AT
     * commands.
     *
     * That is, the time that should be allowed between #modemWake() and
     * init().  If the modem does not respond within this time frame (plus a
     * 500ms buffer) a #modemHardReset() will be attempted.
     */
    uint32_t _max_atresponse_time_ms;
    /**@}*/

    /**
     * @anchor modem_flag_variables
     * @name Flags and other member variables only used internally
     */
    /**@{*/
    /**
     * @brief The digital pin number of a pin on the mcu used to indicate the
     * modem's current activity state.
     *
     * Intended to be a pin attached to a LED.
     *
     * Should be set to a negative number if no LED is available.
     */
    int8_t _modemLEDPin;

    /**
     * @brief The processor elapsed time when the power was turned on for the
     * modem.
     *
     * The #_millisPowerOn value is set in the modemPowerUp()
     * function.  It is un-set in the modemSleepPowerDown() function.
     */
    uint32_t _millisPowerOn;

    /**
     * @brief The processor elapsed time when the a connection to the NIST time
     * server was last attempted.
     *
     * NIST documentation is very clear that it must not be contacted more than
     * once every 4 seconds.
     */
    uint32_t _lastNISTrequest;
    /**
     * @brief Flag.  True indicates that the modem has already successfully
     * completed setup.
     */
    bool _hasBeenSetup;
    /**
     * @brief Flag.  True indicates that the pins on the mcu attached to the
     * modem are set to the correct mode (ie, input vs output).
     */
    bool _pinModesSet;
    /**@}*/

    // NOTE:  These must be static so that the modem variables can call the
    // member functions that return them.  (Non-static member functions cannot
    // be called without an object.)
    /**
     * @anchor modem_static_variables
     * @name Static member variables used to hold modem metadata
     */
    /**@{*/
    /**
     * @brief The last stored RSSI value
     *
     * Set by #getModemSignalQuality() or updateModemMetadata().
     * Returned by #getModemRSSI().
     */
    static int16_t _priorRSSI;
    /**
     * @brief The last stored signal strength percent value
     *
     * Set by #getModemSignalQuality() or updateModemMetadata().
     * Returned by #getModemSignalPercent().
     */
    static int16_t _priorSignalPercent;
    /**
     * @brief The last stored modem chip temperature value
     *
     * Set by #getModemChipTemperature() or updateModemMetadata().
     * Returned by #getModemTemperature().
     */
    static float _priorModemTemp;
    /**
     * @brief The last stored modem battery state value
     *
     * Set by #getModemBatteryStats() or updateModemMetadata().
     * Returned by #getModemBatteryChargeState().
     */
    static float _priorBatteryState;
    /**
     * @brief The last stored modem battery percent value
     *
     * Set by #getModemBatteryStats() or updateModemMetadata().
     * Returned by #getModemBatteryChargePercent().
     */
    static float _priorBatteryPercent;
    /**
     * @brief The last stored modem battery voltage value
     *
     * Set by #getModemBatteryStats() or updateModemMetadata().
     * Returned by #getModemBatteryVoltage().
     */
    static float _priorBatteryVoltage;
    // static float _priorActivationDuration;
    // static float _priorPoweredDuration;
    /**@}*/

    /**
     * @brief The modem name
     *
     * Set in the init() portion of the #modemSetup().
     * Returned by #getModemName().
     */
    String _modemName;

    // modemType gsmModem;
    // modemClientType gsmClient;
>>>>>>> 31fa4cea
};

// typedef float (loggerModem::_*loggerGetValueFxn)(void);

// Classes for the modem variables
// NOTE:  The modem is NOT set up as a sensor.  ALl of these variables for
// the modem object are actually being called as calculated variables where the
// calculation function is to ask the modem object for the values from the
// last time it connected to the internet.

<<<<<<< HEAD
// Defines the received signal strength indication
class Modem_RSSI : public Variable {
public:
  Modem_RSSI(loggerModem *parentModem, const char *uuid = "",
             const char *varCode = "RSSI")
      : Variable(&parentModem->getModemRSSI, (uint8_t)MODEM_RSSI_RESOLUTION,
                 &*"RSSI", &*"decibelMiliWatt", varCode, uuid) {}
  ~Modem_RSSI() {}
};

// Defines the Signal Percentage
class Modem_SignalPercent : public Variable {
public:
  Modem_SignalPercent(loggerModem *parentModem, const char *uuid = "",
                      const char *varCode = "signalPercent")
      : Variable(&parentModem->getModemSignalPercent,
                 (uint8_t)MODEM_PERCENT_SIGNAL_RESOLUTION, &*"signalPercent",
                 &*"percent", varCode, uuid) {}
  ~Modem_SignalPercent() {}
};

// Defines the Battery Charge State
class Modem_BatteryState : public Variable {
public:
  Modem_BatteryState(loggerModem *parentModem, const char *uuid = "",
                     const char *varCode = "modemBatteryCS")
      : Variable(&parentModem->getModemBatteryChargeState,
                 (uint8_t)MODEM_BATTERY_STATE_RESOLUTION,
                 &*"batteryChargeState", &*"number", varCode, uuid) {}
  ~Modem_BatteryState() {}
};

// Defines the Battery Charge Percent
class Modem_BatteryPercent : public Variable {
public:
  Modem_BatteryPercent(loggerModem *parentModem, const char *uuid = "",
                       const char *varCode = "modemBatteryPct")
      : Variable(&parentModem->getModemBatteryChargePercent,
                 (uint8_t)MODEM_BATTERY_PERCENT_RESOLUTION, &*"batteryVoltage",
                 &*"percent", varCode, uuid) {}
  ~Modem_BatteryPercent() {}
};

// Defines the Battery Voltage
class Modem_BatteryVoltage : public Variable {
public:
  Modem_BatteryVoltage(loggerModem *parentModem, const char *uuid = "",
                       const char *varCode = "modemBatterymV")
      : Variable(&parentModem->getModemBatteryVoltage,
                 (uint8_t)MODEM_BATTERY_VOLT_RESOLUTION, &*"batteryVoltage",
                 &*"millivolt", varCode, uuid) {}
  ~Modem_BatteryVoltage() {}
};

// Defines the Temperature Sensor on the modem (not all modems have one)
class Modem_Temp : public Variable {
public:
  Modem_Temp(loggerModem *parentModem, const char *uuid = "",
             const char *varCode = "modemTemp")
      : Variable(&parentModem->getModemTemperature,
                 (uint8_t)MODEM_TEMPERATURE_RESOLUTION, &*"temperature",
                 &*"degreeCelsius", varCode, uuid) {}
  ~Modem_Temp() {}
=======
/**
 * @defgroup modem_measured_variables Modem Variables
 *
 * Variable objects to be tied to a loggerModem.  These are measured by a modem,
 * but are implemented as calculated variables.
 */

/**
 * @brief The variable class used for RSSI measured by a modem.
 *
 * The value is in decibelMiliWatts and has resolution of 1 dBm.
 *
 * @ingroup modem_measured_variables
 */
class Modem_RSSI : public Variable {
 public:
    /**
     * @brief Construct a new Modem_RSSI object.
     *
     * @param parentModem The parent modem providing the result values.
     * @param uuid A universally unique identifier (UUID or GUID) for the
     * variable.  Default is an empty string.
     * @param varCode A short code to help identify the variable in files.
     * Default is RSSI.
     */
    explicit Modem_RSSI(loggerModem* parentModem, const char* uuid = "",
                        const char* varCode = "RSSI")
        : Variable(&parentModem->getModemRSSI, (uint8_t)MODEM_RSSI_RESOLUTION,
                   &*"RSSI", &*"decibelMiliWatt", varCode, uuid) {}
    /**
     * @brief Destroy the Modem_RSSI object - no action needed.
     */
    ~Modem_RSSI() {}
};


/**
 * @brief The variable class used for percent of maximum signal measured by a
 * modem.
 *
 * The value is in units of percent and has resolution of 1 percent.
 *
 * @ingroup modem_measured_variables
 */
class Modem_SignalPercent : public Variable {
 public:
    /**
     * @brief Construct a new Modem_SignalPercent object.
     *
     * @param parentModem The parent modem providing the result values.
     * @param uuid A universally unique identifier (UUID or GUID) for the
     * variable.  Default is an empty string.
     * @param varCode A short code to help identify the variable in files.
     * Default is signalPercent.
     */
    explicit Modem_SignalPercent(loggerModem* parentModem,
                                 const char*  uuid    = "",
                                 const char*  varCode = "signalPercent")
        : Variable(&parentModem->getModemSignalPercent,
                   (uint8_t)MODEM_PERCENT_SIGNAL_RESOLUTION, &*"signalPercent",
                   &*"percent", varCode, uuid) {}
    /**
     * @brief Destroy the Modem_SignalPercent object - no action needed.
     */
    ~Modem_SignalPercent() {}
};


/**
 * @brief The variable class used for battery charge state measured by a
 * modem.
 *
 * Whether or not this value is meaningful depends on the specific modem
 * subclass and the wiring of the logger setup.
 *
 * The value is dimensionless and has a resolution of 1.
 *
 * @ingroup modem_measured_variables
 */
class Modem_BatteryState : public Variable {
 public:
    /**
     * @brief Construct a new Modem_BatteryState object.
     *
     * @param parentModem The parent modem providing the result values.
     * @param uuid A universally unique identifier (UUID or GUID) for the
     * variable.  Default is an empty string.
     * @param varCode A short code to help identify the variable in files.
     * Default is modemBatteryCS.
     */
    explicit Modem_BatteryState(loggerModem* parentModem, const char* uuid = "",
                                const char* varCode = "modemBatteryCS")
        : Variable(&parentModem->getModemBatteryChargeState,
                   (uint8_t)MODEM_BATTERY_STATE_RESOLUTION,
                   &*"batteryChargeState", &*"number", varCode, uuid) {}
    /**
     * @brief Destroy the Modem_BatteryState object - no action needed.
     */
    ~Modem_BatteryState() {}
};


/**
 * @brief The variable class used for battery charge percent measured by a
 * modem.
 *
 * Whether or not this value is meaningful depends on the specific modem
 * subclass and the wiring of the logger setup.
 *
 * The value is has units of percent and has a resolution of 1%.
 *
 * @ingroup modem_measured_variables
 */
class Modem_BatteryPercent : public Variable {
 public:
    /**
     * @brief Construct a new Modem_BatteryPercent object.
     *
     * @param parentModem The parent modem providing the result values.
     * @param uuid A universally unique identifier (UUID or GUID) for the
     * variable.  Default is an empty string.
     * @param varCode A short code to help identify the variable in files.
     * Default is modemBatteryPct.
     */
    explicit Modem_BatteryPercent(loggerModem* parentModem,
                                  const char*  uuid    = "",
                                  const char*  varCode = "modemBatteryPct")
        : Variable(&parentModem->getModemBatteryChargePercent,
                   (uint8_t)MODEM_BATTERY_PERCENT_RESOLUTION,
                   &*"batteryVoltage", &*"percent", varCode, uuid) {}
    /**
     * @brief Destroy the Modem_BatteryPercent object - no action needed.
     */
    ~Modem_BatteryPercent() {}
};


/**
 * @brief The variable class used for battery voltage measured by a modem.
 *
 * Whether or not this value is meaningful depends on the specific modem
 * subclass and the wiring of the logger setup.
 *
 * The value has units of mV and has a resolution of 1mV.
 *
 * @ingroup modem_measured_variables
 */
class Modem_BatteryVoltage : public Variable {
 public:
    /**
     * @brief Construct a new Modem_BatteryVoltage object.
     *
     * @param parentModem The parent modem providing the result values.
     * @param uuid A universally unique identifier (UUID or GUID) for the
     * variable.  Default is an empty string.
     * @param varCode A short code to help identify the variable in files.
     * Default is modemBatterymV.
     */
    explicit Modem_BatteryVoltage(loggerModem* parentModem,
                                  const char*  uuid    = "",
                                  const char*  varCode = "modemBatterymV")
        : Variable(&parentModem->getModemBatteryVoltage,
                   (uint8_t)MODEM_BATTERY_VOLT_RESOLUTION, &*"batteryVoltage",
                   &*"millivolt", varCode, uuid) {}
    /**
     * @brief Destroy the Modem_BatteryVoltage object - no action needed.
     */
    ~Modem_BatteryVoltage() {}
};


/**
 * @brief The variable class used for chip temperature as measured by the modem.
 *
 * Whether or not this value is meaningful depends on the specific modem
 * subclass.
 *
 * The value has units of degrees Celsius and has a resolution of 0.1°C.
 *
 * @ingroup modem_measured_variables
 */
class Modem_Temp : public Variable {
 public:
    /**
     * @brief Construct a new Modem_Temp object.
     *
     * @param parentModem The parent modem providing the result values.
     * @param uuid A universally unique identifier (UUID or GUID) for the
     * variable.  Default is an empty string.
     * @param varCode A short code to help identify the variable in files.
     * Default is modemTemp.
     */
    explicit Modem_Temp(loggerModem* parentModem, const char* uuid = "",
                        const char* varCode = "modemTemp")
        : Variable(&parentModem->getModemTemperature,
                   (uint8_t)MODEM_TEMPERATURE_RESOLUTION, &*"temperature",
                   &*"degreeCelsius", varCode, uuid) {}
    /**
     * @brief Destroy the Modem_Temp object - no action needed.
     */
    ~Modem_Temp() {}
>>>>>>> 31fa4cea
};

// // Defines a diagnostic variable for how long the modem was last active
// class Modem_ActivationDuration : public Variable {
//  public:
//     explicit Modem_ActivationDuration(loggerModem* parentModem,
//                                       const char*  uuid    = "",
//                                       const char*  varCode =
//                                       "modemActiveSec")
//         : Variable(&parentModem->getModemActivationDuration,
//                    (uint8_t)MODEM_ACTIVATION_RESOLUTION,
//                    &*"timeElapsed",
//                    &*"second", varCode, uuid) {}
//     ~Modem_ActivationDuration() {}
// };

// // Defines a diagnostic variable for how long the modem was last active
// class Modem_PoweredDuration : public Variable {
//  public:
//     explicit Modem_PoweredDuration(loggerModem* parentModem,
//                                    const char*  uuid    = "",
//                                    const char*  varCode =
//                                    "modemPoweredSec")
//         : Variable(&parentModem->getModemPoweredDuration,
//                    (uint8_t)MODEM_POWERED_RESOLUTION, &*"timeElapsed",
//                    &*"second", varCode, uuid) {}
//     ~Modem_PoweredDuration() {}
// };

// #include <LoggerModem.tpp>
<<<<<<< HEAD
#endif // Header Guard
=======
#endif  // SRC_LOGGERMODEM_H_
>>>>>>> 31fa4cea
<|MERGE_RESOLUTION|>--- conflicted
+++ resolved
@@ -4,17 +4,10 @@
  * Part of the EnviroDIY ModularSensors library for Arduino
  * @author Sara Geleskie Damiano <sdamiano@stroudcenter.org>
  *
-<<<<<<< HEAD
- *Initial library developement done by Sara Damiano (sdamiano@stroudcenter.org).
- *
- *This file wraps the tinyGSM library:  https://github.com/vshymanskyy/TinyGSM
- *and adds in the power functions to turn the modem on and off.
-=======
  * @brief Contains the loggerModem class and  the variable subclasses
  * Modem_RSSI, Modem_SignalPercent, Modem_BatteryState, Modem_BatteryPercent,
  * and Modem_BatteryVoltage - all of which are implemented as "calculated"
  * variables.
->>>>>>> 31fa4cea
  */
 
 // Header Guards
@@ -84,149 +77,6 @@
  * ========================================================================= */
 
 // template <class Derived, typename modemType, typename modemClientType>
-<<<<<<< HEAD
-class loggerModem {
-public:
-  // Constructor/Destructor
-  loggerModem(int8_t powerPin, int8_t statusPin, bool statusLevel,
-              int8_t modemResetPin, bool resetLevel, uint32_t resetPulse_ms,
-              int8_t modemSleepRqPin, bool wakeLevel, uint32_t wakePulse_ms,
-              uint32_t max_status_time_ms, uint32_t max_disconnetTime_ms,
-              uint32_t wakeDelayTime_ms, uint32_t max_atresponse_time_ms);
-  virtual ~loggerModem();
-
-  // Sets an LED to turn on when the modem is on
-  void setModemLED(int8_t modemLEDPin);
-
-  // Merely returns the modem name
-  String getModemName(void);
-
-  // Sets up the modem before first use
-  virtual bool modemSetup(void);
-  bool setup(void) { return modemSetup(); }
-  virtual bool modemWake(void) = 0;
-  bool wake(void) { return modemWake(); }
-
-  // Note:  modemPowerDown() simply kills power, while modemSleepPowerDown()
-  // allows for graceful shut down.  You should use modemSleepPowerDown()
-  // whenever possible.
-  virtual void modemPowerUp(void);
-  virtual void modemPowerDown(void);
-  virtual bool modemSleep(void);
-  virtual bool modemSleepPowerDown(void);
-  virtual bool modemHardReset(void);
-  // Options to change pin levels from the "standard" for the modem
-  void setModemStatusLevel(bool level);
-  void setModemWakeLevel(bool level);
-  void setModemResetLevel(bool level);
-
-  // Access the internet
-  virtual bool connectInternet(uint32_t maxConnectionTime = 50000L) = 0;
-  virtual void disconnectInternet(void) = 0;
-
-  // Get the time from NIST via TIME protocol (rfc868)
-  // This would be much more efficient if done over UDP, but I'm doing it
-  // over TCP because I don't have a UDP library for all the modems.
-  // NOTE:  The return is the number of seconds since Jan 1, 1970 IN UTC
-  virtual uint32_t getNISTTime(void) = 0;
-
-  // Get modem metadata values
-  // NOTE:  In order to use the modem variables called below, these functions
-  // must be called when the modem is connected to the internet.  Normally
-  // this is done by the "logDataAndPublish()" function of the logger, but
-  // if "handwriting" a logging function, remember to call this.
-  // These three functions will query the modem to get new values
-  virtual bool getModemSignalQuality(int16_t &rssi, int16_t &percent) = 0;
-  virtual bool getModemBatteryStats(uint8_t &chargeState, int8_t &percent,
-                                    uint16_t &milliVolts) = 0;
-  virtual float getModemChipTemperature(void) = 0;
-  // This gets all of the above at once
-  virtual bool updateModemMetadata(void);
-
-// By default modem metadata won't be polled. Call this to enable.
-#define POLL_MODEM_META_DATA_ON 0x80
-  void pollModemMetadata(uint8_t status = POLL_MODEM_META_DATA_ON);
-#if not defined SENSOR_DEFAULT_I
-#define SENSOR_DEFAULT_I -1
-#endif // SENSOR_DEFAULT
-#if not defined SENSOR_DEFAULT_F
-#define SENSOR_DEFAULT_F -0.0099
-#endif // SENSOR_DEFAULT
-  // These functions simply return the stored values
-  // NOTE:  These must be static so that the modem variables can call them.
-  // (Non-static member functions cannot be called without an object.)
-  static float getModemRSSI();
-  static float getModemSignalPercent();
-  static float getModemBatteryChargeState();
-  static float getModemBatteryChargePercent();
-  static float getModemBatteryVoltage();
-  static float getModemTemperature();
-  // static float getModemActivationDuration();
-  // static float getModemPoweredDuration();
-
-protected:
-  // Helper to get approximate RSSI from CSQ (assuming no noise)
-  static int16_t getRSSIFromCSQ(int16_t csq);
-  // Helper to get signal percent from CSQ
-  static int16_t getPctFromCSQ(int16_t csq);
-  // Helper to get signal percent from CSQ
-  static int16_t getPctFromRSSI(int16_t rssi);
-
-  // Other helper functions
-  void modemLEDOn(void);
-  void modemLEDOff(void);
-  virtual void setModemPinModes(void);
-
-  virtual bool isInternetAvailable(void) = 0;
-  virtual bool modemSleepFxn(void) = 0;
-  virtual bool modemWakeFxn(void) = 0;
-  virtual bool extraModemSetup(void) = 0;
-
-  static uint32_t parseNISTBytes(byte nistBytes[4]);
-
-  // Helper to set the timing for specific cellular chipsets based on their
-  // documentation void setModemTiming(void);
-
-  int8_t _powerPin;
-  int8_t _statusPin;
-  bool _statusLevel;
-  int8_t _modemResetPin;
-  bool _resetLevel;
-  uint32_t _resetPulse_ms;
-  int8_t _modemSleepRqPin;
-  bool _wakeLevel;
-  uint32_t _wakePulse_ms;
-  int8_t _modemLEDPin;
-
-  uint32_t _statusTime_ms;
-  uint32_t _disconnetTime_ms;
-  uint32_t _wakeDelayTime_ms;
-  uint32_t _max_atresponse_time_ms;
-
-  uint32_t _millisPowerOn;
-  uint32_t _lastNISTrequest;
-  bool _hasBeenSetup;
-  bool _pinModesSet;
-
-  // NOTE:  These must be static so that the modem variables can call the
-  // member functions that return them.  (Non-static member functions cannot
-  // be called without an object.)
-  static bool _pollModemMetaData;
-  static int16_t _priorRSSI;
-  static int16_t _priorSignalPercent;
-  static float _priorModemTemp;
-  static float _priorBatteryState;
-  static float _priorBatteryPercent;
-  static float _priorBatteryVoltage;
-  // static float _priorActivationDuration;
-  // static float _priorPoweredDuration;
-
-  String _modemName;
-#include "LoggerModemHextClass.h"
-
-  // modemType gsmModem;
-  // modemClientType gsmClient;
-=======
 /**
  * @brief The loggerModem class provides an internet connection for the logger
  * and supplies an Arduino Client instance to use to publish data.
@@ -948,7 +798,6 @@
 
     // modemType gsmModem;
     // modemClientType gsmClient;
->>>>>>> 31fa4cea
 };
 
 // typedef float (loggerModem::_*loggerGetValueFxn)(void);
@@ -959,71 +808,6 @@
 // calculation function is to ask the modem object for the values from the
 // last time it connected to the internet.
 
-<<<<<<< HEAD
-// Defines the received signal strength indication
-class Modem_RSSI : public Variable {
-public:
-  Modem_RSSI(loggerModem *parentModem, const char *uuid = "",
-             const char *varCode = "RSSI")
-      : Variable(&parentModem->getModemRSSI, (uint8_t)MODEM_RSSI_RESOLUTION,
-                 &*"RSSI", &*"decibelMiliWatt", varCode, uuid) {}
-  ~Modem_RSSI() {}
-};
-
-// Defines the Signal Percentage
-class Modem_SignalPercent : public Variable {
-public:
-  Modem_SignalPercent(loggerModem *parentModem, const char *uuid = "",
-                      const char *varCode = "signalPercent")
-      : Variable(&parentModem->getModemSignalPercent,
-                 (uint8_t)MODEM_PERCENT_SIGNAL_RESOLUTION, &*"signalPercent",
-                 &*"percent", varCode, uuid) {}
-  ~Modem_SignalPercent() {}
-};
-
-// Defines the Battery Charge State
-class Modem_BatteryState : public Variable {
-public:
-  Modem_BatteryState(loggerModem *parentModem, const char *uuid = "",
-                     const char *varCode = "modemBatteryCS")
-      : Variable(&parentModem->getModemBatteryChargeState,
-                 (uint8_t)MODEM_BATTERY_STATE_RESOLUTION,
-                 &*"batteryChargeState", &*"number", varCode, uuid) {}
-  ~Modem_BatteryState() {}
-};
-
-// Defines the Battery Charge Percent
-class Modem_BatteryPercent : public Variable {
-public:
-  Modem_BatteryPercent(loggerModem *parentModem, const char *uuid = "",
-                       const char *varCode = "modemBatteryPct")
-      : Variable(&parentModem->getModemBatteryChargePercent,
-                 (uint8_t)MODEM_BATTERY_PERCENT_RESOLUTION, &*"batteryVoltage",
-                 &*"percent", varCode, uuid) {}
-  ~Modem_BatteryPercent() {}
-};
-
-// Defines the Battery Voltage
-class Modem_BatteryVoltage : public Variable {
-public:
-  Modem_BatteryVoltage(loggerModem *parentModem, const char *uuid = "",
-                       const char *varCode = "modemBatterymV")
-      : Variable(&parentModem->getModemBatteryVoltage,
-                 (uint8_t)MODEM_BATTERY_VOLT_RESOLUTION, &*"batteryVoltage",
-                 &*"millivolt", varCode, uuid) {}
-  ~Modem_BatteryVoltage() {}
-};
-
-// Defines the Temperature Sensor on the modem (not all modems have one)
-class Modem_Temp : public Variable {
-public:
-  Modem_Temp(loggerModem *parentModem, const char *uuid = "",
-             const char *varCode = "modemTemp")
-      : Variable(&parentModem->getModemTemperature,
-                 (uint8_t)MODEM_TEMPERATURE_RESOLUTION, &*"temperature",
-                 &*"degreeCelsius", varCode, uuid) {}
-  ~Modem_Temp() {}
-=======
 /**
  * @defgroup modem_measured_variables Modem Variables
  *
@@ -1225,8 +1009,8 @@
      * @brief Destroy the Modem_Temp object - no action needed.
      */
     ~Modem_Temp() {}
->>>>>>> 31fa4cea
 };
+
 
 // // Defines a diagnostic variable for how long the modem was last active
 // class Modem_ActivationDuration : public Variable {
@@ -1242,6 +1026,7 @@
 //     ~Modem_ActivationDuration() {}
 // };
 
+
 // // Defines a diagnostic variable for how long the modem was last active
 // class Modem_PoweredDuration : public Variable {
 //  public:
@@ -1256,8 +1041,4 @@
 // };
 
 // #include <LoggerModem.tpp>
-<<<<<<< HEAD
-#endif // Header Guard
-=======
-#endif  // SRC_LOGGERMODEM_H_
->>>>>>> 31fa4cea
+#endif  // SRC_LOGGERMODEM_H_