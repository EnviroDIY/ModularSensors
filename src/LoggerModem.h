--- conflicted
+++ resolved
@@ -81,19 +81,6 @@
     void powerUp(void) override;
     void powerDown(void) override;
 
-<<<<<<< HEAD
-    // Turns modem signal strength into a measurement
-    bool startSingleMeasurement(void) override;
-    bool addSingleMeasurementResult(void) override;
-
-    void setApn(const char *APN, bool copyId=false);
-    void setWiFiId(const char *WiFiId, bool copyId=false);
-    void setWiFiPwd(const char *WiFiPwd, bool copyId=false);
-    String getApn(void);
-    String getWiFiId(void);
-    String getWiFiPwd(void);
-=======
->>>>>>> 1c641a58
 protected:
     // We override these because the modem can tell us if it's ready or not
 
@@ -185,26 +172,12 @@
     bool _alwaysRunWake;
 
     bool _statusLevel;
-<<<<<<< HEAD
-    int8_t _modemSleepRqPin;
-    uint16_t _statusTime_ms;
-    uint16_t _disconnetTime_ms;
-    // uint16_t _on_pull_down_ms;
-    // uint16_t _off_pull_down_ms;
-    const char *_apn;
-          char *_apn_buf=NULL;
-    const char *_ssid;
-          char *_ssid_buf=NULL;
-    const char *_pwd;
-          char *_pwd_buf=NULL;
-=======
     uint32_t _statusTime_ms;
     uint32_t _disconnetTime_ms;
 
     // A flag noting if the last wait for AT command responses failed
     bool previousCommunicationFailed;
 
->>>>>>> 1c641a58
     uint32_t _lastNISTrequest;
     uint32_t _lastATCheck;
     uint32_t _lastConnectionCheck;
