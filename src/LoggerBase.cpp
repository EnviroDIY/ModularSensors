--- conflicted
+++ resolved
@@ -34,13 +34,8 @@
 volatile bool Logger::isLoggingNow = false;
 volatile bool Logger::startTesting = false;
 
-<<<<<<< HEAD
-// Initialize the RTC for the SAMD boards
-#if defined(ARDUINO_ARCH_SAMD) || defined(ARDUINO_SAMD_ZERO)
-=======
 // Initialize the RTC for the SAMD boards using build in RTC
 #if not defined(MS_SAMD_DS3231) && defined(ARDUINO_ARCH_SAMD)
->>>>>>> 3636d20c
 RTCZero Logger::zero_sleep_rtc;
 #endif
 
@@ -1085,11 +1080,7 @@
 
 
 // Protected helper function - This sets a timestamp on a file
-<<<<<<< HEAD
-void Logger::setFileTimestamp(File fileToStamp, uint8_t stampFlag) {
-=======
 void Logger::setFileTimestamp(File& fileToStamp, uint8_t stampFlag) {
->>>>>>> 3636d20c
     DateTime dt = dtFromEpoch(getNowLocalEpoch());
 
     fileToStamp.timestamp(stampFlag, dt.year(), dt.month(), dt.date(),
@@ -1268,8 +1259,6 @@
 }
 
 
-<<<<<<< HEAD
-=======
 // This defines what to do in the testing mode
 void Logger::testingMode() {
     // Flag to notify that we're in testing mode
@@ -1353,7 +1342,6 @@
 }
 
 
->>>>>>> 3636d20c
 // ===================================================================== //
 // Convience functions to call several of the above functions
 // ===================================================================== //
