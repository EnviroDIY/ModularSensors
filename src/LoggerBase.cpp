--- conflicted
+++ resolved
@@ -559,29 +559,26 @@
 
 uint32_t Logger::getNowEpoch(void)
 {
-<<<<<<< HEAD
     //Depreciated in 0.23.4, left in for compatiblity 
-    return getNowEpochTz();
-}
-
-uint32_t Logger::getNowEpochT0(void)
-{
-  uint32_t currentEpochTime = rtc.now().getEpoch();
-  return currentEpochTime;
-}
-
-uint32_t Logger::getNowEpochTz(void)
-{
-  uint32_t currentEpochTime = rtc.now().getEpoch();
-  currentEpochTime += ((uint32_t)_loggerRTCOffset)*3600;
-  return currentEpochTime;
-=======
+    //njh 0.23.16: return getNowEpochTz();
     uint32_t currentEpochTime = rtc.now().getEpoch();
     // Do NOT apply an offset if the timestamp is obviously bad
     if (isRTCSane(currentEpochTime))
         currentEpochTime += ((uint32_t)_loggerRTCOffset) * 3600;
     return currentEpochTime;
->>>>>>> f607ff9a
+}
+
+uint32_t Logger::getNowEpochT0(void)
+{
+  uint32_t currentEpochTime = rtc.now().getEpoch();
+  return currentEpochTime;
+}
+
+uint32_t Logger::getNowEpochTz(void)
+{
+  uint32_t currentEpochTime = rtc.now().getEpoch();
+  currentEpochTime += ((uint32_t)_loggerRTCOffset)*3600;
+  return currentEpochTime;
 }
 void Logger::setNowEpoch(uint32_t ts){rtc.setEpoch(ts);} //Depreciated in 0.23.4, left in for compatiblity 
 void Logger::setNowEpochT0(uint32_t ts){rtc.setEpoch(ts);}
@@ -590,42 +587,38 @@
 
 uint32_t Logger::getNowEpoch(void)
 {
-<<<<<<< HEAD
   //Depreciated in 0.23.4, left in for compatiblity 
-  return getNowEpochTz();
-}
-
-uint32_t Logger::getNowEpochT0(void)
-{
-  return zero_sleep_rtc.getEpoch();
-}
-
-uint32_t Logger::getNowEpochTz(void)
-{
-  uint32_t currentEpochTime = zero_sleep_rtc.getEpoch();
-  currentEpochTime += ((uint32_t)_loggerRTCOffset)*3600;
-  return currentEpochTime;
-=======
+  //njh 0.23.16 return getNowEpochTz();
     uint32_t currentEpochTime = zero_sleep_rtc.getEpoch();
     // Do NOT apply an offset if the timestamp is obviously bad
     if (isRTCSane(currentEpochTime))
         currentEpochTime += ((uint32_t)_loggerRTCOffset) * 3600;
-    return currentEpochTime;
->>>>>>> f607ff9a
+    return currentEpochTime;  
+
+}
+
+uint32_t Logger::getNowEpochT0(void)
+{
+  return zero_sleep_rtc.getEpoch();
+}
+
+uint32_t Logger::getNowEpochTz(void)
+{
+  uint32_t currentEpochTime = zero_sleep_rtc.getEpoch();
+  currentEpochTime += ((uint32_t)_loggerRTCOffset)*3600;
+  return currentEpochTime;
 }
 void Logger::setNowEpoch(uint32_t ts){zero_sleep_rtc.setEpoch(ts);} //Depreciated in 0.23.4, left in for compatiblity 
 void Logger::setNowEpochT0(uint32_t ts){zero_sleep_rtc.setEpoch(ts);}
 #endif
 
-<<<<<<< HEAD
 // This gets the current epoch time (unix time, ie, the number of seconds
 // from January 1, 1970 00:00:00 UTC) 
-=======
+//Older njh
 // This converts the current UNIX timestamp (ie, the number of seconds
 // from January 1, 1970 00:00:00 UTC) into a DateTime object
 // The DateTime object constructor requires the number of seconds from
 // January 1, 2000 (NOT 1970) as input, so we need to subtract.
->>>>>>> f607ff9a
 DateTime Logger::dtFromEpoch(uint32_t epochTime)
 {
     //Depreciated
@@ -1903,7 +1896,6 @@
                     publishDataToRemotes();
                     watchDogTimer.resetWatchDog();
 
-<<<<<<< HEAD
                 // Sync the clock at midnight
                 #define NIST_SYNC_DAY 86400
                 #define NIST_SYNC_HR 3600
@@ -1914,13 +1906,6 @@
                 MS_DBG(F("SyncTimeCheck "),syncTimeCheck_remainder," Rate",logIntvl_sec," Time",Logger::markedEpochTime);
                 if (Logger::markedEpochTime != 0 && syncTimeCheck_remainder == 0)
 #endif
-                //if (Logger::markedEpochTime != 0 && Logger::markedEpochTime % 86400 == 0)
-
-                if ((Logger::markedEpochTimeTz != 0 &&
-                     Logger::markedEpochTimeTz % 86400 == 43200) ||
-                    !isRTCSane(Logger::markedEpochTimeTz))
-                // Sync the clock at noon
-=======
                     if ((Logger::markedEpochTime != 0 &&
                          Logger::markedEpochTime % 86400 == 43200) ||
                         !isRTCSane(Logger::markedEpochTime))
@@ -1940,7 +1925,6 @@
                     _logModem->disconnectInternet();
                 }
                 else
->>>>>>> f607ff9a
                 {
                     MS_DBG(F("Could not connect to the internet!"));
                     watchDogTimer.resetWatchDog();
