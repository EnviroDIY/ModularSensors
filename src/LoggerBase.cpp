/**
 * @file LoggerBase.cpp
 * @copyright Stroud Water Research Center
 * Part of the EnviroDIY ModularSensors library for Arduino.
 * This library is published under the BSD-3 license.
 * @author Sara Geleskie Damiano <sdamiano@stroudcenter.org>
 *
 * @brief Implements the Logger class.
 */

#include "LoggerBase.h"
#include "dataPublisherBase.h"

#if (defined(__AVR__) || defined(ARDUINO_ARCH_AVR)) && \
    not defined(SDI12_INTERNAL_PCINT)
// Unless we're forcing use of internal interrupts, use EnableInterrupt for AVR
// boards
/**
 * @brief To prevent compiler/linker crashes with enable interrupt library, we
 * must define LIBCALL_ENABLEINTERRUPT before importing EnableInterrupt within a
 * library.
 */
#define LIBCALL_ENABLEINTERRUPT
// To handle external and pin change interrupts
#include "ModSensorInterrupts.h"
// For all i2c communication, including with the real time clock
// #include <Wire.h>

#elif not defined(__AVR__) && not defined(ARDUINO_ARCH_AVR)
// For compatibility with non AVR boards, we need these macros
#define enableInterrupt(pin, userFunc, mode) \
    attachInterrupt(digitalPinToInterrupt(pin), userFunc, mode)
#define disableInterrupt(pin) detachInterrupt(digitalPinToInterrupt(pin))
#endif


// Initialize the static timezone
int8_t Logger::_loggerUTCOffset = 0;
// Initialize the static epoch
epochStart Logger ::_loggerEpoch = MS_LOGGER_EPOCH;
// Initialize the static time adjustment
int8_t Logger::_loggerRTCOffset = 0;
// Initialize the static timestamps
uint32_t Logger::markedLocalUnixTime = 0;
uint32_t Logger::markedUTCUnixTime   = 0;
// Initialize the testing/logging flags
volatile bool Logger::isLoggingNow = false;
volatile bool Logger::isTestingNow = false;
volatile bool Logger::startTesting = false;


// Constructors
Logger::Logger(const char* loggerID, uint16_t loggingIntervalMinutes,
               int8_t SDCardSSPin, int8_t mcuWakePin, VariableArray* inputArray)
    : _SDCardSSPin(SDCardSSPin),
      _mcuWakePin(mcuWakePin) {
    // Set parameters from constructor
    setLoggerID(loggerID);
    setLoggingInterval(loggingIntervalMinutes);
    setVariableArray(inputArray);

    // Set the testing/logging flags to false
    isLoggingNow = false;
    isTestingNow = false;
    startTesting = false;

    // Clear arrays
    for (uint8_t i = 0; i < MAX_NUMBER_SENDERS; i++) {
        dataPublishers[i] = nullptr;
    }

    // Set a datetime callback for automatic timestamping of files by SdFat
    SdFile::dateTimeCallback(fileDateTimeCallback);
}
Logger::Logger(const char* loggerID, uint16_t loggingIntervalMinutes,
               VariableArray* inputArray) {
    // Set parameters from constructor
    setLoggerID(loggerID);
    setLoggingInterval(loggingIntervalMinutes);
    setVariableArray(inputArray);

    // Set the testing/logging flags to false
    isLoggingNow = false;
    isTestingNow = false;
    startTesting = false;

    // Clear arrays
    for (uint8_t i = 0; i < MAX_NUMBER_SENDERS; i++) {
        dataPublishers[i] = nullptr;
    }

    // Set a datetime callback for automatic timestamping of files by SdFat
    SdFile::dateTimeCallback(fileDateTimeCallback);
}
Logger::Logger() {
    // Set the testing/logging flags to false
    isLoggingNow = false;
    isTestingNow = false;
    startTesting = false;

    // Clear arrays
    for (uint8_t i = 0; i < MAX_NUMBER_SENDERS; i++) {
        dataPublishers[i] = nullptr;
    }

    // Set a datetime callback for automatic timestamping of files by SdFat
    SdFile::dateTimeCallback(fileDateTimeCallback);
}
// Destructor
Logger::~Logger() {}


// ===================================================================== //
// Public functions to get and set basic logging paramters
// ===================================================================== //

// Sets the logger ID
void Logger::setLoggerID(const char* loggerID) {
    _loggerID = loggerID;
}

// Sets the logging interval
void Logger::setLoggingInterval(uint16_t loggingIntervalMinutes) {
    _loggingIntervalMinutes = loggingIntervalMinutes;
}


// Sets the initial short intervals
void Logger::setinitialShortIntervals(uint16_t initialShortIntervals) {
    _initialShortIntervals = initialShortIntervals;
}


// Adds the sampling feature UUID
void Logger::setSamplingFeatureUUID(const char* samplingFeatureUUID) {
    _samplingFeatureUUID = samplingFeatureUUID;
}

// Sets up a pin controlling the power to the SD card
void Logger::setSDCardPwr(int8_t SDCardPowerPin) {
    _SDCardPowerPin = SDCardPowerPin;
    if (_SDCardPowerPin >= 0) {
        pinMode(_SDCardPowerPin, OUTPUT);
        digitalWrite(_SDCardPowerPin, LOW);
        MS_DBG(F("Pin"), _SDCardPowerPin, F("set as SD Card Power Pin"));
    }
}
// NOTE:  Structure of power switching on SD card taken from:
// https://thecavepearlproject.org/2017/05/21/switching-off-sd-cards-for-low-power-data-logging/
void Logger::turnOnSDcard(bool waitToSettle) {
    if (_SDCardPowerPin >= 0) {
        MS_DBG(F("Pulling SS pin"), _SDCardSSPin,
               F("HIGH and then powering the SD card with pin"),
               _SDCardPowerPin);
        // Pull the SS pin high before power up.
        // Cave Pearl notes that some cars will fail on power-up unless SS is
        // pulled up
        pinMode(_SDCardSSPin, OUTPUT);
        digitalWrite(_SDCardSSPin, HIGH);
        delay(6);
        pinMode(_SDCardPowerPin, OUTPUT);
        digitalWrite(_SDCardPowerPin, HIGH);
        delay(6);
        // TODO(SRGDamia1):  figure out how long to wait
        if (waitToSettle) {
            MS_DEEP_DBG(F("Waiting 100ms for SD card to boot"));
            delay(100);
        }
    }
}
void Logger::turnOffSDcard(bool waitForHousekeeping) {
    if (_SDCardPowerPin >= 0) {
        MS_DBG(F("Cutting power to the SD card with pin"), _SDCardPowerPin);
        // TODO(SRGDamia1): set All SPI pins to INPUT?
        // TODO(SRGDamia1): set ALL SPI pins HIGH (~30k pull-up)
        pinMode(_SDCardPowerPin, OUTPUT);
        digitalWrite(_SDCardPowerPin, LOW);
        // TODO(SRGDamia1):  wait in lower power mode
        if (waitForHousekeeping) {
            MS_DEEP_DBG(
                F("Waiting 1s for SD card to finish any on-going writes"));
            // Specs say up to 1s for internal housekeeping after each write
            delay(1000);
        }
    }
}


// Sets up a pin for the slave select (chip select) of the SD card
void Logger::setSDCardSS(int8_t SDCardSSPin) {
    _SDCardSSPin = SDCardSSPin;
    if (_SDCardSSPin >= 0) {
        pinMode(_SDCardSSPin, OUTPUT);
        digitalWrite(_SDCardSSPin, HIGH);
        MS_DBG(F("Pin"), _SDCardSSPin, F("set as SD Card Slave/Chip Select"));
    }
}


// Sets both pins related to the SD card
void Logger::setSDCardPins(int8_t SDCardSSPin, int8_t SDCardPowerPin) {
    setSDCardPwr(SDCardPowerPin);
    setSDCardSS(SDCardSSPin);
}


// Sets up the wake up pin for an RTC interrupt
// NOTE:  This sets the pin mode but does NOT enable the interrupt!
void Logger::setRTCWakePin(int8_t mcuWakePin, uint8_t wakePinMode) {
    _mcuWakePin  = mcuWakePin;
    _wakePinMode = wakePinMode;
    if (_mcuWakePin >= 0) {
        pinMode(_mcuWakePin, _wakePinMode);
        MS_DBG(F("Pin"), _mcuWakePin, F("set as RTC wake up pin with pin mode"),
               _wakePinMode);
    } else {
#if !defined(MS_USE_RTC_ZERO)
        MS_DBG(F("External clock but no wake pin; logger mcu will not sleep "
                 "between readings!"));
#endif
    }
}


// Sets up a pin for an LED or other way of alerting that data is being logged
void Logger::setAlertPin(int8_t ledPin) {
    _ledPin = ledPin;
    if (_ledPin >= 0) {
        pinMode(_ledPin, OUTPUT);
        MS_DBG(F("Pin"), _ledPin, F("set as LED alert pin"));
    }
}
void Logger::alertOn() {
    if (_ledPin >= 0) { digitalWrite(_ledPin, HIGH); }
}
void Logger::alertOff() {
    if (_ledPin >= 0) { digitalWrite(_ledPin, LOW); }
}


// Sets up a pin for an interrupt to enter testing mode
// NOTE:  This sets the pin mode but does NOT enable the interrupt!
void Logger::setTestingModePin(int8_t buttonPin, uint8_t buttonPinMode) {
    _buttonPin     = buttonPin;
    _buttonPinMode = buttonPinMode;
    if (_buttonPin >= 0) {
        pinMode(_buttonPin, _buttonPinMode);
        MS_DBG(F("Pin"), _buttonPin, F("set as button pin with pin mode"),
               _buttonPinMode);
    }
}


// Sets up the five pins of interest for the logger
void Logger::setLoggerPins(int8_t mcuWakePin, int8_t SDCardSSPin,
                           int8_t SDCardPowerPin, int8_t buttonPin,
                           int8_t ledPin, uint8_t wakePinMode,
                           uint8_t buttonPinMode) {
    MS_DEEP_DBG("Setting all logger pins");
    setSDCardSS(SDCardSSPin);
    setSDCardPwr(SDCardPowerPin);
    setTestingModePin(buttonPin, buttonPinMode);
    setRTCWakePin(mcuWakePin, wakePinMode);
    setAlertPin(ledPin);
}

#if !defined(MS_USE_RTC_ZERO)
void Logger::enableRTCPinISR() {
    // Set up the interrupts on the wake pin
    // WARNING: This MUST be done AFTER beginning the RTC.
    if (_mcuWakePin >= 0) {
        disableInterrupt(_mcuWakePin);
        MS_DEEP_DBG(F("Disabled any previous interrupts attached to"),
                    _mcuWakePin);
        enableInterrupt(_mcuWakePin, loggerClock::rtcISR, CLOCK_INTERRUPT_MODE);
        MS_DEEP_DBG(F("Interrupt loggerClock::rtcISR attached to"), _mcuWakePin,
                    F("with interrupt mode"), CLOCK_INTERRUPT_MODE);
    }
}
#endif

void Logger::enableTestingISR() {
    // Set up the interrupt to be able to enter sensor testing mode
    // NOTE:  Entering testing mode before the sensors have been set-up may
    // give unexpected results.
    if (_buttonPin >= 0) {
        disableInterrupt(_buttonPin);
        MS_DEEP_DBG(F("Disabled any previous interrupts attached to"),
                    _buttonPin);
        enableInterrupt(_buttonPin, Logger::testingISR, CHANGE);
        MS_DEEP_DBG(F("Interrupt Logger::testingISR attached to"), _buttonPin,
                    F("with interrupt mode"), CHANGE);
    }
    // reset the testing value, just in case
    Logger::startTesting = false;
}


// ===================================================================== //
// Public functions to get information about the attached variable array
// ===================================================================== //

// Assigns the variable array object
void Logger::setVariableArray(VariableArray* inputArray) {
    _internalArray = inputArray;
}


// Returns the number of variables in the internal array
uint8_t Logger::getArrayVarCount() {
    return _internalArray->getVariableCount();
}


// This gets the name of the parent sensor, if applicable
String Logger::getParentSensorNameAtI(uint8_t position_i) {
    return _internalArray->arrayOfVars[position_i]->getParentSensorName();
}
// This gets the name and location of the parent sensor, if applicable
String Logger::getParentSensorNameAndLocationAtI(uint8_t position_i) {
    return _internalArray->arrayOfVars[position_i]
        ->getParentSensorNameAndLocation();
}
// This gets the variable's name using http://vocabulary.odm2.org/variablename/
String Logger::getVarNameAtI(uint8_t position_i) {
    return _internalArray->arrayOfVars[position_i]->getVarName();
}
// This gets the variable's unit using http://vocabulary.odm2.org/units/
String Logger::getVarUnitAtI(uint8_t position_i) {
    return _internalArray->arrayOfVars[position_i]->getVarUnit();
}
// This returns a customized code for the variable, if one is given, and a
// default if not
String Logger::getVarCodeAtI(uint8_t position_i) {
    return _internalArray->arrayOfVars[position_i]->getVarCode();
}
// This returns the variable UUID, if one has been assigned
String Logger::getVarUUIDAtI(uint8_t position_i) {
    return _internalArray->arrayOfVars[position_i]->getVarUUID();
}
// This returns the current value of the variable as a float
float Logger::getValueAtI(uint8_t position_i) {
    return _internalArray->arrayOfVars[position_i]->getValue();
}
// This returns the current value of the variable as a string with the
// correct number of significant figures
String Logger::getValueStringAtI(uint8_t position_i) {
    return _internalArray->arrayOfVars[position_i]->getValueString();
}
// This returns a particular value of the variable as a string with the
// correct number of significant figures
String Logger::formatValueStringAtI(uint8_t position_i, float value) {
    return _internalArray->arrayOfVars[position_i]->formatValueString(value);
}


// ===================================================================== //
// Public functions for internet and dataPublishers
// ===================================================================== //

// Set up communications
// Adds a loggerModem object to the logger
// loggerModem = TinyGSM modem + TinyGSM client + Modem On Off
void Logger::attachModem(loggerModem& modem) {
    _logModem = &modem;
}


// Takes advantage of the modem to synchronize the clock
bool Logger::syncRTC() {
    bool success = false;
    if (_logModem != nullptr) {
        // Synchronize the RTC with NIST
        PRINTOUT(F("Attempting to connect to the internet and synchronize RTC "
                   "with NIST"));
        PRINTOUT(F("This may take up to two minutes!"));
        if (_logModem->modemWake()) {
            if (_logModem->connectInternet(120000L)) {
                loggerClock::setRTClock(_logModem->getNISTTime(), 0,
                                        epochStart::unix_epoch);
                MS_DBG(F("Current logger time after sync is"),
                       formatDateTime_ISO8601(getNowLocalEpoch()));
                success = true;
                _logModem->updateModemMetadata();
            } else {
                PRINTOUT(F("Could not connect to internet for clock sync."));
            }
        } else {
            PRINTOUT(F("Could not wake modem for clock sync."));
        }
        extendedWatchDog::resetWatchDog();

        // Power down the modem now that we are done with it
        MS_DBG(F("Powering down modem after clock sync."));
        _logModem->disconnectInternet();
        _logModem->modemSleepPowerDown();
    }
    extendedWatchDog::resetWatchDog();
    return success;
}


void Logger::registerDataPublisher(dataPublisher* publisher) {
    // find the next empty spot in the publisher array
    uint8_t i = 0;
    for (; i < MAX_NUMBER_SENDERS; i++) {
        if (dataPublishers[i] == publisher) {
            MS_DBG(F("dataPublisher already registered."));
            return;
        }
        if (dataPublishers[i] == nullptr) break;
    }

    // register the publisher there
    dataPublishers[i] = publisher;
}

bool Logger::checkRemotesConnectionNeeded(void) {
    MS_DBG(F("Asking publishers if they need a connection."));

    bool needed = false;
    for (uint8_t i = 0; i < MAX_NUMBER_SENDERS; i++) {
        if (dataPublishers[i] != nullptr) {
            needed = needed || dataPublishers[i]->connectionNeeded();
        }
    }

    return needed;
}

void Logger::publishDataToRemotes(bool forceFlush) {
    MS_DBG(F("Sending out remote data."));

    for (uint8_t i = 0; i < MAX_NUMBER_SENDERS; i++) {
        if (dataPublishers[i] != nullptr) {
            PRINTOUT(F("\nSending data to ["), i, F("]"),
                     dataPublishers[i]->getEndpoint());
<<<<<<< HEAD
            dataPublishers[i]->publishData(forceFlush);
            watchDogTimer.resetWatchDog();
=======
            dataPublishers[i]->publishData();
            extendedWatchDog::resetWatchDog();
>>>>>>> fac4d9f3
        }
    }
}
void Logger::sendDataToRemotes(void) {
    publishDataToRemotes();
}


// ===================================================================== //
// Public functions to access the clock in proper format and time zone
// ===================================================================== //

// Sets the static timezone that the data will be logged in - this must be set
void Logger::setLoggerTimeZone(int8_t timeZone) {
    _loggerUTCOffset = timeZone;
// Some helpful prints for debugging
#if !defined(MS_SILENT)
    const char* prtout1 = "Logger timezone is set to UTC";
    if (_loggerUTCOffset == 0) {
        PRINTOUT(prtout1);
    } else if (_loggerUTCOffset > 0) {
        PRINTOUT(prtout1, '+', _loggerUTCOffset);
    } else {
        PRINTOUT(prtout1, _loggerUTCOffset);
    }
#endif
}
int8_t Logger::getLoggerTimeZone(void) {
    return Logger::_loggerUTCOffset;
}
// Sets the static timezone that the RTC is programmed in
// I VERY VERY STRONGLY RECOMMEND SETTING THE RTC IN UTC
// You can either set the RTC offset directly or set the offset between the
// RTC and the logger
void Logger::setRTCTimeZone(int8_t timeZone) {
    loggerClock::setRTCOffset(timeZone);
}
int8_t Logger::getRTCTimeZone(void) {
    return loggerClock::getRTCOffset();
}


// This set the offset between the built-in clock and the time zone where
// the data is being recorded.  If your RTC is set in UTC and your logging
// timezone is EST, this should be -5.  If your RTC is set in EST and your
// timezone is EST this does not need to be called.
// You can either set the RTC offset directly or set the offset between the
// RTC and the logger
void Logger::setTZOffset(int8_t offset) {
    _loggerRTCOffset = offset;
    loggerClock::setRTCOffset(Logger::_loggerUTCOffset +
                              Logger::_loggerRTCOffset);
    // Some helpful prints for debugging
    if (_loggerRTCOffset == 0) {
        PRINTOUT(F("RTC and Logger are set in the same timezone."));
    } else if (_loggerRTCOffset < 0) {
        PRINTOUT(F("RTC is set"), -1 * _loggerRTCOffset,
                 F("hours ahead of logging timezone"));
    } else {
        PRINTOUT(F("RTC is set"), _loggerRTCOffset,
                 F("hours behind the logging timezone"));
    }
}
int8_t Logger::getTZOffset(void) {
    return Logger::_loggerRTCOffset;
}
uint32_t Logger::getNowLocalEpoch() {
    return loggerClock::getNowAsEpoch(Logger::_loggerUTCOffset,
                                      Logger::_loggerEpoch);
}
uint32_t Logger::getNowUTCEpoch() {
    return loggerClock::getNowAsEpoch(0, Logger::_loggerEpoch);
}

// This converts an epoch time (unix time) into a ISO8601 formatted string.
// It assumes the supplied date/time is in the LOGGER's timezone and adds
// the LOGGER's offset as the time zone offset in the string. code modified
// from parts of the SparkFun RV-8803 library
String Logger::formatDateTime_ISO8601(uint32_t epochTime) {
    return loggerClock::formatDateTime_ISO8601(
        epochTime, Logger::_loggerUTCOffset, Logger::_loggerEpoch);
}
void Logger::formatDateTime(char* buffer, const char* fmt, uint32_t epochTime) {
    loggerClock::formatDateTime(buffer, fmt, epochTime, Logger::_loggerEpoch);
}
// This checks that the logger time is within a "sane" range
bool Logger::isRTCSane(void) {
    return loggerClock::isRTCSane();
}


// This sets static variables for the date/time - this is needed so that all
// data outputs (SD, EnviroDIY, serial printing, etc) print the same time
// for updating the sensors - even though the routines to update the sensors
// and to output the data may take several seconds.
// It is not currently possible to output the instantaneous time an individual
// sensor was updated, just a single marked time.  By custom, this should be
// called before updating the sensors, not after.
void Logger::markTime(void) {
    Logger::markedUTCUnixTime   = getNowUTCEpoch();
    Logger::markedLocalUnixTime = markedUTCUnixTime +
        ((uint32_t)Logger::_loggerUTCOffset) * 3600;
}


// This checks to see if the CURRENT time is an even interval of the logging
// rate
bool Logger::checkInterval(void) {
    bool     retval;
    uint32_t checkTime = getNowLocalEpoch();
    uint16_t interval  = _loggingIntervalMinutes;
    if (_initialShortIntervals > 0) {
        // log the first few samples at an interval of 1 minute so that
        // operation can be quickly verified in the field
        _initialShortIntervals -= 1;
        interval = 1;
    }

    MS_DBG(F("Current Unix Timestamp:"), checkTime, F("->"),
           formatDateTime_ISO8601(checkTime));
    MS_DBG(F("Logging interval in seconds:"), (interval * 60));
    MS_DBG(F("Mod of Logging Interval:"), checkTime % (interval * 60));

<<<<<<< HEAD
    if ((checkTime % (interval * 60) == 0)) {
=======
    if (checkTime % (interval * 60) == 0) {
>>>>>>> fac4d9f3
        // Update the time variables with the current time
        markTime();
        MS_DBG(F("Time marked at (unix):"), Logger::markedLocalUnixTime);
        MS_DBG(F("Time to log!"));
        retval = true;
    } else {
        MS_DBG(F("Not time yet."));
        retval = false;
    }
    return retval;
}


// This checks to see if the MARKED time is an even interval of the logging rate
bool Logger::checkMarkedInterval(void) {
    bool retval;
    MS_DBG(F("Marked Time:"), Logger::markedLocalUnixTime,
           F("Logging interval in seconds:"), (_loggingIntervalMinutes * 60),
           F("Mod of Logging Interval:"),
           Logger::markedLocalUnixTime % (_loggingIntervalMinutes * 60));

    if (Logger::markedLocalUnixTime != 0 &&
        (Logger::markedLocalUnixTime % (_loggingIntervalMinutes * 60) == 0)) {
        MS_DBG(F("Time to log!"));
        retval = true;
    } else {
        MS_DBG(F("Not time yet."));
        retval = false;
    }
    return retval;
}


// ============================================================================
//  Public Functions for sleeping the logger
// ============================================================================

// Set up the Interrupt Service Request for waking
// In this case, we're doing nothing, we just want the processor to wake
// This must be a static function (which means it can only call other static
// functions.)
void Logger::wakeISR(void) {
    MS_DEEP_DBG(F("\nInterrupt on wake pin!"));
}


// Puts the system to sleep to conserve battery life.
// This DOES NOT sleep or wake the sensors!!
void Logger::systemSleep(void) {
#if !defined(MS_USE_RTC_ZERO)
    // Don't go to sleep unless there's a wake pin!
    if (_mcuWakePin < 0) {
        MS_DBG(F("Use a non-negative wake pin to request sleep!"));
        return;
    }
#endif

    // Send a message that we're getting ready
    MS_DBG(F("Preparing clock interrupts to wake processor"));
    loggerClock::enablePeriodicRTCInterrupts();

    // Enable the RTC ISR
    // NOTE: It seems to work better if we enable this interrupt **AFTER** we've
    // told the clock to fire interrupts. Otherwise the interrupt sometimes
    // fires instantly after the clock interrupts.
#if !defined(MS_USE_RTC_ZERO)
    enableRTCPinISR();
#endif

    // Send one last message before shutting down serial ports
    MS_DBG(F("Putting processor to sleep.  ZZzzz..."));

    // Stop any I2C connections
    // WARNING: After stopping I2C, we can no longer communicate with the RTC!
    // Any calls to get the current time, change the alarm settings, reset the
    // alarm flags, or any other event that involves communication with the RTC
    // will fail!
    MS_DEEP_DBG(F("Ending I2C"));
    // For an AVR board, this function disables the two-wire pin functionality
    // and turns off the internal pull-up resistors.
    // For a SAMD board, this only disables the I2C sercom and does nothing with
    // the pins. The Wire.end() function does **NOT** force the pins low.
    Wire.end();

// Now force the I2C pins to LOW
// I2C devices have a nasty habit of stealing power from the SCL and SDA pins...
// This will only work for the "main" I2C/TWI interface
// WARNING: Any calls to the I2C/Wire library when pins are forced low will
// cause an endless board hang.
#ifdef SDA
    pinMode(SDA, OUTPUT);
    digitalWrite(SDA, LOW);
#endif
#ifdef SCL
    pinMode(SCL, OUTPUT);
    digitalWrite(SCL, LOW);
#endif

    // Disable the watch-dog timer
    MS_DEEP_DBG(F("Disabling the watchdog"));
    extendedWatchDog::disableWatchDog();

#if defined(ARDUINO_ARCH_SAMD)

#if !defined(USE_TINYUSB) && defined(USBCON)
    // Detach the USB, iff not using TinyUSB
    MS_DEEP_DBG(F("Detaching USBDevice"));
    USBDevice.detach();   // USB->DEVICE.CTRLB.bit.DETACH = 1;
    USBDevice.end();      // USB->DEVICE.CTRLA.bit.ENABLE = 0; wait for sync;
    USBDevice.standby();  // USB->DEVICE.CTRLA.bit.RUNSTDBY = 0;

#endif

#if defined(__SAMD51__)

    // Clear the FPU interrupt because it can prevent us from sleeping.
    // From Circuit Python:
    // https://github.com/maholli/circuitpython/blob/210ce1d1dc9b1c6c615ff2d3201dde89cb75c555/ports/atmel-samd/supervisor/port.c#L654
    if (__get_FPSCR() & ~(0x9f)) {
        __set_FPSCR(__get_FPSCR() & ~(0x9f));
        (void)__get_FPSCR();
    }

    // Set the sleep config
    // The STANDBY mode is the lowest power configuration while keeping the
    // state of the logic and the content of the RAM.
    // The HIBERNATE, BACKUP, and OFF modes do not retain RAM and a full reset
    // occurs on wake. The watchdog timer also does not run in any sleep setting
    // deeper than STANDBY.
    // In hibernate and backup modes, the only pins that can be used for an
    // external wake up are the reset pin and dedicated RTC tamper detect pins.
    // The datasheet is a bit misleading in this.  See:
    // https://microchip.my.site.com/s/article/SAM-E5x-D5x--Wakeup-from-Hibernate-Backup-sleep-modes-using-External-Interrupt
    MS_DEEP_DBG(F("Setting sleep config"));
    // PM_SLEEPCFG_SLEEPMODE_STANDBY_Val = 0x4
    // PM_SLEEPCFG_SLEEPMODE_HIBERNATE_Val = 0x5
    // PM_SLEEPCFG_SLEEPMODE_STANDBY_Val = 0x4 - All Clocks are OFF
    // PM_SLEEPCFG_SLEEPMODE_HIBERNATE_Val = 0x5 - Backup domain is ON as well
    // as some PDRAMs
    // PM_SLEEPCFG_SLEEPMODE_BACKUP_Val = 0x6 - Only Backup domain is powered ON
    // PM_SLEEPCFG_SLEEPMODE_OFF_Val = 0x7 - All power domains are powered OFF
    PM->SLEEPCFG.bit.SLEEPMODE = PM_SLEEPCFG_SLEEPMODE_STANDBY_Val;
    // From datasheet 18.6.3.3: A small latency happens between the store
    // instruction and actual writing of the SLEEPCFG register due to bridges
    // .Software must ensure that the SLEEPCFG register reads the desired value
    // before executing a WFI instruction.
    while (PM->SLEEPCFG.bit.SLEEPMODE != PM_SLEEPCFG_SLEEPMODE_STANDBY_Val)
        ;

    // Configure standby mode
    // PM->STDBYCFG.reg = PM_STDBYCFG_RAMCFG(0x0) | PM_STDBYCFG_FASTWKUP(0x0);
    // PM_STDBYCFG_RAMCFG(0x0) = In standby mode, all the system RAM is retained
    // PM_STDBYCFG_FASTWKUP(0x0) = Fast wakeup is disabled.

    // Configure hibernate mode
    // PM->HIBCFG.reg = PM_HIBCFG_RAMCFG(0x0) | PM_HIBCFG_BRAMCFG(0x0);
    // 0x0 = In hibernate mode, all the system RAM is retained
    // 0x0 = In hibernate mode, all the backup RAM is retained.

    //  From datasheet 18.6.3.3: After power-up, the MAINVREG low power mode
    //  takes some time to stabilize. Once stabilized, the INTFLAG.SLEEPRDY
    //  bit is set. Before entering Standby, Hibernate or Backup mode,
    //  software must ensure that the INTFLAG.SLEEPRDY bit is set.
    //  SRGD Note: I believe this only applies at power-on, but it's probably
    //  not a bad idea to check that the flag has been set.
    while (!PM->INTFLAG.bit.SLEEPRDY)
        ;
#else
    //^^ SAMD21

    // Don't fully power down flash when in sleep
    // Datasheet Eratta 1.14.2 says this is required.
    NVMCTRL->CTRLB.bit.SLEEPPRM = NVMCTRL_CTRLB_SLEEPPRM_DISABLED_Val;

    // Disable systick interrupt:  See
    // https://www.avrfreaks.net/forum/samd21-samd21e16b-sporadically-locks-and-does-not-wake-standby-sleep-mode
    // Due to a hardware bug on the SAMD21, the SysTick interrupts become active
    // before the flash has powered up from sleep, causing a hard fault. To
    // prevent this the SysTick interrupts are disabled before entering sleep
    // mode.
    SysTick->CTRL &= ~SysTick_CTRL_TICKINT_Msk;
    // Set the sleep config
    // SCB = System Control Space Base Address
    // SCR = System Control Register
    // SCB_SCR_SLEEPDEEP_Msk = (1UL << 2U), the position of the deep sleep bit
    // in the system control register
    SCB->SCR |= SCB_SCR_SLEEPDEEP_Msk;
#endif

    // force all pins to minimum power draw levels
    // Set direction (DIR) to 0 (input)
    // Set input enable (PINCFG.INEN) to 0 (disable input buffer)
    // Set pullup enable (PINCFG.PULLEN) to 0 (disable pull up/down)
    for (uint32_t ulPin = 0; ulPin < PINS_COUNT; ulPin++) {
        // Handle the case the pin isn't usable as PIO
        if (g_APinDescription[ulPin].ulPinType != PIO_NOT_A_PIN) {
            if (ulPin != static_cast<uint32_t>(_mcuWakePin) &&
                ulPin != static_cast<uint32_t>(_buttonPin)) {
                EPortType port               = g_APinDescription[ulPin].ulPort;
                uint32_t  pin                = g_APinDescription[ulPin].ulPin;
                uint32_t  pinMask            = (1ul << pin);
                PORT->Group[port].DIRCLR.reg = pinMask;
                PORT->Group[port].PINCFG[pin].bit.INEN   = 0;
                PORT->Group[port].PINCFG[pin].bit.PULLEN = 0;
            } else {
                MS_DEEP_DBG(F("Pin"), ulPin, "pin settings retained");
            }
        }
    }

#if defined(__SAMD51__)
    // Disable generic clock generator 7 by disconnecting it from any oscillator
    // source. Then tie as all peripheral timer that are safe to shut down to
    // the disabled generator. This reduces power draw in sleep.

    // NOTE: We CAN disable the EIC controller timer (4) because the controller
    // clock source is set to OSCULP32K

    // NOTE: Cannot disable the SERCOM peripheral timers for sleep because
    // they're only reset with a begin(speed, config), which we do not call in
    // this library. We force users to call the begin in their sketch so they
    // can choose both the exact type of stream and the baud rate.

    // NOTE: Cannot disable to ADC peripheral timers because they're only set in
    // the init for the ADC at startup.

    // NOTE: We CAN disable all of the timer clocks because they're reset every
    // time they're used by SDI-12 (and others)

    // @see #samd51_clock_other_libraries for a list of which peripherals each
    // of these numbers pertain to
    uint8_t unused_peripherals[] = {4,  5,  6,  9,  11, 12, 13, 14, 15, 16, 17,
                                    18, 19, 20, 21, 22, 25, 26, 27, 28, 29, 30,
                                    31, 32, 33, 38, 39, 42, 43, 44, 45, 46, 47};
    MS_DEEP_DBG(
        F("Configuring GCLK7 to be disconnected from an oscillator source"));
    GCLK->GENCTRL[7].reg =
        0;  // The reset value is 0x00000106 for Generator n=0, else 0x00000000
    for (uint8_t upn = 0;
         upn < sizeof(unused_peripherals) / sizeof(unused_peripherals[0]);
         upn++) {
        MS_DEEP_DBG(F("Setting peripheral clock"), unused_peripherals[upn],
                    F("to be disabled and attached to GCLK7 with no oscillator "
                      "source"));
        GCLK->PCHCTRL[unused_peripherals[upn]].reg =
            GCLK_PCHCTRL_GEN_GCLK7_Val & ~(1 << GCLK_PCHCTRL_CHEN_Pos);
    }
#endif

// Wait until the serial ports have finished transmitting
// This is crucial for the SAMD boards that will continuously wake if they have
// data remaining in the buffer.
#if defined(SERIAL_PORT_USBVIRTUAL)
    SERIAL_PORT_USBVIRTUAL.flush();
#endif
#if defined(MS_OUTPUT)
    MS_OUTPUT.flush();
#endif
#if defined(MS_2ND_OUTPUT)
    MS_2ND_OUTPUT.flush();
#endif

    __DSB();  // Data sync barrier - to ensure outgoing memory accesses
              // complete

    // For tips on failing to sleep, see:
    // https://www.eevblog.com/forum/microcontrollers/crashing-through-__wfi/
    __WFI();

#elif defined(ARDUINO_ARCH_AVR)

// Disable USB if it exists
#ifdef USBCON
    USBCON |= _BV(FRZCLK);  // freeze USB clock
    PLLCSR &= ~_BV(PLLE);   // turn off USB PLL
    USBCON &= ~_BV(USBE);   // disable USB
#endif

    // Set the sleep mode
    // In the avr/sleep.h file, the call names of these 5 sleep modes are:
    // SLEEP_MODE_IDLE         -the least power savings
    // SLEEP_MODE_ADC
    // SLEEP_MODE_PWR_SAVE
    // SLEEP_MODE_STANDBY
    // SLEEP_MODE_PWR_DOWN     -the most power savings
    set_sleep_mode(SLEEP_MODE_PWR_DOWN);

    // Temporarily disables interrupts, so no mistakes are made when writing
    // to the processor registers
    noInterrupts();

    // Disable the processor ADC (must be disabled before it will power down)
    // ADCSRA = ADC Control and Status Register A
    // ADEN = ADC Enable
    ADCSRA &= ~_BV(ADEN);

// turn off the brown-out detector, if possible
// BODS = brown-out detector sleep
// BODSE = brown-out detector sleep enable
#if defined(BODS) && defined(BODSE)
    sleep_bod_disable();
#endif

    // disable all power-reduction modules (ie, the processor module clocks)
    // NOTE:  This only shuts down the various clocks on the processor via
    // the power reduction register!  It does NOT actually disable the
    // modules themselves or set the pins to any particular state!  This
    // means that the I2C/Serial/Timer/etc pins will still be active and
    // powered unless they are turned off prior to calling this function.
    power_all_disable();

    // Set the sleep enable bit.
    sleep_enable();

    // Re-enables interrupts so we can wake up again
    interrupts();
// Wait until the serial ports have finished transmitting
// This isn't very important on AVR boards
#if defined(SERIAL_PORT_USBVIRTUAL)
    SERIAL_PORT_USBVIRTUAL.flush();
#endif
#if defined(MS_OUTPUT)
    MS_OUTPUT.flush();
#endif
#if defined(MS_2ND_OUTPUT)
    MS_2ND_OUTPUT.flush();
#endif

    // Actually put the processor into sleep mode.
    // This must happen after the SE bit is set.
    sleep_cpu();

#endif
    // ---------------------------------------------------------------------


    // ---------------------------------------------------------------------
    // -- The portion below this happens on wake up, after any wake ISR's --

#if defined(ARDUINO_ARCH_SAMD)
#if !defined(__SAMD51__)
    // Enable systick interrupt
    SysTick->CTRL |= SysTick_CTRL_TICKINT_Msk;
#endif
    // Reattach the USB
#if !defined(USE_TINYUSB) && defined(USBCON)
    MS_DEEP_DBG(F("Reattaching USBDevice"));
    USBDevice.init();
    // ^^ Restarts the bus, including re-attaching the NVIC interrupts
    USBDevice.attach();
    // ^^ USB->DEVICE.CTRLB.bit.DETACH = 0; enables USB interrupts
#endif

    // Re-set the various pin modes - the pins were all set to tri-state to save
    // power above
    setLoggerPins(_mcuWakePin, _SDCardSSPin, _SDCardPowerPin, _buttonPin,
                  _ledPin, _wakePinMode, _buttonPinMode);

#endif

#if defined(ARDUINO_ARCH_AVR)

    // Temporarily disables interrupts, so no mistakes are made when writing
    // to the processor registers
    noInterrupts();

    // Re-enable all power modules (ie, the processor module clocks)
    // NOTE:  This only re-enables the various clocks on the processor!
    // The modules may need to be re-initialized after the clocks re-start.
    power_all_enable();

    // Clear the SE (sleep enable) bit.
    sleep_disable();

    // Re-enable the processor ADC
    ADCSRA |= _BV(ADEN);

    // Re-enables interrupts
    interrupts();

#endif

    // Wake-up message
    MS_DBG(F("\n\n\n... zzzZZ Processor is now awake!"));

    // Re-enable the watch-dog timer
    MS_DEEP_DBG(F("Re-enabling the watchdog"));
    extendedWatchDog::enableWatchDog();

    // Re-start the I2C interface
    MS_DEEP_DBG(F("Restarting I2C"));
    // The Wire.begin() function will set the propper pin modes for SCL and SDA
    // (to INPUT_PULLUP on AVR and SERCOM for SAMD); we don't need to change the
    // pin mode or turn on any resistors..
    Wire.begin();
    // Eliminate any potential extra waits in the wire library
    // These waits would be caused by a readBytes or parseX being called
    // on wire after the Wire buffer has emptied.  The default stream
    // functions - used by wire - wait a timeout period after reading the
    // end of the buffer to see if an interrupt puts something into the
    // buffer.  In the case of the Wire library, that will never happen and
    // the timeout period is a useless delay.
    Wire.setTimeout(0);

#if !defined(MS_USE_RTC_ZERO)
    // Detach RTC interrupt the from the wake pin
    MS_DEEP_DBG(F("Disabled interrupts on pin"), _mcuWakePin);
    disableInterrupt(_mcuWakePin);
#endif

    MS_DEEP_DBG(F("Dissabling RTC interupts"));
    loggerClock::disableRTCInterrupts();
    // The logger will now start the next function after the systemSleep
    // function in either the loop or setup
}


// ===================================================================== //
// Public functions for logging data to an SD card
// ===================================================================== //

// This sets a file name, if you want to decide on it in advance
void Logger::setFileName(String& fileName) {
    _fileName = fileName;
}
// Same as above, with a character array (overload function)
void Logger::setFileName(const char* fileName) {
    auto StrName = String(fileName);
    setFileName(StrName);
}


// This generates a file name from the logger id and the current date
// This will be used if the setFileName function is not called before
// the begin() function is called.
void Logger::generateAutoFileName(void) {
    // Generate the file name from logger ID and date
    auto fileName = String(_loggerID);
    fileName += "_";
    fileName += formatDateTime_ISO8601(getNowLocalEpoch()).substring(0, 10);
    fileName += ".csv";
    setFileName(fileName);
}


/**
 * @brief This is a PRE-PROCESSOR MACRO to speed up generating header rows
 *
 * THIS IS NOT A FUNCTION, it is a pre-processor macro
 */
#define STREAM_CSV_ROW(firstCol, function)                       \
    stream->print("\"");                                         \
    stream->print(firstCol);                                     \
    stream->print("\",");                                        \
    for (uint8_t i = 0; i < getArrayVarCount(); i++) {           \
        stream->print("\"");                                     \
        stream->print(function);                                 \
        stream->print("\"");                                     \
        if (i + 1 != getArrayVarCount()) { stream->print(","); } \
    }                                                            \
    stream->println();

// This sends a file header out over an Arduino stream
void Logger::printFileHeader(Stream* stream) {
    // Very first line of the header is the logger ID
    stream->print(F("Data Logger: "));
    stream->println(_loggerID);

    // Next we're going to print the current file name
    stream->print(F("Data Logger File: "));
    stream->println(_fileName);

    // Adding the sampling feature UUID (only applies to EnviroDIY logger)
    if (strlen(_samplingFeatureUUID) > 1) {
        stream->print(F("Sampling Feature UUID: "));
        stream->print(_samplingFeatureUUID);
        stream->println(',');
    }

    // Next line will be the parent sensor names
    STREAM_CSV_ROW(F("Sensor Name:"), getParentSensorNameAtI(i))
    // Next comes the ODM2 variable name
    STREAM_CSV_ROW(F("Variable Name:"), getVarNameAtI(i))
    // Next comes the ODM2 unit name
    STREAM_CSV_ROW(F("Result Unit:"), getVarUnitAtI(i))
    // Next comes the variable UUIDs
    // We'll only add UUID's if we see a UUID for the first variable
    if (getVarUUIDAtI(0).length() > 1) {
        STREAM_CSV_ROW(F("Result UUID:"), getVarUUIDAtI(i))
    }

    // We'll finish up the the custom variable codes
    String dtRowHeader = F("Date and Time in UTC");
    if (_loggerUTCOffset > 0) {
        dtRowHeader += '+' + _loggerUTCOffset;
    } else if (_loggerUTCOffset < 0) {
        dtRowHeader += _loggerUTCOffset;
    }
    STREAM_CSV_ROW(dtRowHeader, getVarCodeAtI(i))
}


// This prints a comma separated list of volues of sensor data - including the
// time -  out over an Arduino stream
void Logger::printSensorDataCSV(Stream* stream) {
    String csvString = "";
    String iso8601   = formatDateTime_ISO8601(Logger::markedLocalUnixTime);
    iso8601.replace("T", " ");
    csvString += iso8601.substring(0, 19);
    csvString += ',';
    stream->print(csvString);
    for (uint8_t i = 0; i < getArrayVarCount(); i++) {
        stream->print(getValueStringAtI(i));
        if (i + 1 != getArrayVarCount()) { stream->print(','); }
    }
    stream->println();
}

// Protected helper function - This checks if the SD card is available and ready
bool Logger::initializeSDCard(void) {
    // If we don't know the slave select of the sd card, we can't use it
    if (_SDCardSSPin < 0) {
        PRINTOUT(F("Slave/Chip select pin for SD card has not been set."));
        PRINTOUT(F("Data will not be saved!"));
        return false;
    }
    // Initialise the SD card
    // If you have a dedicated SPI for the SD card, you can overrride the
    // default shared SPI using this:

    // SdSpiConfig(SdCsPin_t cs, uint8_t opt, uint32_t maxSpeed, SpiPort_t*
    // port);
    // sd.begin(SdSpiConfig(_SDCardSSPin, DEDICATED_SPI, SPI_FULL_SPEED));
    // else the default writes to
    // sd.begin(SdSpiConfig(_SDCardSSPin, SHARED_SPI, SPI_FULL_SPEED));
    // With DEDICATED_SPI, multi-block SD I/O may be used for better
    // performance. The SPI bus may not be shared with other devices in this
    // mode.
    // NOTE: SPI_FULL_SPEED is 50MHz

    // In order to prevent the SD card library from calling SPI.begin ever
    // again, we need to make sure we set up the SD card object with a
    // SdSpiConfig object with option "USER_SPI_BEGIN."
    // so we extend the options to be
    // sd.begin(SdSpiConfig(_SDCardSSPin, DEDICATED_SPI | USER_SPI_BEGIN,
    // SPI_FULL_SPEED));

#if (defined(ARDUINO_ARCH_SAMD)) && !defined(__SAMD51__)
    // Dispite the 48MHz clock speed, the max SPI speed of a SAMD21 is 12 MHz
    // see https://github.com/arduino/ArduinoCore-samd/pull/292
    // The Adafruit SAMD core does NOT automatically manage the SPI speed, so
    // this needs to be set.
    SdSpiConfig customSdConfig(static_cast<SdCsPin_t>(_SDCardSSPin),
                               (uint8_t)(DEDICATED_SPI), SD_SCK_MHZ(12),
                               &SDCARD_SPI);
#else
    // The SAMD51 is fast enough to handle SPI_FULL_SPEED=SD_SCK_MHZ(50).
    // The SPI library of the Adafruit/Arduino AVR core will automatically
    // adjust the full speed of the SPI clock down to whatever the board can
    // handle.
    SdSpiConfig customSdConfig(static_cast<SdCsPin_t>(_SDCardSSPin),
                               (uint8_t)(DEDICATED_SPI), SPI_FULL_SPEED,
                               &SDCARD_SPI);
#endif

    if (!sd.begin(customSdConfig)) {
        PRINTOUT(F("Error: SD card failed to initialize or is missing."));
        PRINTOUT(F("Data will not be saved!"));
        return false;
    } else {
        // skip everything else if there's no SD card, otherwise it might hang
        MS_DBG(F("Successfully connected to SD Card with card/slave select on "
                 "pin"),
               _SDCardSSPin);
        return true;
    }
}

// This function is used to automatically mark files as
// created/accessed/modified when operations are done by the SdFat library. User
// provided date time callback function. See SdFile::dateTimeCallback() for
// usage.
void Logger::fileDateTimeCallback(uint16_t* date, uint16_t* time) {
    // Create a temporary variable for the epoch time
    // NOTE: time_t is a typedef for uint32_t, defined in time.h
    time_t t = getNowLocalEpoch();
    // create a temporary time struct
    // tm is a struct for time parts, defined in time.h
    struct tm* tmp = gmtime(&t);
    MS_DEEP_DBG(F("Time components: "), tmp->tm_year, F(" - "), tmp->tm_mon + 1,
                F(" - "), tmp->tm_mday, F("    "), tmp->tm_hour, F(" : "),
                tmp->tm_min, F(" : "), tmp->tm_sec);

    // return date using FAT_DATE macro to format fields
    *date = FAT_DATE(tmp->tm_year + 1900, tmp->tm_mon + 1, tmp->tm_mday);

    // return time using FAT_TIME macro to format fields
    *time = FAT_TIME(tmp->tm_hour, tmp->tm_min, tmp->tm_sec);
}


// Protected helper function - This sets a timestamp on a file
void Logger::setFileTimestamp(File& fileToStamp, uint8_t stampFlag) {
    // Create a temporary variable for the epoch time
    // NOTE: time_t is a typedef for uint32_t, defined in time.h
    time_t t = getNowLocalEpoch();
    // create a temporary time struct
    // tm is a struct for time parts, defined in time.h
    struct tm* tmp = gmtime(&t);
    MS_DEEP_DBG(F("Time components: "), tmp->tm_year, F(" - "), tmp->tm_mon + 1,
                F(" - "), tmp->tm_mday, F("    "), tmp->tm_hour, F(" : "),
                tmp->tm_min, F(" : "), tmp->tm_sec);
    fileToStamp.timestamp(stampFlag, tmp->tm_year + 1900, tmp->tm_mon + 1,
                          tmp->tm_mday, tmp->tm_hour, tmp->tm_min, tmp->tm_sec);
}


// Protected helper function - This opens or creates a file, converting a string
// file name to a character file name
bool Logger::openFile(String& filename, bool createFile,
                      bool writeDefaultHeader) {
    // Initialise the SD card
    // skip everything else if there's no SD card, otherwise it might hang
    if (!initializeSDCard()) return false;

    // Convert the string filename to a character file name for SdFat
    unsigned int fileNameLength = filename.length() + 1;
    char         charFileName[fileNameLength];
    filename.toCharArray(charFileName, fileNameLength);

    // First attempt to open an already existing file (in write mode), so we
    // don't try to re-create something that's already there.
    // This should also prevent the header from being written over and over
    // in the file.
    if (logFile.open(charFileName, O_WRITE | O_AT_END)) {
        MS_DBG(F("Opened existing file:"), filename);
        return true;
    } else if (createFile) {
        // Create and then open the file in write mode
        if (logFile.open(charFileName, O_CREAT | O_WRITE | O_AT_END)) {
            MS_DBG(F("Created new file:"), filename);
            // Write out a header, if requested
            if (writeDefaultHeader) {
                // Add header information
                printFileHeader(&logFile);
// Print out the header for debugging
#if defined(MS_DEBUGGING_STD)
                MS_DBG(F("\n \\/---- File Header ----\\/"));
                printFileHeader(&MS_OUTPUT);
#if defined(MS_2ND_OUTPUT)
                printFileHeader(&MS_2ND_OUTPUT);
#endif
                PRINTOUT('\n');
#endif
            }
            return true;
        } else {
            // Return false if we couldn't create the file
            MS_DBG(F("Unable to create new file:"), filename);
            return false;
        }
    } else {
        // Return false if we couldn't access the file (and were not told to
        // create it)
        MS_DBG(F("Unable to to write to file:"), filename);
        return false;
    }
}


// These functions create a file on the SD card with the given filename and
// set the proper timestamps to the file.
// The filename may either be the one set by
// setFileName(String)/setFileName(void) or can be specified in the function. If
// specified, it will also write a header to the file based on the sensors in
// the group. This can be used to force a logger to create a file with a
// secondary file name.
bool Logger::createLogFile(String& filename, bool writeDefaultHeader) {
    // Attempt to create and open a file
    if (openFile(filename, true, writeDefaultHeader)) {
        // Close the file to save it (only do this if we'd opened it)
        logFile.close();
        PRINTOUT(F("Data will be saved as"), _fileName);
        return true;
    } else {
        PRINTOUT(F("Unable to create a file to save data to!"));
        return false;
    }
}
bool Logger::createLogFile(bool writeDefaultHeader) {
    if (_fileName == "") generateAutoFileName();
    return createLogFile(_fileName, writeDefaultHeader);
}


// These functions write a file on the SD card with the given filename and
// set the proper timestamps to the file.
// The filename may either be the one set by
// setFileName(String)/setFileName(void) or can be specified in the function. If
// the file does not already exist, the file will be created. This can be used
// to force a logger to write to a file with a secondary file name.
bool Logger::logToSD(String& filename, String& rec) {
    // First attempt to open the file without creating a new one
    if (!openFile(filename, false, false)) {
        PRINTOUT(F("Could not write to existing file on SD card, attempting to "
                   "create a file!"));
        // Next try to create the file, bail if we couldn't create it
        // This will not attempt to generate a new file name or add a header!
        if (!openFile(filename, true, false)) {
            PRINTOUT(F("Unable to write to SD card!"));
            return false;
        }
    }

    // If we could successfully open or create the file, write the data to it
    logFile.println(rec);
    // Echo the line to the serial port
    PRINTOUT(F("\n \\/---- Line Saved to SD Card ----\\/"));
    PRINTOUT(rec);

    // Close the file to save it
    logFile.close();
    return true;
}
bool Logger::logToSD(String& rec) {
    // Get a new file name if the name is blank
    if (_fileName == "") generateAutoFileName();
    return logToSD(_fileName, rec);
}
// NOTE:  This is structured differently than the version with a string input
// record.  This is to avoid the creation/passing of very long strings.
bool Logger::logToSD(void) {
    // Get a new file name if the name is blank
    if (_fileName == "") generateAutoFileName();

    // First attempt to open the file without creating a new one
    if (!openFile(_fileName, false, false)) {
        // Next try to create a new file, bail if we couldn't create it
        // Generate a filename with the current date, if the file name isn't set
        if (_fileName == "") generateAutoFileName();
        // Do add a default header to the new file!
        if (!openFile(_fileName, true, true)) {
            PRINTOUT(F("Unable to write to SD card!"));
            return false;
        }
    }

    // Write the data
    printSensorDataCSV(&logFile);
// Echo the line to the serial port
#if !defined(MS_SILENT)
    PRINTOUT(F("\n \\/---- Line Saved to SD Card ----\\/"));
    printSensorDataCSV(&MS_OUTPUT);
#if defined(MS_2ND_OUTPUT)
    printSensorDataCSV(&MS_2ND_OUTPUT);
#endif
    PRINTOUT('\n');
#endif

    // Close the file to save it
    logFile.close();
    return true;
}


// ===================================================================== //
// Public functions for a "sensor testing" mode
// ===================================================================== //
// A static function if you'd prefer to enter testing based on an interrupt
void Logger::testingISR() {
    MS_DEEP_DBG(F("\nTesting interrupt!"));
#if defined(MS_LOGGERBASE_DEBUG_DEEP)
    PRINTOUT(" ");
#endif
    if (!Logger::isTestingNow && !Logger::isLoggingNow) {
        Logger::startTesting = true;
        MS_DEEP_DBG(F("Testing flag has been set."));
    }
}


// This defines what to do in the testing mode
void Logger::testingMode(bool sleepBeforeReturning) {
    // Flag to notify that we're in testing mode
    Logger::isTestingNow = true;
    // Unset the startTesting flag
    Logger::startTesting = false;

    PRINTOUT(F("------------------------------------------"));
    PRINTOUT(F("Entering sensor testing mode"));
    delay(100);  // This seems to prevent crashes, no clue why ....

    // Get the modem ready

    bool gotInternetConnection = false;
    if (_logModem != nullptr) {
        MS_DBG(F("Waking up"), _logModem->getModemName(), F("..."));
        if (_logModem->modemWake()) {
            // Connect to the network
            extendedWatchDog::resetWatchDog();
            MS_DBG(F("Connecting to the Internet..."));
            if (_logModem->connectInternet()) {
                gotInternetConnection = true;
                // Publish data to remotes
                extendedWatchDog::resetWatchDog();
            }
        }
    }

    // Power up all of the sensors
    _internalArray->sensorsPowerUp();

    // Wake up all of the sensors
    _internalArray->sensorsWake();

    // Update the sensors and print out data 25 times
    for (uint8_t i = 0; i < 25; i++) {
        PRINTOUT(F("------------------------------------------"));

        // Update the modem metadata
        if (gotInternetConnection) { _logModem->updateModemMetadata(); }

        extendedWatchDog::resetWatchDog();
        // Update the values from all attached sensors
        // NOTE:  NOT using complete update because we want the sensors to be
        // left on between iterations in testing mode.
        _internalArray->updateAllSensors();
        // Print out the current logger time
        PRINTOUT(F("Current logger time is"),
                 formatDateTime_ISO8601(getNowLocalEpoch()));
        PRINTOUT(F("-----------------------"));
// Print out the sensor data
#if !defined(MS_SILENT)
        _internalArray->printSensorData(&MS_OUTPUT);
#if defined(MS_2ND_OUTPUT)
        _internalArray->printSensorData(&MS_2ND_OUTPUT);
#endif
#endif
        PRINTOUT(F("-----------------------"));
        extendedWatchDog::resetWatchDog();

        delay(5000);
        extendedWatchDog::resetWatchDog();
    }

    // Put sensors to sleep
    _internalArray->sensorsSleep();
    _internalArray->sensorsPowerDown();

    // Turn the modem off
    if (_logModem != nullptr) {
        if (gotInternetConnection) { _logModem->disconnectInternet(); }
        _logModem->modemSleepPowerDown();
    }

    PRINTOUT(F("Exiting testing mode"));
    PRINTOUT(F("------------------------------------------"));
    extendedWatchDog::resetWatchDog();

    // Unset testing mode flag
    Logger::isTestingNow = false;

    if (sleepBeforeReturning) {
        // Sleep
        systemSleep();
    }
}


// ===================================================================== //
// Convience functions to call several of the above functions
// ===================================================================== //

// This does all of the setup that can't happen in the constructors
// That is, things that require the actual processor/MCU to do something
// rather than the compiler to do something.
void Logger::begin(const char* loggerID, uint16_t loggingIntervalMinutes,
                   VariableArray* inputArray) {
    setLoggerID(loggerID);
    setLoggingInterval(loggingIntervalMinutes);
    begin(inputArray);
}
void Logger::begin(VariableArray* inputArray) {
    setVariableArray(inputArray);
    begin();
}
void Logger::begin() {
    MS_DBG(F("Logger ID is:"), _loggerID);
    MS_DBG(F("Logger is set to record at"), _loggingIntervalMinutes,
           F("minute intervals."));

    // Set all of the pin modes
    // NOTE:  This must be done here at run time not at compile time
    setLoggerPins(_mcuWakePin, _SDCardSSPin, _SDCardPowerPin, _buttonPin,
                  _ledPin, _wakePinMode, _buttonPinMode);

    uint16_t realWatchDogTime = max(_loggingIntervalMinutes * 2, 5);
    MS_DBG(F("Setting up a watch-dog timer to restart the board after"),
           realWatchDogTime,
           F("minutes without being fed (2x logging interval)"));
    extendedWatchDog::setupWatchDog((uint32_t)(realWatchDogTime * 60));
    // Enable the watchdog
    MS_DEEP_DBG(F("Enabling the watchdog"));
    extendedWatchDog::enableWatchDog();

#if defined(ARDUINO_ARCH_SAMD)
    MS_DBG(F("Disabling the USB on standby to lower sleep current"));
    USB->DEVICE.CTRLA.bit.ENABLE = 0;  // Disable the USB peripheral
    while (USB->DEVICE.SYNCBUSY.bit.ENABLE)
        ;                                // Wait for synchronization
    USB->DEVICE.CTRLA.bit.RUNSTDBY = 0;  // Deactivate run on standby
    USB->DEVICE.CTRLA.bit.ENABLE   = 1;  // Enable the USB peripheral
    while (USB->DEVICE.SYNCBUSY.bit.ENABLE)
        ;  // Wait for synchronization
#if !defined(__SAMD51__)
    // Keep the voltage regulator running in standby
    // doing this just in case the various periperals try to suck too much power
    // while the board is asleep.
    SYSCTRL->VREG.bit.RUNSTDBY = 1;
#endif
#endif

#if defined(ARDUINO_ARCH_SAMD)
    if (_mcuWakePin >= 0 || _buttonPin >= 0) {
        // NOTE: This has to be done AFTER setupWatchDog, because setupWatchDog
        // calls config32kOSC() and configureClockGenerator(), both of which are
        // needed before we can call configureEICClock(). This also should
        // happen after *both* the wake pin and testing mode pin have been set
        // to ensure that all clock changes WInterrupts.c have already been
        // applied. If `attachInterrupt` within WInterrupts.c is called again,
        // the `extendedWatchDog::configureEICClock()` function must be rerun on
        // the SAMD21. If `__initialize()` within WInterrupts.c is called again
        // the `extendedWatchDog::configureEICClock()` function must be run
        // again for both the SAMD51 and the SAMD21.
        MS_DEEP_DBG(F("Configuring the EIC clock"));
        extendedWatchDog::configureEICClock();
    }
#endif

// Set the pins for I2C
#ifdef SDA
    MS_DBG(F("Setting SDA pin"), SDA, F("to INPUT_PULLUP"));
    pinMode(SDA, INPUT_PULLUP);  // set as input with the pull-up on
#endif
#ifdef SCL
    MS_DBG(F("Setting SCL pin"), SCL, F("to INPUT_PULLUP"));
    pinMode(SCL, INPUT_PULLUP);
#endif
    MS_DBG(F("Beginning wire (I2C)"));
    Wire.begin();
    extendedWatchDog::resetWatchDog();

    // Eliminate any potential extra waits in the wire library
    // These waits would be caused by a readBytes or parseX being called
    // on wire after the Wire buffer has emptied.  The default stream
    // functions - used by wire - wait a timeout period after reading the
    // end of the buffer to see if an interrupt puts something into the
    // buffer.  In the case of the Wire library, that will never happen and
    // the timeout period is a useless delay.
    Wire.setTimeout(0);

    MS_DEEP_DBG(F("Beginning the logger clock"));
    loggerClock::begin();
    PRINTOUT(F("Current localized logger time is:"),
             formatDateTime_ISO8601(getNowLocalEpoch()));
    // Reset the watchdog
    extendedWatchDog::resetWatchDog();

    // Begin the internal array
    _internalArray->begin();
    PRINTOUT(F("This logger has a variable array with"), getArrayVarCount(),
             F("variables, of which"),
             getArrayVarCount() - _internalArray->getCalculatedVariableCount(),
             F("come from"), _internalArray->getSensorCount(), F("sensors and"),
             _internalArray->getCalculatedVariableCount(),
             F("are calculated."));

    if (_samplingFeatureUUID != nullptr) {
        PRINTOUT(F("Sampling feature UUID is:"), _samplingFeatureUUID);
    }


    for (uint8_t i = 0; i < MAX_NUMBER_SENDERS; i++) {
        if (dataPublishers[i] != nullptr) {
            PRINTOUT(F("Data will be published to ["), i, F("]"),
                     dataPublishers[i]->getEndpoint());
        }
    }
<<<<<<< HEAD
=======
    // Enable the testing ISR
    enableTestingISR();
>>>>>>> fac4d9f3

    PRINTOUT(F("Logger portion of setup finished.\n"));
}


// This is a one-and-done to log data
void Logger::logData(bool sleepBeforeReturning) {
    // Reset the watchdog
    extendedWatchDog::resetWatchDog();

    // Assuming we were woken up by the clock, check if the current time is an
    // even interval of the logging interval or that we have been specifically
    // requested to log by pushbutton
    if (checkInterval()) {
        // Flag to notify that we're in already awake and logging a point
        Logger::isLoggingNow = true;

        // Reset the watchdog
        extendedWatchDog::resetWatchDog();

        // Print a line to show new reading
        PRINTOUT(F("------------------------------------------"));
        // Turn on the LED to show we're taking a reading
        alertOn();
        // Power up the SD Card
        // TODO(SRGDamia1):  Decide how much delay is needed between turning on
        // the card and writing to it.  Could we turn it on just before writing?
        turnOnSDcard(false);

        // Do a complete sensor update
        MS_DBG(F("    Running a complete sensor update..."));
        extendedWatchDog::resetWatchDog();
        _internalArray->completeUpdate();
        extendedWatchDog::resetWatchDog();

        // Create a csv data record and save it to the log file
        logToSD();
        // Cut power from the SD card, waiting for housekeeping
        turnOffSDcard(true);

        // Turn off the LED
        alertOff();
        // Print a line to show reading ended
        PRINTOUT(F("------------------------------------------\n"));

        // Unset flag
        Logger::isLoggingNow = false;
        // Acknowledge testing button if pressed
        Logger::startTesting = false;
    }

    // Check if it was instead the testing interrupt that woke us up
    if (Logger::startTesting) testingMode(sleepBeforeReturning);

    if (sleepBeforeReturning) {
        // Sleep
        systemSleep();
    }
}
// This is a one-and-done to log data
void Logger::logDataAndPublish(bool sleepBeforeReturning) {
    // Reset the watchdog
    extendedWatchDog::resetWatchDog();

    // Assuming we were woken up by the clock, check if the current time is an
    // even interval of the logging interval or that we have been specifically
    // requested to log by pushbutton
    if (checkInterval()) {
        // Flag to notify that we're in already awake and logging a point
        Logger::isLoggingNow = true;
        // Reset the watchdog
        extendedWatchDog::resetWatchDog();

        // Print a line to show new reading
        PRINTOUT(F("------------------------------------------"));
        // Turn on the LED to show we're taking a reading
        alertOn();
        // Power up the SD Card
        // TODO(SRGDamia1):  Decide how much delay is needed between turning on
        // the card and writing to it.  Could we turn it on just before writing?
        turnOnSDcard(false);

        // Do a complete update on the variable array.
        // This this includes powering all of the sensors, getting updated
        // values, and turing them back off.
        // NOTE:  The wake function for each sensor should force sensor setup to
        // run if the sensor was not previously set up.
        MS_DBG(F("Running a complete sensor update..."));
        extendedWatchDog::resetWatchDog();
        _internalArray->completeUpdate();
        extendedWatchDog::resetWatchDog();

// Print out the sensor data
#if !defined(MS_SILENT)
        PRINTOUT(" ");
        _internalArray->printSensorData(&MS_OUTPUT);
#if defined(MS_2ND_OUTPUT)
        _internalArray->printSensorData(&MS_2ND_OUTPUT);
#endif
        PRINTOUT(" ");
#endif

        // Create a csv data record and save it to the log file
        logToSD();

        // flush the publisher buffers (if any) if we have been invoked by the
        // testing button
        bool forceFlush = Logger::startTesting;

        // Sync the clock at noon
        bool clockSyncNeeded =
            (Logger::markedLocalEpochTime != 0 &&
             Logger::markedLocalEpochTime % 86400 == 43200) ||
            !isRTCSane(Logger::markedLocalEpochTime);
        bool connectionNeeded = checkRemotesConnectionNeeded() ||
            clockSyncNeeded || forceFlush;

        if (_logModem != nullptr && connectionNeeded) {
            MS_DBG(F("Waking up"), _logModem->getModemName(), F("..."));
            if (_logModem->modemWake()) {
                // Connect to the network
                extendedWatchDog::resetWatchDog();
                MS_DBG(F("Connecting to the Internet..."));
                if (_logModem->connectInternet(240000L)) {
                    // Publish data to remotes
<<<<<<< HEAD
                    watchDogTimer.resetWatchDog();
                    publishDataToRemotes(forceFlush);
                    watchDogTimer.resetWatchDog();

                    if (clockSyncNeeded) {
=======
                    extendedWatchDog::resetWatchDog();
                    publishDataToRemotes();
                    extendedWatchDog::resetWatchDog();

                    if ((Logger::markedLocalUnixTime != 0 &&
                         Logger::markedLocalUnixTime % 86400 == 43200) ||
                        !loggerClock::isEpochTimeSane(
                            Logger::markedLocalUnixTime,
                            Logger::_loggerUTCOffset, Logger::_loggerEpoch)) {
                        // Sync the clock at noon
>>>>>>> fac4d9f3
                        MS_DBG(F("Running a daily clock sync..."));
                        loggerClock::setRTClock(_logModem->getNISTTime(), 0,
                                                epochStart::unix_epoch);
                        MS_DBG(F("Current logger time after sync is"),
                               formatDateTime_ISO8601(getNowLocalEpoch()));
                        extendedWatchDog::resetWatchDog();
                    }

                    // Update the modem metadata
                    MS_DBG(F("Updating modem metadata..."));
                    _logModem->updateModemMetadata();

                    // Disconnect from the network
                    MS_DBG(F("Disconnecting from the Internet..."));
                    _logModem->disconnectInternet();
                } else {
                    MS_DBG(F("Could not connect to the internet!"));
                    extendedWatchDog::resetWatchDog();
                }
            }
            // Turn the modem off
            _logModem->modemSleepPowerDown();
        } else if (_logModem != nullptr) {
            MS_DBG(F("Nobody needs it so publishing without connecting..."));
            // Call publish function without connection
            watchDogTimer.resetWatchDog();
            publishDataToRemotes(false);  // can't flush without a connection
            watchDogTimer.resetWatchDog();
        }


        // Cut power from the SD card - without additional housekeeping wait
        // TODO(SRGDamia1):  Do some sort of verification that minimum 1 sec has
        // passed for internal SD card housekeeping before cutting power -
        // although it seems very unlikely based on my testing that less than
        // one second would be taken up in publishing data to remotes.
        turnOffSDcard(false);

        // Turn off the LED
        alertOff();
        // Print a line to show reading ended
        PRINTOUT(F("------------------------------------------\n"));

        // Unset flag
        Logger::isLoggingNow = false;
        // Acknowledge testing button if pressed
        Logger::startTesting = false;
    }

    // Check if it was instead the testing interrupt that woke us up
    if (Logger::startTesting) testingMode();

    if (sleepBeforeReturning) {
        // Call the processor sleep
        systemSleep();
    }
}<|MERGE_RESOLUTION|>--- conflicted
+++ resolved
@@ -435,13 +435,8 @@
         if (dataPublishers[i] != nullptr) {
             PRINTOUT(F("\nSending data to ["), i, F("]"),
                      dataPublishers[i]->getEndpoint());
-<<<<<<< HEAD
             dataPublishers[i]->publishData(forceFlush);
-            watchDogTimer.resetWatchDog();
-=======
-            dataPublishers[i]->publishData();
             extendedWatchDog::resetWatchDog();
->>>>>>> fac4d9f3
         }
     }
 }
@@ -565,11 +560,7 @@
     MS_DBG(F("Logging interval in seconds:"), (interval * 60));
     MS_DBG(F("Mod of Logging Interval:"), checkTime % (interval * 60));
 
-<<<<<<< HEAD
-    if ((checkTime % (interval * 60) == 0)) {
-=======
     if (checkTime % (interval * 60) == 0) {
->>>>>>> fac4d9f3
         // Update the time variables with the current time
         markTime();
         MS_DBG(F("Time marked at (unix):"), Logger::markedLocalUnixTime);
@@ -1558,11 +1549,8 @@
                      dataPublishers[i]->getEndpoint());
         }
     }
-<<<<<<< HEAD
-=======
     // Enable the testing ISR
     enableTestingISR();
->>>>>>> fac4d9f3
 
     PRINTOUT(F("Logger portion of setup finished.\n"));
 }
@@ -1574,12 +1562,10 @@
     extendedWatchDog::resetWatchDog();
 
     // Assuming we were woken up by the clock, check if the current time is an
-    // even interval of the logging interval or that we have been specifically
-    // requested to log by pushbutton
+    // even interval of the logging interval
     if (checkInterval()) {
         // Flag to notify that we're in already awake and logging a point
         Logger::isLoggingNow = true;
-
         // Reset the watchdog
         extendedWatchDog::resetWatchDog();
 
@@ -1673,10 +1659,9 @@
         bool forceFlush = Logger::startTesting;
 
         // Sync the clock at noon
-        bool clockSyncNeeded =
-            (Logger::markedLocalEpochTime != 0 &&
-             Logger::markedLocalEpochTime % 86400 == 43200) ||
-            !isRTCSane(Logger::markedLocalEpochTime);
+        bool clockSyncNeeded = (Logger::markedLocalUnixTime != 0 &&
+                                Logger::markedLocalUnixTime % 86400 == 43200) ||
+            !isRTCSane();
         bool connectionNeeded = checkRemotesConnectionNeeded() ||
             clockSyncNeeded || forceFlush;
 
@@ -1688,24 +1673,11 @@
                 MS_DBG(F("Connecting to the Internet..."));
                 if (_logModem->connectInternet(240000L)) {
                     // Publish data to remotes
-<<<<<<< HEAD
-                    watchDogTimer.resetWatchDog();
+                    extendedWatchDog::resetWatchDog();
                     publishDataToRemotes(forceFlush);
-                    watchDogTimer.resetWatchDog();
+                    extendedWatchDog::resetWatchDog();
 
                     if (clockSyncNeeded) {
-=======
-                    extendedWatchDog::resetWatchDog();
-                    publishDataToRemotes();
-                    extendedWatchDog::resetWatchDog();
-
-                    if ((Logger::markedLocalUnixTime != 0 &&
-                         Logger::markedLocalUnixTime % 86400 == 43200) ||
-                        !loggerClock::isEpochTimeSane(
-                            Logger::markedLocalUnixTime,
-                            Logger::_loggerUTCOffset, Logger::_loggerEpoch)) {
-                        // Sync the clock at noon
->>>>>>> fac4d9f3
                         MS_DBG(F("Running a daily clock sync..."));
                         loggerClock::setRTClock(_logModem->getNISTTime(), 0,
                                                 epochStart::unix_epoch);
@@ -1731,9 +1703,9 @@
         } else if (_logModem != nullptr) {
             MS_DBG(F("Nobody needs it so publishing without connecting..."));
             // Call publish function without connection
-            watchDogTimer.resetWatchDog();
+            extendedWatchDog::resetWatchDog();
             publishDataToRemotes(false);  // can't flush without a connection
-            watchDogTimer.resetWatchDog();
+            extendedWatchDog::resetWatchDog();
         }
 
 
@@ -1751,12 +1723,10 @@
 
         // Unset flag
         Logger::isLoggingNow = false;
-        // Acknowledge testing button if pressed
-        Logger::startTesting = false;
     }
 
     // Check if it was instead the testing interrupt that woke us up
-    if (Logger::startTesting) testingMode();
+    if (Logger::startTesting) testingMode(sleepBeforeReturning);
 
     if (sleepBeforeReturning) {
         // Call the processor sleep
