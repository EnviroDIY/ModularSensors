--- conflicted
+++ resolved
@@ -861,28 +861,12 @@
 
 #elif defined ARDUINO_ARCH_AVR
 
-<<<<<<< HEAD
-    // force bee reset pullup high (not used by SIM7080LTE)
-    pinMode(A5, OUTPUT);
-    digitalWrite(A5, HIGH);
-
-    // force UART 1 TX low
-    pinMode(11, OUTPUT);
-    digitalWrite(11, LOW);
-
-    // back up old UART configuration
-    uint8_t uart1_old = UCSR1B;
-
-    // disable UART so they stop setting TX pins high
-    UCSR1B = 0;
-=======
 // Disable USB if it exists
 #ifdef USBCON
     USBCON |= _BV(FRZCLK);  // freeze USB clock
     PLLCSR &= ~_BV(PLLE);   // turn off USB PLL
     USBCON &= ~_BV(USBE);   // disable USB
 #endif
->>>>>>> eb03a690
 
     // Set the sleep mode
     // In the avr/sleep.h file, the call names of these 5 sleep modes are:
