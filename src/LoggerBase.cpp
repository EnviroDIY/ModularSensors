/*
 *LoggerBase.h

 *This file is part of the EnviroDIY modular sensors library for Arduino
 *
 *Initial library developement done by Sara Damiano (sdamiano@stroudcenter.org).
 *
 *This file is for the basic logging functions - ie, saving to an SD card.
*/

#include "LoggerBase.h"
#include "dataPublisherBase.h"

// To prevent compiler/linker crashes with Enable interrupt
#define LIBCALL_ENABLEINTERRUPT
// To handle external and pin change interrupts
#include <EnableInterrupt.h>
// For all i2c communication, including with the real time clock
#include <Wire.h>


// Initialize the static timezone
int8_t Logger::_loggerTimeZone = 0;
// Initialize the static time adjustment
<<<<<<< HEAD
int8_t Logger::_offset = 0;
// Initialize the static timestamps - should never be zero
uint32_t Logger::markedEpochTime = 1;
=======
int8_t Logger::_loggerRTCOffset = 0;
// Initialize the static timestamps
uint32_t Logger::markedEpochTime = 0;
>>>>>>> 1c641a58
// Initialize the testing/logging flags
volatile bool Logger::isLoggingNow = false;
volatile bool Logger::isTestingNow = false;
volatile bool Logger::startTesting = false;

// Initialize the RTC for the SAMD boards
#if defined(ARDUINO_ARCH_SAMD)
    RTCZero Logger::zero_sleep_rtc;
#endif


// Constructors
Logger::Logger(const char *loggerID, uint16_t loggingIntervalMinutes,
               int8_t SDCardSSPin, int8_t mcuWakePin,
               VariableArray *inputArray)
{
    // Set parameters from constructor
    setLoggerID(loggerID);
    setLoggingInterval(loggingIntervalMinutes);
    setVariableArray(inputArray);

    // Set the testing/logging flags to false
    isLoggingNow = false;
    isTestingNow = false;
    startTesting = false;

    // Set the initial pin values
    _SDCardPowerPin = -1;
    setSDCardSS(SDCardSSPin);
    setRTCWakePin(mcuWakePin);
    _ledPin = -1;
    _buttonPin = -1;

    // Initialize with no file name
    _fileName = "";

    // Start with no feature UUID
    _samplingFeatureUUID = NULL;

    // Clear arrays
    for (uint8_t i = 0; i < MAX_NUMBER_SENDERS; i++)
    {
        dataPublishers[i] = NULL;
    }

    // MS_DBG(F("Logger object created"));
}
Logger::Logger(const char *loggerID, uint16_t loggingIntervalMinutes,
               VariableArray *inputArray)
{
    // Set parameters from constructor
    setLoggerID(loggerID);
    setLoggingInterval(loggingIntervalMinutes);
    setVariableArray(inputArray);

    // Set the testing/logging flags to false
    isLoggingNow = false;
    isTestingNow = false;
    startTesting = false;

    // Set the initial pin values
    _SDCardPowerPin = -1;
    _SDCardSSPin = -1;
    _mcuWakePin = -1;
    _ledPin = -1;
    _buttonPin = -1;

    // Initialize with no file name
    _fileName = "";

    // Start with no feature UUID
    _samplingFeatureUUID = NULL;

    // Clear arrays
    for (uint8_t i = 0; i < MAX_NUMBER_SENDERS; i++)
    {
        dataPublishers[i] = NULL;
    }

    // MS_DBG(F("Logger object created"));
}
Logger::Logger()
{
    // Set the testing/logging flags to false
    isLoggingNow = false;
    isTestingNow = false;
    startTesting = false;

    // Set the initial pin values
    _SDCardPowerPin = -1;
    _SDCardSSPin = -1;
    _mcuWakePin = -1;
    _ledPin = -1;
    _buttonPin = -1;

    // Initialize with no file name
    _fileName = "";

    // Start with no feature UUID
    _samplingFeatureUUID = NULL;

    // Clear arrays
    for (uint8_t i = 0; i < MAX_NUMBER_SENDERS; i++)
    {
        dataPublishers[i] = NULL;
    }

    // MS_DBG(F("Logger object created"));
}
// Destructor
Logger::~Logger(){}



// ===================================================================== //
// Public functions to get and set basic logging paramters
// ===================================================================== //

// Sets the logger ID
void Logger::setLoggerID(const char *loggerID)
{
    _loggerID = loggerID;
<<<<<<< HEAD
    // MS_DBG(F("Logger ID is:"), _loggerID);
=======
>>>>>>> 1c641a58
}

// Sets/Gets the logging interval
void Logger::setLoggingInterval(uint16_t loggingIntervalMinutes)
{
    _loggingIntervalMinutes = loggingIntervalMinutes;
<<<<<<< HEAD
    // MS_DBG(F("Setting logger to record at"),
    //       _loggingIntervalMinutes, F("minute intervals."));
=======
>>>>>>> 1c641a58
}


// Adds the sampling feature UUID
void Logger::setSamplingFeatureUUID(const char *samplingFeatureUUID)
{
    _samplingFeatureUUID = samplingFeatureUUID;
<<<<<<< HEAD
    // MS_DBG(F("Sampling feature UUID is:"), _samplingFeatureUUID);
=======
>>>>>>> 1c641a58
}

// Sets up a pin controlling the power to the SD card
void Logger::setSDCardPwr(int8_t SDCardPowerPin)
{
    _SDCardPowerPin = SDCardPowerPin;
    if (_SDCardPowerPin >= 0)
    {
        pinMode(_SDCardPowerPin, OUTPUT);
        digitalWrite(_SDCardPowerPin, LOW);
    }
}
// NOTE:  Structure of power switching on SD card taken from:
// https://thecavepearlproject.org/2017/05/21/switching-off-sd-cards-for-low-power-data-logging/
void Logger::turnOnSDcard(bool waitToSettle)
{
    if (_SDCardPowerPin >= 0)
    {
        digitalWrite(_SDCardPowerPin, HIGH);
        if (waitToSettle)  // TODO:  figure out how long to wait
        {
            delay(6);
        }
    }
}
void Logger::turnOffSDcard(bool waitForHousekeeping)
{
    if (_SDCardPowerPin >= 0)
    {
        // TODO: set All SPI pins to INPUT?
        // TODO: set ALL SPI pins HIGH (~30k pullup)
        pinMode(_SDCardPowerPin, OUTPUT);
        digitalWrite(_SDCardPowerPin, LOW);
        if (waitForHousekeeping)  // TODO:  wait in lower power mode
        {
            // Specs say up to 1s for internal housekeeping after each write
            delay(1000);
        }
    }
}


// Sets up a pin for the slave select (chip select) of the SD card
void Logger::setSDCardSS(int8_t SDCardSSPin)
{
    _SDCardSSPin = SDCardSSPin;
<<<<<<< HEAD
    pinMode(_SDCardSSPin, OUTPUT);
    // MS_DBG(F("Pin"), _SDCardSSPin, F("set as SD Card Slave/Chip Select"));
=======
    if (_SDCardSSPin >= 0)
    {
        pinMode(_SDCardSSPin, OUTPUT);
    }
>>>>>>> 1c641a58
}


// Sets both pins related to the SD card
void Logger::setSDCardPins(int8_t SDCardSSPin, int8_t SDCardPowerPin)
{
    setSDCardPwr(SDCardPowerPin);
    setSDCardSS(SDCardSSPin);
}


// Sets up the wake up pin for an RTC interrupt
void Logger::setRTCWakePin(int8_t mcuWakePin)
{
    _mcuWakePin = mcuWakePin;
<<<<<<< HEAD
    if (_mcuWakePin < 0)
    {
        // MS_DBG(F("Logger mcu will not sleep between readings!"));
        return;
    }

    #if defined MS_SAMD_DS3231 || not defined ARDUINO_ARCH_SAMD
=======
>>>>>>> 1c641a58
    if (_mcuWakePin >= 0)
    {
        pinMode(_mcuWakePin, INPUT_PULLUP);
    }
<<<<<<< HEAD
    // MS_DBG(F("Pin"), _mcuWakePin, F("set as RTC wake up pin"));
    #elif defined ARDUINO_ARCH_SAMD
    // MS_DBG(F("MCU's internal clock will be used for wake up"));
    #endif
=======
>>>>>>> 1c641a58
}


// Sets up a pin for an LED or other way of alerting that data is being logged
void Logger::setAlertPin(int8_t ledPin)
{
    if (ledPin <0) return;
    _ledPin = ledPin;
    if (_ledPin >= 0 )
    {
        pinMode(_ledPin, OUTPUT);
    }
}
void Logger::alertOn()
{
    if (_ledPin >= 0)
    {
        digitalWrite(_ledPin, HIGH);
    }
}
void Logger::alertOff()
{
    if (_ledPin >= 0)
    {
        digitalWrite(_ledPin, LOW);
    }
}


// Sets up a pin for an interrupt to enter testing mode
void Logger::setTestingModePin(int8_t buttonPin)
{
    _buttonPin = buttonPin;

    // Set up the interrupt to be able to enter sensor testing mode
    // NOTE:  Entering testing mode before the sensors have been set-up may
    // give unexpected results.
    if (_buttonPin >= 0)
    {
        pinMode(_buttonPin, INPUT_PULLUP);
        enableInterrupt(_buttonPin, Logger::testingISR, CHANGE);
    }
}


// Sets up the five pins of interest for the logger
void Logger::setLoggerPins(int8_t mcuWakePin,
                           int8_t SDCardSSPin,
                           int8_t SDCardPowerPin,
                           int8_t buttonPin,
                           int8_t ledPin)
{
    setRTCWakePin(mcuWakePin);
    setSDCardSS(SDCardSSPin);
    setSDCardPwr(SDCardPowerPin);
    setTestingModePin(buttonPin);
    setAlertPin(ledPin);
}



// ===================================================================== //
// Public functions to get information about the attached variable array
// ===================================================================== //

// Assigns the variable array object
void Logger::setVariableArray(VariableArray *inputArray)
{
    _internalArray = inputArray;
<<<<<<< HEAD
    #if 0
    PRINTOUT(F("This logger has a variable array with"),
             getArrayVarCount(), F("variables, of which"),
             getArrayVarCount() - _internalArray->getCalculatedVariableCount(),
             F("come from"), _internalArray->getSensorCount(), F("sensors and"),
             _internalArray->getCalculatedVariableCount(), F("are calculated."));
    #endif
=======
>>>>>>> 1c641a58
}


// Returns the number of variables in the internal array
uint8_t Logger::getArrayVarCount()
{
    return _internalArray->getVariableCount();
}


// This gets the name of the parent sensor, if applicable
String Logger::getParentSensorNameAtI(uint8_t position_i)
{
    return _internalArray->arrayOfVars[position_i]->getParentSensorName();
}
// This gets the name and location of the parent sensor, if applicable
String Logger::getParentSensorNameAndLocationAtI(uint8_t position_i)
{
    return _internalArray->arrayOfVars[position_i]->getParentSensorNameAndLocation();
}
// This gets the variable's name using http://vocabulary.odm2.org/variablename/
String Logger::getVarNameAtI(uint8_t position_i)
{
    return _internalArray->arrayOfVars[position_i]->getVarName();
}
// This gets the variable's unit using http://vocabulary.odm2.org/units/
String Logger::getVarUnitAtI(uint8_t position_i)
{
    return _internalArray->arrayOfVars[position_i]->getVarUnit();
}
// This returns a customized code for the variable, if one is given, and a default if not
String Logger::getVarCodeAtI(uint8_t position_i)
{
    return _internalArray->arrayOfVars[position_i]->getVarCode();
}
// This returns the variable UUID, if one has been assigned
String Logger::getVarUUIDAtI(uint8_t position_i)
{
    return _internalArray->arrayOfVars[position_i]->getVarUUID();
}
// This returns the current value of the variable as a string with the
// correct number of significant figures
String Logger::getValueStringAtI(uint8_t position_i)
{
    return _internalArray->arrayOfVars[position_i]->getValueString();
}



// ===================================================================== //
// Public functions for internet and dataPublishers
// ===================================================================== //

// Set up communications
// Adds a loggerModem objct to the logger
// loggerModem = TinyGSM modem + TinyGSM client + Modem On Off
void Logger::attachModem(loggerModem& modem)
{
    _logModem = &modem;
}


// Takes advantage of the modem to synchronize the clock
bool Logger::syncRTC()
{
    bool success = false;
    if (_logModem != NULL)
    {
        // Synchronize the RTC with NIST
        PRINTOUT(F("Attempting to synchronize RTC with NIST"));
        PRINTOUT(F("This may take up to two minutes!"));
        // Connect to the network
        // The connectInternet function will also power the modem up and run
        // its setup function if necessary.
        if (_logModem->connectInternet(120000L))
        {
            success = setRTClock(_logModem->getNISTTime());
            // Disconnect from the network - ehh, why bother
            // _logModem->disconnectInternet();
        }
        // Turn off the modem
        _logModem->modemSleepPowerDown();
    }
    return success;
}


void Logger::registerDataPublisher(dataPublisher* publisher)
{
    // find the next empty spot in the publisher array
    uint8_t i = 0;
    for (; i < MAX_NUMBER_SENDERS; i++)
    {
        if (dataPublishers[i] == NULL) break;
    }

    // register the publisher there
    dataPublishers[i] = publisher;
}


void Logger::publishDataToRemotes(void)
{
    MS_DBG(F("Sending out remote data."));

    for (uint8_t i = 0; i < MAX_NUMBER_SENDERS; i++)
    {
        if (dataPublishers[i] != NULL)
        {
            PRINTOUT(F("\nSending data to"), dataPublishers[i]->getEndpoint());
            // dataPublishers[i]->publishData(_logModem->getClient());
            dataPublishers[i]->publishData();
            watchDogTimer.resetWatchDog();
        }
    }
}
void Logger::sendDataToRemotes(void) { publishDataToRemotes(); }



// ===================================================================== //
// Public functions to access the clock in proper format and time zone
// ===================================================================== //

// Sets the static timezone that the data will be logged in - this must be set
void Logger::setLoggerTimeZone(int8_t timeZone)
{
    _loggerTimeZone = timeZone;
    // Some helpful prints for debugging
    #ifdef STANDARD_SERIAL_OUTPUT
        const char* prtout1 = "Logger timezone is set to UTC";
        if (_loggerTimeZone == 0)
            PRINTOUT(prtout1);
        else if (_loggerTimeZone > 0)
            PRINTOUT(prtout1, '+', _loggerTimeZone);
        else
            PRINTOUT(prtout1, _loggerTimeZone);
    #endif
}
int8_t Logger::getLoggerTimeZone(void)
{
    return Logger::_loggerTimeZone;
}
// Duplicates for backwards compatibility
void Logger::setTimeZone(int8_t timeZone) { setLoggerTimeZone(timeZone); }
int8_t Logger::getTimeZone(void) { return getLoggerTimeZone(); }

// Sets the static timezone that the RTC is programmed in
// I VERY VERY STRONGLY RECOMMEND SETTING THE RTC IN UTC
// You can either set the RTC offset directly or set the offset between the
// RTC and the logger
void Logger::setRTCTimeZone(int8_t timeZone)
{
    _loggerRTCOffset = _loggerTimeZone - timeZone;
    // Some helpful prints for debugging
    #ifdef STANDARD_SERIAL_OUTPUT
        const char* prtout1 = "RTC timezone is set to UTC";
        if ((_loggerTimeZone - _loggerRTCOffset) == 0)
            PRINTOUT(prtout1);
        else if ((_loggerTimeZone - _loggerRTCOffset) > 0)
            PRINTOUT(prtout1, '+', (_loggerTimeZone - _loggerRTCOffset));
        else
            PRINTOUT(prtout1, (_loggerTimeZone - _loggerRTCOffset));
    #endif
}
int8_t Logger::getRTCTimeZone(void)
{
    return Logger::_loggerTimeZone - Logger::_loggerRTCOffset;
}


// This set the offset between the built-in clock and the time zone where
// the data is being recorded.  If your RTC is set in UTC and your logging
// timezone is EST, this should be -5.  If your RTC is set in EST and your
// timezone is EST this does not need to be called.
// You can either set the RTC offset directly or set the offset between the
// RTC and the logger
void Logger::setTZOffset(int8_t offset)
{
    _loggerRTCOffset = offset;
    // Some helpful prints for debugging
    if (_loggerRTCOffset == 0)
        PRINTOUT(F("RTC and Logger are set in the same timezone."));
    else if (_loggerRTCOffset < 0)
        PRINTOUT(F("RTC is set"), -1*_loggerRTCOffset, F("hours ahead of logging timezone"));
    else
        PRINTOUT(F("RTC is set"), _loggerRTCOffset, F("hours behind the logging timezone"));
}
int8_t Logger::getTZOffset(void)
{
    return Logger::_loggerRTCOffset;
}

// This gets the current epoch time (unix time, ie, the number of seconds
// from January 1, 1970 00:00:00 UTC) and corrects it for the specified time zone
#if defined MS_SAMD_DS3231 || not defined ARDUINO_ARCH_SAMD
uint32_t Logger::getNowEpochTz(void)
{
  uint32_t currentEpochTime = rtc.now().getEpoch();
  currentEpochTime += _offset*3600;
  return currentEpochTime;
}
uint32_t Logger::getNowEpoch(void)
{
  uint32_t currentEpochTime = rtc.now().getEpoch();
  currentEpochTime += ((uint32_t)_loggerRTCOffset)*3600;
  return currentEpochTime;
}
void Logger::setNowEpoch(uint32_t ts){rtc.setEpoch(ts);}

#elif defined ARDUINO_ARCH_SAMD

uint32_t Logger::getNowEpochT0(void)
{
  return zero_sleep_rtc.getEpoch();
}

uint32_t Logger::getNowEpochTz(void)
{
  uint32_t currentEpochTime = zero_sleep_rtc.getEpoch();
  currentEpochTime += _offset*3600;
  return currentEpochTime;
}
uint32_t Logger::getNowEpoch(void)
{
  uint32_t currentEpochTime = zero_sleep_rtc.getEpoch();
  currentEpochTime += ((uint32_t)_loggerRTCOffset)*3600;
  return currentEpochTime;
}
void Logger::setNowEpoch(uint32_t ts){zero_sleep_rtc.setEpoch(ts);}

#endif

// This gets the current epoch time (unix time, ie, the number of seconds
// from January 1, 1970 00:00:00 UTC) and corrects it for the specified time zone
DateTime Logger::dtFromEpoch(uint32_t epochTime)
{
    DateTime dt(epochTime - EPOCH_TIME_OFF);
    return dt;
}

// This converts a date-time object into a ISO8601 formatted string
// It assumes the supplied date/time is in the LOGGER's timezone and adds
// the LOGGER's offset as the time zone offset in the string.
String Logger::formatDateTime_ISO8601(DateTime& dt)
{
    // Set up an inital string
    String dateTimeStr;
    // Convert the DateTime object to a String
    dt.addToString(dateTimeStr);
    dateTimeStr.replace(" ", "T");
    String tzString = String(_loggerTimeZone);
    if (-24 <= _loggerTimeZone && _loggerTimeZone <= -10)
    {
        tzString += F(":00");
    }
    else if (-10 < _loggerTimeZone && _loggerTimeZone < 0)
    {
        tzString = tzString.substring(0,1) + '0' + tzString.substring(1,2) + F(":00");
    }
    else if (_loggerTimeZone == 0)
    {
        tzString = 'Z';
    }
    else if (0 < _loggerTimeZone && _loggerTimeZone < 10)
    {
        tzString = "+0" + tzString + F(":00");
    }
    else if (10 <= _loggerTimeZone && _loggerTimeZone <= 24)
    {
        tzString = "+" + tzString + F(":00");
    }
    dateTimeStr += tzString;
    return dateTimeStr;
}


// This converts an epoch time (unix time) into a ISO8601 formatted string
// It assumes the supplied date/time is in the LOGGER's timezone and adds
// the LOGGER's offset as the time zone offset in the string.
String Logger::formatDateTime_ISO8601(uint32_t epochTime)
{
    // Create a DateTime object from the epochTime
    DateTime dt = dtFromEpoch(epochTime);
    return formatDateTime_ISO8601(dt);
}


// This sets the real time clock to the given time
bool Logger::setRTClock(uint32_t UTCEpochSeconds)
{
    // Only works for ARM CC if long, AVR was uint32_t
    long set_logTZ, set_rtcTZ,cur_logTZ;
    bool retVal=false;

    // If the timestamp is zero, just exit
    if  (UTCEpochSeconds == 0)
    {
        PRINTOUT(F("Bad timestamp, not setting clock."));
        return false;
    }

<<<<<<< HEAD
    set_logTZ = setTime + getTimeZone()*3600;
    set_rtcTZ = set_logTZ - getTZOffset()*3600;
    MS_DBG(F("         Correct Time for Logger:"), set_logTZ, F("->"), \
        formatDateTime_ISO8601(set_logTZ));

    // Check the current RTC time
    cur_logTZ = getNowEpochTz(); //EpochTZ
    MS_DBG(F("         Time Returned by RTC:"), cur_logTZ, F("->"), \
        formatDateTime_ISO8601(cur_logTZ));
    MS_DBG(F("         Offset:"), abs(set_logTZ - cur_logTZ));

    // If the RTC and NIST disagree by more than 5 seconds, set the clock
    #define NIST_TIME_DIFF_SEC 5
    if (abs(set_logTZ - cur_logTZ) > NIST_TIME_DIFF_SEC )
=======
    // The "setTime" is the number of seconds since Jan 1, 1970 in UTC
    // We're interested in the setTime in the logger's and RTC's timezone
    // The RTC's timezone is equal to the logger's timezone minus the offset
    // between the logger and the RTC.
    uint32_t set_logTZ = UTCEpochSeconds + ((uint32_t)getLoggerTimeZone())*3600;
    uint32_t set_rtcTZ = set_logTZ - ((uint32_t)getTZOffset())*3600;
    MS_DBG(F("    Time for Logger supplied by NIST:"), set_logTZ, \
        F("->"), formatDateTime_ISO8601(set_logTZ));

    // Check the current RTC time
    uint32_t cur_logTZ = getNowEpoch();
    MS_DBG(F("    Current Time on RTC:"), cur_logTZ, F("->"), \
        formatDateTime_ISO8601(cur_logTZ));
    MS_DBG(F("    Offset between NIST and RTC:"), abs(set_logTZ - cur_logTZ));

    // If the RTC and NIST disagree by more than 5 seconds, set the clock
    if (abs(set_logTZ - cur_logTZ) > 5)
>>>>>>> 1c641a58
    {
        setNowEpoch(set_rtcTZ);
        PRINTOUT(F("         RTC Clock set!"));
        retVal= true;
    }
    else
    {
        PRINTOUT(F("Clock already within 5 seconds of time."));
        //return false;
        retVal= true;  //RTC valid
    }
    #if defined ADAFRUIT_FEATHERWING_RTC_SD
    //Check the current ExtRtc time - 
    DateTime nowExt = rtcExtPhy.now(); //T0 UST/
    uint32_t nowExtEpoch_sec =nowExt.getEpoch();
    MS_DBG("         Time Returned by rtcExt:", nowExtEpoch_sec, \
        "->(T=", getTimeZone(),")", \
        formatDateTime_ISO8601(nowExtEpoch_sec));
    if (abs(nowExtEpoch_sec - setTime) > NIST_TIME_DIFF_SEC)
    {
        rtcExtPhy.setTimeEpochT0(setTime);
        MS_DBG("         rtcExt updated to UTS ",  setTime,"->",formatDateTime_ISO8601(setTime));
        retVal= true;
    }

    #endif //ADAFRUIT_FEATHERWING_RTC_SD
    return retVal;
}


// This sets static variables for the date/time - this is needed so that all
// data outputs (SD, EnviroDIY, serial printing, etc) print the same time
// for updating the sensors - even though the routines to update the sensors
// and to output the data may take several seconds.
// It is not currently possible to output the instantaneous time an individual
// sensor was updated, just a single marked time.  By custom, this should be
// called before updating the sensors, not after.
void Logger::markTime(void)
{
    Logger::markedEpochTime = getNowEpoch();
}


// This checks to see if the CURRENT time is an even interval of the logging rate
// or we're in the first 15 minutes of logging
bool Logger::checkInterval(void)
{
    bool retval;
    #if defined(ARDUINO_AVR_ENVIRODIY_MAYFLY)
    uint32_t checkTime = getNowEpoch();
    MS_DBG(F("Current Unix Timestamp:"), checkTime, F("->"), \
        formatDateTime_ISO8601(checkTime));
    MS_DBG(F("Logging interval in seconds:"), (_loggingIntervalMinutes*60));
    MS_DBG(F("Mod of Logging Interval:"), checkTime % (_loggingIntervalMinutes*60));

    if (checkTime % (_loggingIntervalMinutes*60) == 0)
    {
        // Update the time variables with the current time
        markTime();
        MS_DBG(F("Time marked at (unix):"), Logger::markedEpochTime);
        MS_DBG(F("Time to log!"));
        retval = true;
    }
    else
    {
        MS_DBG(F("Not time yet."));
        retval = false;
    }
    #else  // ARDUINO_ARCH_SAMD
    //Assume that have slept for the right amount of time
    markTime();
    MS_DBG(F("Logging epoch time marked:"), Logger::markedEpochTime," ",Logger::formatDateTime_ISO8601(Logger::markedEpochTime));
    retval = true;
    #endif 
    return retval;
}


// This checks to see if the MARKED time is an even interval of the logging rate
// or we're in the first 15 minutes of logging
bool Logger::checkMarkedInterval(void)
{
    bool retval;
    MS_DBG(F("Marked Time:"), Logger::markedEpochTime,
           F("Logging interval in seconds:"), (_loggingIntervalMinutes*60),
           F("Mod of Logging Interval:"), Logger::markedEpochTime % (_loggingIntervalMinutes*60));

    if (Logger::markedEpochTime != 0 &&
        (Logger::markedEpochTime % (_loggingIntervalMinutes*60) == 0))
    {
        MS_DBG(F("Time to log!"));
        retval = true;
    }
    else
    {
        MS_DBG(F("Not time yet."));
        retval = false;
    }
    return retval;
}


// ============================================================================
//  Public Functions for sleeping the logger
// ============================================================================

// Set up the Interrupt Service Request for waking
// In this case, we're doing nothing, we just want the processor to wake
// This must be a static function (which means it can only call other static funcions.)
void Logger::wakeISR(void)
{
    // MS_DBG(F("\nClock interrupt!"));
}


// Puts the system to sleep to conserve battery life.
// This DOES NOT sleep or wake the sensors!!
static uint32_t wakeUpTime_secs;
void Logger::systemSleep(uint8_t sleep_min)
{

    #if defined MS_SAMD_DS3231 || not defined ARDUINO_ARCH_SAMD

    // Don't go to sleep unless there's a wake pin!
    if (_mcuWakePin < 0)
    {
        MS_DBG(F("Use a non-negative wake pin to request sleep!"));
        return;
    }
    // Unfortunately, because of the way the alarm on the DS3231 is set up, it
    // cannot interrupt on any frequencies other than every second, minute,
    // hour, day, or date.  We could set it to alarm hourly every 5 minutes past
    // the hour, but not every 5 minutes.  This is why we set the alarm for
    // every minute and use the checkInterval function.  This is a hardware
    // limitation of the DS3231; it is not due to the libraries or software.
    MS_DBG(F("Setting alarm on DS3231 RTC for every minute."));
    rtc.enableInterrupts(EveryMinute);

    // Clear the last interrupt flag in the RTC status register
    // The next timed interrupt will not be sent until this is cleared
    rtc.clearINTStatus();

    // Set up a pin to hear clock interrupt and attach the wake ISR to it
    pinMode(_mcuWakePin, INPUT_PULLUP);
    enableInterrupt(_mcuWakePin, wakeISR, CHANGE);

    #elif defined ARDUINO_ARCH_SAMD

    // Make sure interrupts are enabled for the clock
    NVIC_EnableIRQ(RTC_IRQn);  // enable RTC interrupt
    NVIC_SetPriority(RTC_IRQn, 0);  // highest priority

    // Alarms on the RTC built into the SAMD21 appear to be identical to those
    // in the DS3231.  See more notes below.
    // We're setting the alarm seconds to 59 and then seting it to go off
    // whenever the seconds match the 59.  I'm using 59 instead of 00
    // because there seems to be a bit of a wake-up delay
<<<<<<< HEAD
    uint16_t local_secs;
    uint32_t targetWakeup_secs;
    uint32_t timeNow_secs;
    uint32_t adjust_secs;
    if (0 == sleep_min) {
        local_secs = (_loggingIntervalMinutes*60);
    } else {
        local_secs = (sleep_min*60);
    }
    //zero_sleep_rtc.setAlarmSeconds(local_secs);
    timeNow_secs= getNowEpoch();
    targetWakeup_secs = timeNow_secs+local_secs;
    adjust_secs = targetWakeup_secs%60;
    targetWakeup_secs -= adjust_secs;
    MS_DBG("Setting alarm (",local_secs,"+",timeNow_secs,") on RTC @",targetWakeup_secs," ",formatDateTime_ISO8601(targetWakeup_secs),\
    " adj=",adjust_secs," fm now=",timeNow_secs ," Awake=",timeNow_secs-wakeUpTime_secs);
    zero_sleep_rtc.setAlarmEpoch(targetWakeup_secs);
 #define zsr zero_sleep_rtc
    MS_DBG("Alm:",zsr.getAlarmYear(),zsr.getAlarmMonth(),zsr.getAlarmDay(),"-",zsr.getAlarmHours(),":",zsr.getAlarmMinutes(),":",zsr.getAlarmSeconds());
    // Assume max is an hour - need to revisit
    zero_sleep_rtc.enableAlarm(zero_sleep_rtc.MATCH_MMSS);
=======
    MS_DBG(F("Setting alarm on SAMD built-in RTC for every minute."));
    zero_sleep_rtc.attachInterrupt(wakeISR);
    zero_sleep_rtc.setAlarmSeconds(59);
    zero_sleep_rtc.enableAlarm(zero_sleep_rtc.MATCH_SS);

>>>>>>> 1c641a58
    #endif

    // Send one last message before shutting down serial ports
    MS_DBG(F("Putting processor to sleep.  ZZzzz..."));

    // Wait until the serial ports have finished transmitting
    // This does not clear their buffers, it just waits until they are finished
    // TODO:  Make sure can find all serial ports
    #if defined(STANDARD_SERIAL_OUTPUT)
        STANDARD_SERIAL_OUTPUT.flush();  // for debugging
    #endif
    #if defined DEBUGGING_SERIAL_OUTPUT
        DEBUGGING_SERIAL_OUTPUT.flush();  // for debugging
    #endif

    // Stop any I2C connections
    // This function actually disables the two-wire pin functionality and
    // turns off the internal pull-up resistors.
    Wire.end();
    // Now force the I2C pins to LOW
    // I2C devices have a nasty habit of stealing power from the SCL and SDA pins...
    // This will only work for the "main" I2C/TWI interface
    #ifdef SDA
    pinMode(SDA, OUTPUT);
    digitalWrite(SDA, LOW);
    #endif
    #ifdef SCL
    pinMode(SCL, OUTPUT);
    digitalWrite(SCL, LOW);
    #endif

    #if defined ARDUINO_ARCH_SAMD

    // Disable the watch-dog timer
    watchDogTimer.disableWatchDog();

    // Sleep code from ArduinoLowPowerClass::sleep()
    bool restoreUSBDevice = false;
	// if (SERIAL_PORT_USBVIRTUAL)
    // {
	// 	USBDevice.standby();
	// }
    // else
    // {
        #ifndef USE_TINYUSB
		USBDevice.detach();
        #endif
		restoreUSBDevice = true;
	// }
	// Disable systick interrupt:  See https://www.avrfreaks.net/forum/samd21-samd21e16b-sporadically-locks-and-does-not-wake-standby-sleep-mode
	SysTick->CTRL &= ~SysTick_CTRL_TICKINT_Msk;
    // Now go to sleep
	SCB->SCR |= SCB_SCR_SLEEPDEEP_Msk;
	__DSB();
    __WFI();

    #elif defined ARDUINO_ARCH_AVR

    // Set the sleep mode
    // In the avr/sleep.h file, the call names of these 5 sleep modes are:
    // SLEEP_MODE_IDLE         -the least power savings
    // SLEEP_MODE_ADC
    // SLEEP_MODE_PWR_SAVE
    // SLEEP_MODE_STANDBY
    // SLEEP_MODE_PWR_DOWN     -the most power savings
    set_sleep_mode(SLEEP_MODE_PWR_DOWN);

    // Disable the watch-dog timer
    watchDogTimer.disableWatchDog();

    // Temporarily disables interrupts, so no mistakes are made when writing
    // to the processor registers
    noInterrupts();

    // Disable the processor ADC (must be disabled before it will power down)
    // ADCSRA = ADC Control and Status Register A
    // ADEN = ADC Enable
    ADCSRA &= ~_BV(ADEN);

    // turn off the brown-out detector, if possible
    // BODS = brown-out detector sleep
    // BODSE = brown-out detector sleep enable
    #if defined(BODS) && defined(BODSE)
        sleep_bod_disable();
    #endif

    // disable all power-reduction modules (ie, the processor module clocks)
    // NOTE:  This only shuts down the various clocks on the processor via
    // the power reduction register!  It does NOT actually disable the
    // modules themselves or set the pins to any particular state!  This
    // means that the I2C/Serial/Timer/etc pins will still be active and
    // powered unless they are turned off prior to calling this function.
    power_all_disable();

    // Set the sleep enable bit.
    sleep_enable();

    // Re-enables interrupts so we can wake up again
    interrupts();

    // Actually put the processor into sleep mode.
    // This must happen after the SE bit is set.
    sleep_cpu();

    #endif
    // ---------------------------------------------------------------------


    // ---------------------------------------------------------------------
    // -- The portion below this happens on wake up, after any wake ISR's --

    #if defined ARDUINO_ARCH_SAMD
    // Reattach the USB after waking
	// Enable systick interrupt
	SysTick->CTRL |= SysTick_CTRL_TICKINT_Msk;
	if (restoreUSBDevice)
    {
        #ifndef USE_TINYUSB
		USBDevice.attach();
        #endif
        uint32_t startTimer = millis();
        while (!SERIAL_PORT_USBVIRTUAL && ((millis()- startTimer) < 1000L)){}
    }
    #endif

    #if defined ARDUINO_ARCH_AVR

    // Temporarily disables interrupts, so no mistakes are made when writing
    // to the processor registers
    noInterrupts();

    // Re-enable all power modules (ie, the processor module clocks)
    // NOTE:  This only re-enables the various clocks on the processor!
    // The modules may need to be re-initialized after the clocks re-start.
    power_all_enable();

    // Clear the SE (sleep enable) bit.
    sleep_disable();

    // Re-enable the processor ADC
    ADCSRA |= _BV(ADEN);

    // Re-enables interrupts
    interrupts();

    #endif

    // Re-enable the watch-dog timer
    watchDogTimer.enableWatchDog();

    // Re-start the I2C interface
    #ifdef SDA
    pinMode(SDA, INPUT_PULLUP);  // set as input with the pull-up on
    #endif
    #ifdef SCL
    pinMode(SCL, INPUT_PULLUP);
    #endif
    Wire.begin();
    // Eliminate any potential extra waits in the wire library
    // These waits would be caused by a readBytes or parseX being called
    // on wire after the Wire buffer has emptied.  The default stream
    // functions - used by wire - wait a timeout period after reading the
    // end of the buffer to see if an interrupt puts something into the
    // buffer.  In the case of the Wire library, that will never happen and
    // the timeout period is a useless delay.
    Wire.setTimeout(0);

    #if defined MS_SAMD_DS3231 || not defined ARDUINO_ARCH_SAMD
    // Stop the clock from sending out any interrupts while we're awake.
    // There's no reason to waste thought on the clock interrupt if it
    // happens while the processor is awake and doing other things.
    rtc.disableInterrupts();
    // Detach the from the pin
    disableInterrupt(_mcuWakePin);

    #elif defined ARDUINO_ARCH_SAMD
    zero_sleep_rtc.disableAlarm();
    #endif

    // Wake-up message
<<<<<<< HEAD
    wakeUpTime_secs = getNowEpoch();
    MS_DBG(F("... zzzZZ Processor awake @"),wakeUpTime_secs);
=======
    MS_DBG(F("\n\n\n... zzzZZ Processor is now awake!"));
>>>>>>> 1c641a58

    // The logger will now start the next function after the systemSleep
    // function in either the loop or setup
}


// ===================================================================== //
// Public functions for logging data to an SD card
// ===================================================================== //

// This sets a file name, if you want to decide on it in advance
void Logger::setFileName(String& fileName)
{
    _fileName = fileName;
}
// Same as above, with a character array (overload function)
void Logger::setFileName(const char *fileName)
{
    String StrName = String(fileName);
    setFileName(StrName);
}


// This generates a file name from the logger id and the current date
// This will be used if the setFileName function is not called before
// the begin() function is called.
void Logger::generateAutoFileName(void)
{
    // Generate the file name from logger ID and date
    String fileName =  String(_loggerID);
    fileName +=  "_";
    fileName +=  formatDateTime_ISO8601(getNowEpoch()).substring(0, 10);
    fileName +=  ".csv";
    setFileName(fileName);
    _fileName = fileName;
}


// This is a PRE-PROCESSOR MACRO to speed up generating header rows
// Again, THIS IS NOT A FUNCTION, it is a pre-processor macro
#define STREAM_CSV_ROW(firstCol, function) \
    stream->print("\""); \
    stream->print(firstCol); \
    stream->print("\","); \
    for (uint8_t i = 0; i < getArrayVarCount(); i++) \
    { \
        stream->print("\""); \
        stream->print(function); \
        stream->print("\""); \
        if (i + 1 != getArrayVarCount()) \
        { \
            stream->print(","); \
        } \
    } \
    stream->println();

// This sends a file header out over an Arduino stream
void Logger::printFileHeader(Stream *stream)
{
    // Very first line of the header is the logger ID
    stream->print(F("Data Logger: "));
    stream->println(_loggerID);

    // Next we're going to print the current file name
    stream->print(F("Data Logger File: "));
    stream->println(_fileName);

    // Adding the sampling feature UUID (only applies to EnviroDIY logger)
    if (strlen(_samplingFeatureUUID) > 1)
    {
        stream->print(F("Sampling Feature UUID: "));
        // stream->println(_samplingFeatureUUID);
        stream->print(_samplingFeatureUUID);
        stream->println(',');
    }

    // Next line will be the parent sensor names
    STREAM_CSV_ROW(F("Sensor Name:"), getParentSensorNameAtI(i))
    // Next comes the ODM2 variable name
    STREAM_CSV_ROW(F("Variable Name:"), getVarNameAtI(i))
    // Next comes the ODM2 unit name
    STREAM_CSV_ROW(F("Result Unit:"), getVarUnitAtI(i))
    // Next comes the variable UUIDs
    // We'll only add UUID's if we see a UUID for the first variable
    if (getVarUUIDAtI(0).length() > 1)
    {
        STREAM_CSV_ROW(F("Result UUID:"), getVarUUIDAtI(i))
    }

    // We'll finish up the the custom variable codes
    String dtRowHeader = F("Date and Time in UTC");
    if (_loggerTimeZone > 0) dtRowHeader += '+' + _loggerTimeZone;
    else if (_loggerTimeZone < 0) dtRowHeader += _loggerTimeZone;
    STREAM_CSV_ROW(dtRowHeader, getVarCodeAtI(i));
}


// This prints a comma separated list of volues of sensor data - including the
// time -  out over an Arduino stream
void Logger::printSensorDataCSV(Stream *stream)
{
    String csvString = "";
    dtFromEpoch(Logger::markedEpochTime).addToString(csvString);
    csvString += ',';
    stream->print(csvString);
    for (uint8_t i = 0; i < getArrayVarCount(); i++)
    {
        stream->print(getValueStringAtI(i));
        if (i + 1 != getArrayVarCount())
        {
            stream->print(',');
        }
    }
    stream->println();
}

// Protected helper function - This checks if the SD card is available and ready
bool Logger::initializeSDCard(void)
{
    // If we don't know the slave select of the sd card, we can't use it
    if (_SDCardSSPin < 0)
    {
        PRINTOUT(F("Slave/Chip select pin for SD card has not been set."));
        PRINTOUT(F("Data will not be saved!"));
        return false;
    }
    // Initialise the SD card
    if (!sd.begin(_SDCardSSPin, SPI_FULL_SPEED))
    {
        PRINTOUT(F("Error: SD card failed to initialize or is missing."));
        PRINTOUT(F("Data will not be saved!"));
        return false;
    }
    else  // skip everything else if there's no SD card, otherwise it might hang
    {
        MS_DBG(F("Successfully connected to SD Card with card/slave select on pin"),
                 _SDCardSSPin);
        return true;
    }
}


// Protected helper function - This sets a timestamp on a file
void Logger::setFileTimestamp(File fileToStamp, uint8_t stampFlag)
{
    fileToStamp.timestamp(stampFlag, dtFromEpoch(getNowEpoch()).year(),
                                     dtFromEpoch(getNowEpoch()).month(),
                                     dtFromEpoch(getNowEpoch()).date(),
                                     dtFromEpoch(getNowEpoch()).hour(),
                                     dtFromEpoch(getNowEpoch()).minute(),
                                     dtFromEpoch(getNowEpoch()).second());
}


// Protected helper function - This opens or creates a file, converting a string
// file name to a character file name
bool Logger::openFile(String& filename, bool createFile, bool writeDefaultHeader)
{
    // Initialise the SD card
    // skip everything else if there's no SD card, otherwise it might hang
    if (!initializeSDCard()) return false;

    // Convert the string filename to a character file name for SdFat
    uint8_t fileNameLength = filename.length() + 1;
    char charFileName[fileNameLength];
    filename.toCharArray(charFileName, fileNameLength);

    // First attempt to open an already existing file (in write mode), so we
    // don't try to re-create something that's already there.
    // This should also prevent the header from being written over and over
    // in the file.
    if (logFile.open(charFileName, O_WRITE | O_AT_END))
    {
        MS_DBG(F("Opened existing file:"), filename);
        // Set access date time
        setFileTimestamp(logFile, T_ACCESS);
        return true;
    }
    else if (createFile)
    {
        // Create and then open the file in write mode
        if (logFile.open(charFileName, O_CREAT | O_WRITE | O_AT_END))
        {
            MS_DBG(F("Created new file:"), filename);
            // Set creation date time
            setFileTimestamp(logFile, T_CREATE);
            // Write out a header, if requested
            if (writeDefaultHeader)
            {
                // Add header information
                printFileHeader(&logFile);
                // Print out the header for debugging
                #if defined DEBUGGING_SERIAL_OUTPUT
                    MS_DBG(F("\n \\/---- File Header ----\\/"));
                    printFileHeader(&DEBUGGING_SERIAL_OUTPUT);
                    MS_DBG('\n');
                #endif
                // Set write/modification date time
                setFileTimestamp(logFile, T_WRITE);
            }
            // Set access date time
            setFileTimestamp(logFile, T_ACCESS);
            return true;
        }
        // Return false if we couldn't create the file
        else
        {
            MS_DBG(F("Unable to create new file:"), filename);
            return false;
        }
    }
    // Return false if we couldn't access the file (and were not told to create it)
    else
    {
        MS_DBG(F("Unable to to write to file:"), filename);
        return false;
    }
}


// These functions create a file on the SD card with the given filename and
// set the proper timestamps to the file.
// The filename may either be the one set by setFileName(String)/setFileName(void)
// or can be specified in the function.
// If specified, it will also write a header to the file based on
// the sensors in the group.
// This can be used to force a logger to create a file with a secondary file name.
bool Logger::createLogFile(String& filename, bool writeDefaultHeader)
{
    // Attempt to create and open a file
    if (openFile(filename, true, writeDefaultHeader))
    {
        // Close the file to save it (only do this if we'd opened it)
        // logFile.sync();
        logFile.close();
        PRINTOUT(F("Data will be saved as"), _fileName);
        return true;
    }
    else
    {
        PRINTOUT(F("Unable to create a file to save data to!"));
        return false;
    }
}
bool Logger::createLogFile(bool writeDefaultHeader)
{
    if (_fileName = "") generateAutoFileName();
    return createLogFile(_fileName, writeDefaultHeader);
}


// These functions write a file on the SD card with the given filename and
// set the proper timestamps to the file.
// The filename may either be the one set by setFileName(String)/setFileName(void)
// or can be specified in the function.
// If the file does not already exist, the file will be created.
// This can be used to force a logger to write to a file with a secondary file name.
bool Logger::logToSD(String& filename, String& rec)
{
    // First attempt to open the file without creating a new one
    if (!openFile(filename, false, false))
    {
        // Next try to create the file, bail if we couldn't create it
        // This will not attempt to generate a new file name or add a header!
        if (!openFile(filename, true, false))
        {
            PRINTOUT(F("Unable to write to SD card!"));
            return false;
        }
    }

    // If we could successfully open or create the file, write the data to it
    logFile.println(rec);
    // Echo the line to the serial port
    PRINTOUT(F("\n \\/---- Line Saved to SD Card ----\\/"));
    PRINTOUT(rec);

    // Set write/modification date time
    setFileTimestamp(logFile, T_WRITE);
    // Set access date time
    setFileTimestamp(logFile, T_ACCESS);
    // Close the file to save it
    // logFile.sync();
    logFile.close();
    return true;
}
bool Logger::logToSD(String& rec)
{
    // Get a new file name if the name is blank
    if (_fileName == "") generateAutoFileName();
    return logToSD(_fileName, rec);
}
// NOTE:  This is structured differently than the version with a string input
// record.  This is to avoid the creation/passing of very long strings.
bool Logger::logToSD(void)
{
    // Get a new file name if the name is blank
    if (_fileName == "") generateAutoFileName();

    // First attempt to open the file without creating a new one
    if (!openFile(_fileName, false, false))
    {
        // Next try to create a new file, bail if we couldn't create it
        // Generate a filename with the current date, if the file name isn't set
        if (_fileName = "") generateAutoFileName();
        // Do add a default header to the new file!
        if (!openFile(_fileName, true, true))
        {
            PRINTOUT(F("Unable to write to SD card!"));
            return false;
        }

    }

    // Write the data
    printSensorDataCSV(&logFile);
    // Echo the line to the serial port
    #if defined(STANDARD_SERIAL_OUTPUT)
        PRINTOUT(F("\n \\/---- Line Saved to SD Card ----\\/"));
        printSensorDataCSV(&STANDARD_SERIAL_OUTPUT);
        PRINTOUT('\n');
    #endif

    // Set write/modification date time
    setFileTimestamp(logFile, T_WRITE);
    // Set access date time
    setFileTimestamp(logFile, T_ACCESS);
    // Close the file to save it
    // logFile.sync();
    logFile.close();
    return true;
}


// ===================================================================== //
// Public functions for a "sensor testing" mode
// ===================================================================== //

// This checks to see if you want to enter the sensor mode
// This should be run as the very last step within the setup function
/***
void Logger::checkForTestingMode(int8_t buttonPin)
{
    // Set the pin attached to some button to enter debug mode
    if (buttonPin >= 0) pinMode(buttonPin, INPUT_PULLUP);

    // Flash the LED to let user know it is now possible to enter debug mode
    for (uint8_t i = 0; i < 15; i++)
    {
        digitalWrite(_ledPin, HIGH);
        delay(50);
        digitalWrite(_ledPin, LOW);
        delay(50);
    }

    // Look for up to 5 seconds for a button press
    PRINTOUT(F("Push button NOW to enter sensor testing mode."));
    for (uint32_t start = millis(); millis() - start < 5000; )
    {
        if (digitalRead(buttonPin) == HIGH) testingMode();
    }
    PRINTOUT(F("------------------------------------------\n"));
    PRINTOUT(F("End of sensor testing mode."));
}
***/


// A static function if you'd prefer to enter testing based on an interrupt
void Logger::testingISR()
{
    // MS_DBG(F("Testing interrupt!"));
    if (!Logger::isTestingNow && !Logger::isLoggingNow)
    {
        Logger::startTesting = true;
        // MS_DBG(F("Testing flag has been set."));
    }
}


// This defines what to do in the testing mode
void Logger::testingMode()
{
    // Flag to notify that we're in testing mode
    Logger::isTestingNow = true;
    // Unset the startTesting flag
    Logger::startTesting = false;

    PRINTOUT(F("------------------------------------------"));
    PRINTOUT(F("Entering sensor testing mode"));
    delay(100);  // This seems to prevent crashes, no clue why ....

    // Power up the modem
    if (_logModem != NULL) _logModem->modemPowerUp();

    // Power up all of the sensors
    _internalArray->sensorsPowerUp();

    // Wake up all of the sensors
    _internalArray->sensorsWake();

    // Update the sensors and print out data 25 times
    for (uint8_t i = 0; i < 25; i++)
    {
        PRINTOUT(F("------------------------------------------"));
        watchDogTimer.resetWatchDog();
        // Update the values from all attached sensors
        // NOTE:  NOT using complete update because we want everything left
        // on between iterations in testing mode.
        _internalArray->updateAllSensors();
        // Print out the current logger time
        PRINTOUT(F("Current logger time is"), formatDateTime_ISO8601(getNowEpoch()));
        PRINTOUT(F("-----------------------"));
        // Print out the sensor data
        #if defined(STANDARD_SERIAL_OUTPUT)
            _internalArray->printSensorData(&STANDARD_SERIAL_OUTPUT);
        #endif
        PRINTOUT(F("-----------------------"));
        watchDogTimer.resetWatchDog();

        delay(5000);
    }

    // Put sensors to sleep
    _internalArray->sensorsSleep();
    _internalArray->sensorsPowerDown();

    // Turn the modem off
    _logModem->modemSleepPowerDown();

    PRINTOUT(F("Exiting testing mode"));
    PRINTOUT(F("------------------------------------------"));
    watchDogTimer.resetWatchDog();

    // Unset testing mode flag
    Logger::isTestingNow = false;

    // Sleep
    systemSleep();
}


// ===================================================================== //
// Convience functions to call several of the above functions
// ===================================================================== //

// This does all of the setup that can't happen in the constructors
// That is, things that require the actual processor/MCU to do something
// rather than the compiler to do something.
void Logger::begin(const char *loggerID, uint16_t loggingIntervalMinutes,
                   VariableArray *inputArray)
{
    setLoggerID(loggerID);
    setLoggingInterval(loggingIntervalMinutes);
    begin(inputArray);
}
void Logger::begin(VariableArray *inputArray)
{
    setVariableArray(inputArray);
    begin();
}
void Logger::begin()
{
<<<<<<< HEAD
=======
    MS_DBG(F("Logger ID is:"), _loggerID);
    MS_DBG(F("Logger is set to record at"),
           _loggingIntervalMinutes, F("minute intervals."));

    MS_DBG(F("Setting up a watch-dog timer to fire after 5 minutes of inactivity"));
    // watchDogTimer.setupWatchDog(((uint32_t)_loggingIntervalMinutes)*60*3);
    watchDogTimer.setupWatchDog((uint32_t)(5*60*3));
    // Enable the watchdog
    watchDogTimer.enableWatchDog();

    // Set pin modes for sd card power
    if (_SDCardPowerPin >= 0)
    {
        pinMode(_SDCardPowerPin, OUTPUT);
        digitalWrite(_SDCardPowerPin, LOW);
        MS_DBG(F("Pin"), _SDCardPowerPin, F("set as SD Card Power Pin"));
    }
    // Set pin modes for sd card slave select (aka chip select)
    if (_SDCardSSPin >= 0)
    {
        pinMode(_SDCardSSPin, OUTPUT);
        MS_DBG(F("Pin"), _SDCardSSPin, F("set as SD Card Slave/Chip Select"));
    }
    // Set pin mode for LED pin
    if (_ledPin >= 0 )
    {
        pinMode(_ledPin, OUTPUT);
        MS_DBG(F("Pin"), _ledPin, F("set as LED alert pin"));
    }
    if (_buttonPin >= 0)
    {
        pinMode(_buttonPin, INPUT_PULLUP);
        enableInterrupt(_buttonPin, Logger::testingISR, CHANGE);
        MS_DBG(F("Button on pin"), _buttonPin,
               F("can be used to enter sensor testing mode."));
    }

    #if defined ARDUINO_ARCH_SAMD
        MS_DBG(F("Beginning internal real time clock"));
        zero_sleep_rtc.begin();
    #endif
    watchDogTimer.resetWatchDog();
>>>>>>> 1c641a58

    // Set the pins for I2C
    MS_DBG(F("Setting I2C Pins to INPUT_PULLUP"));
    #ifdef SDA
    pinMode(SDA, INPUT_PULLUP);  // set as input with the pull-up on
    #endif
    #ifdef SCL
    pinMode(SCL, INPUT_PULLUP);
    #endif
    MS_DBG(F("Beginning wire (I2C)"));
    Wire.begin();
    watchDogTimer.resetWatchDog();

    // Eliminate any potential extra waits in the wire library
    // These waits would be caused by a readBytes or parseX being called
    // on wire after the Wire buffer has emptied.  The default stream
    // functions - used by wire - wait a timeout period after reading the
    // end of the buffer to see if an interrupt puts something into the
    // buffer.  In the case of the Wire library, that will never happen and
    // the timeout period is a useless delay.
    Wire.setTimeout(0);

    #if defined MS_SAMD_DS3231 || not defined ARDUINO_ARCH_SAMD
        if (_mcuWakePin < 0)
        {
            MS_DBG(F("Logger mcu will not sleep between readings!"));
        }
        else
        {
            pinMode(_mcuWakePin, INPUT_PULLUP);
            MS_DBG(F("Pin"), _mcuWakePin, F("set as RTC wake up pin"));
        }
        MS_DBG(F("Beginning DS3231 real time clock"));
        rtc.begin();
    #endif
<<<<<<< HEAD
    #if defined ARDUINO_ARCH_SAMD
        /* Work in progress
         * Int RTCZero     class Time relative to 2000 TZ
         * Ext RTC_PCF8523 class Time relative to 2000 UTS/GMT/TZ0
         */
        MS_DBG("Beginning internal real time clock");
        zero_sleep_rtc.begin();
        rtcExtPhy.begin();

        //eg Apr 22 2019 16:46:09 in this TZ
        DateTime ccTimeTZ(__DATE__, __TIME__);
        MS_DBG("now  ",ccTimeTZ.month(),"-",ccTimeTZ.date(),"-",ccTimeTZ.year2k(),"/",ccTimeTZ.year(), " ",ccTimeTZ.hour(),":",ccTimeTZ.minute(),":",ccTimeTZ.second());
        DateTime ccTime2k=ccTimeTZ.get()-(getTimeZone()*3600); //set to secs from UST/GMT Year 2000
        if (! rtcExtPhy.initialized())
        {
            MS_DBG("ExtRTC !init set to compile time ",__DATE__," ",__TIME__);
            rtcExtPhy.adjust(ccTime2k);
        } else {
            DateTime now = rtcExtPhy.now();
            if (now.getY2k_secs() < ccTime2k.getY2k_secs()) {
                MS_DBG("ExtRTC invalid   ",ccTime2k.month(),"-",ccTime2k.date(),"-",ccTime2k.year2k(),"/",ccTime2k.year(), " ",ccTime2k.hour(),":",ccTime2k.minute(),":",ccTime2k.second(), ". Set to compile time ",__DATE__," ",__TIME__);
                rtcExtPhy.adjust(ccTime2k);
            }
        }
=======
    watchDogTimer.resetWatchDog();
>>>>>>> 1c641a58

        DateTime now = rtcExtPhy.now();
        MS_DBG("Set internal rtc from ext rtc ",now.year(),"-",now.month(),"-",now.date()," ",now.hour(),":",now.minute(),":",now.second());
        zero_sleep_rtc.setTime(now.hour(), now.minute(), now.second());
        zero_sleep_rtc.setDate(now.date(), now.month(), now.year2k());
        #define zr zero_sleep_rtc
        MS_DBG("Read internal rtc ",zr.getYear(),"-",zr.getMonth(),"-",zr.getDay()," ",zr.getHours(),":",zr.getMinutes(),":",zr.getSeconds());
    #endif //ARDUINO_ARCH_SAMD

<<<<<<< HEAD
    MS_DBG(F("Current RTC time is:"), formatDateTime_ISO8601(getNowEpochTz()));
=======
    // Reset the watchdog
    watchDogTimer.resetWatchDog();

    // Begin the internal array
    _internalArray->begin();
    PRINTOUT(F("This logger has a variable array with"),
         getArrayVarCount(), F("variables, of which"),
         getArrayVarCount() - _internalArray->getCalculatedVariableCount(),
         F("come from"), _internalArray->getSensorCount(), F("sensors and"),
         _internalArray->getCalculatedVariableCount(), F("are calculated."));

    if (_samplingFeatureUUID != NULL)
    {
        MS_DBG(F("Sampling feature UUID is:"), _samplingFeatureUUID);
    }

    PRINTOUT(F("Logger portion of setup finished."));
>>>>>>> 1c641a58
}


// This is a one-and-done to log data
void Logger::logData(void)
{
    // Reset the watchdog
    watchDogTimer.resetWatchDog();

    // Assuming we were woken up by the clock, check if the current time is an
    // even interval of the logging interval
    if (checkInterval())
    {
        // Flag to notify that we're in already awake and logging a point
        Logger::isLoggingNow = true;
        // Reset the watchdog
        watchDogTimer.resetWatchDog();

        // Print a line to show new reading
        PRINTOUT(F("------------------------------------------"));
        // Turn on the LED to show we're taking a reading
        alertOn();
        // Power up the SD Card
        // TODO:  Decide how much delay is needed between turning on the card
        // and writing to it.  Could we turn it on just before writing?
        turnOnSDcard(false);

        // Do a complete sensor update
        MS_DBG(F("    Running a complete sensor update..."));
        watchDogTimer.resetWatchDog();
        _internalArray->completeUpdate();
        watchDogTimer.resetWatchDog();

        // Create a csv data record and save it to the log file
        logToSD();
        // Cut power from the SD card, waiting for housekeeping
        turnOffSDcard(true);

        // Turn off the LED
        alertOff();
        // Print a line to show reading ended
        PRINTOUT(F("------------------------------------------\n"));

        // Unset flag
        Logger::isLoggingNow = false;
    }

    // Check if it was instead the testing interrupt that woke us up
    if (Logger::startTesting) testingMode();

    // Sleep
    systemSleep();
}
// This is a one-and-done to log data
void Logger::logDataAndPublish(void)
{
    // Reset the watchdog
    watchDogTimer.resetWatchDog();

    // Assuming we were woken up by the clock, check if the current time is an
    // even interval of the logging interval
    if (checkInterval())
    {
        // Flag to notify that we're in already awake and logging a point
        Logger::isLoggingNow = true;
        // Reset the watchdog
        watchDogTimer.resetWatchDog();

        // Print a line to show new reading
        PRINTOUT(F("------------------------------------------"));
        // Turn on the LED to show we're taking a reading
        alertOn();
        // Power up the SD Card
        // TODO:  Decide how much delay is needed between turning on the card
        // and writing to it.  Could we turn it on just before writing?
        turnOnSDcard(false);

        // Turn on the modem to let it start searching for the network
        if (_logModem != NULL) _logModem->modemPowerUp();

        // Do a complete update on the variable array.
        // This this includes powering all of the sensors, getting updated
        // values, and turing them back off.
        // NOTE:  The wake function for each sensor should force sensor setup
        // to run if the sensor was not previously set up.
        MS_DBG(F("Running a complete sensor update..."));
        watchDogTimer.resetWatchDog();
        _internalArray->completeUpdate();
        watchDogTimer.resetWatchDog();

        // Create a csv data record and save it to the log file
        logToSD();

        if (_logModem != NULL)
        {
            // Connect to the network
            MS_DBG(F("Connecting to the Internet..."));
            if (_logModem->connectInternet())
            {
                //uint32_t syncTimeCheck_normalized;
                //uint32_t syncTimeCheck_remainder;
                //uint32_t logIntvl_sec = _loggingIntervalMinutes*60;
                
                // Publish data to remotes
                watchDogTimer.resetWatchDog();
                publishDataToRemotes();
                watchDogTimer.resetWatchDog();

<<<<<<< HEAD
                // Sync the clock at midnight
                #define NIST_SYNC_DAY 86400
                #define NIST_SYNC_HR 3600
                #define NIST_SYNC_RATE NIST_SYNC_HR
#if 0
                syncTimeCheck_normalized = Logger::markedEpochTime/logIntvl_sec;
                syncTimeCheck_remainder = syncTimeCheck_normalized %(NIST_SYNC_RATE/logIntvl_sec);
                MS_DBG(F("SyncTimeCheck "),syncTimeCheck_remainder," Rate",logIntvl_sec," Time",Logger::markedEpochTime);
                if (Logger::markedEpochTime != 0 && syncTimeCheck_remainder == 0)
                #endif
                if (Logger::markedEpochTime != 0 && Logger::markedEpochTime % 86400 == 0)
=======
                if (Logger::markedEpochTime != 0 && Logger::markedEpochTime % 86400 == 43200)
                // Sync the clock at noon
>>>>>>> 1c641a58
                {
                    MS_DBG(F("Running a daily clock sync..."));
                    setRTClock(_logModem->getNISTTime());
                    watchDogTimer.resetWatchDog();
                }

                // Disconnect from the network - ehh, why bother
                // MS_DBG(F("Disconnecting from the Internet..."));
                // _logModem->disconnectInternet();
            }
            else
            {
                MS_DBG(F("Could not connect to the internet!"));
                watchDogTimer.resetWatchDog();
            }
            // Turn the modem off
            _logModem->modemSleepPowerDown();
        }


        // TODO:  Do some sort of verification that minimum 1 sec has passed
        // for internal SD card housekeeping before cutting power
        // It seems very unlikely based on my testing that less than one second
        // would be taken up in publishing data to remotes
        // Cut power from the SD card - without additional housekeeping wait
        turnOffSDcard(false);

        // Turn off the LED
        alertOff();
        // Print a line to show reading ended
        PRINTOUT(F("------------------------------------------\n"));

        // Unset flag
        Logger::isLoggingNow = false;
    }

    // Check if it was instead the testing interrupt that woke us up
    if (Logger::startTesting) testingMode();

    // Call the processor sleep
    systemSleep();
}
#include "LoggerBaseExtCpp.h"
//End of LoggerBase.cpp
<|MERGE_RESOLUTION|>--- conflicted
+++ resolved
@@ -22,15 +22,9 @@
 // Initialize the static timezone
 int8_t Logger::_loggerTimeZone = 0;
 // Initialize the static time adjustment
-<<<<<<< HEAD
-int8_t Logger::_offset = 0;
-// Initialize the static timestamps - should never be zero
-uint32_t Logger::markedEpochTime = 1;
-=======
 int8_t Logger::_loggerRTCOffset = 0;
 // Initialize the static timestamps
 uint32_t Logger::markedEpochTime = 0;
->>>>>>> 1c641a58
 // Initialize the testing/logging flags
 volatile bool Logger::isLoggingNow = false;
 volatile bool Logger::isTestingNow = false;
@@ -153,21 +147,12 @@
 void Logger::setLoggerID(const char *loggerID)
 {
     _loggerID = loggerID;
-<<<<<<< HEAD
-    // MS_DBG(F("Logger ID is:"), _loggerID);
-=======
->>>>>>> 1c641a58
 }
 
 // Sets/Gets the logging interval
 void Logger::setLoggingInterval(uint16_t loggingIntervalMinutes)
 {
     _loggingIntervalMinutes = loggingIntervalMinutes;
-<<<<<<< HEAD
-    // MS_DBG(F("Setting logger to record at"),
-    //       _loggingIntervalMinutes, F("minute intervals."));
-=======
->>>>>>> 1c641a58
 }
 
 
@@ -175,10 +160,6 @@
 void Logger::setSamplingFeatureUUID(const char *samplingFeatureUUID)
 {
     _samplingFeatureUUID = samplingFeatureUUID;
-<<<<<<< HEAD
-    // MS_DBG(F("Sampling feature UUID is:"), _samplingFeatureUUID);
-=======
->>>>>>> 1c641a58
 }
 
 // Sets up a pin controlling the power to the SD card
@@ -225,15 +206,10 @@
 void Logger::setSDCardSS(int8_t SDCardSSPin)
 {
     _SDCardSSPin = SDCardSSPin;
-<<<<<<< HEAD
-    pinMode(_SDCardSSPin, OUTPUT);
-    // MS_DBG(F("Pin"), _SDCardSSPin, F("set as SD Card Slave/Chip Select"));
-=======
     if (_SDCardSSPin >= 0)
     {
         pinMode(_SDCardSSPin, OUTPUT);
     }
->>>>>>> 1c641a58
 }
 
 
@@ -249,34 +225,16 @@
 void Logger::setRTCWakePin(int8_t mcuWakePin)
 {
     _mcuWakePin = mcuWakePin;
-<<<<<<< HEAD
-    if (_mcuWakePin < 0)
-    {
-        // MS_DBG(F("Logger mcu will not sleep between readings!"));
-        return;
-    }
-
-    #if defined MS_SAMD_DS3231 || not defined ARDUINO_ARCH_SAMD
-=======
->>>>>>> 1c641a58
     if (_mcuWakePin >= 0)
     {
         pinMode(_mcuWakePin, INPUT_PULLUP);
     }
-<<<<<<< HEAD
-    // MS_DBG(F("Pin"), _mcuWakePin, F("set as RTC wake up pin"));
-    #elif defined ARDUINO_ARCH_SAMD
-    // MS_DBG(F("MCU's internal clock will be used for wake up"));
-    #endif
-=======
->>>>>>> 1c641a58
 }
 
 
 // Sets up a pin for an LED or other way of alerting that data is being logged
 void Logger::setAlertPin(int8_t ledPin)
 {
-    if (ledPin <0) return;
     _ledPin = ledPin;
     if (_ledPin >= 0 )
     {
@@ -339,16 +297,6 @@
 void Logger::setVariableArray(VariableArray *inputArray)
 {
     _internalArray = inputArray;
-<<<<<<< HEAD
-    #if 0
-    PRINTOUT(F("This logger has a variable array with"),
-             getArrayVarCount(), F("variables, of which"),
-             getArrayVarCount() - _internalArray->getCalculatedVariableCount(),
-             F("come from"), _internalArray->getSensorCount(), F("sensors and"),
-             _internalArray->getCalculatedVariableCount(), F("are calculated."));
-    #endif
-=======
->>>>>>> 1c641a58
 }
 
 
@@ -551,6 +499,7 @@
   currentEpochTime += _offset*3600;
   return currentEpochTime;
 }
+
 uint32_t Logger::getNowEpoch(void)
 {
   uint32_t currentEpochTime = rtc.now().getEpoch();
@@ -640,8 +589,6 @@
 // This sets the real time clock to the given time
 bool Logger::setRTClock(uint32_t UTCEpochSeconds)
 {
-    // Only works for ARM CC if long, AVR was uint32_t
-    long set_logTZ, set_rtcTZ,cur_logTZ;
     bool retVal=false;
 
     // If the timestamp is zero, just exit
@@ -651,26 +598,29 @@
         return false;
     }
 
-<<<<<<< HEAD
-    set_logTZ = setTime + getTimeZone()*3600;
-    set_rtcTZ = set_logTZ - getTZOffset()*3600;
-    MS_DBG(F("         Correct Time for Logger:"), set_logTZ, F("->"), \
-        formatDateTime_ISO8601(set_logTZ));
-
-    // Check the current RTC time
-    cur_logTZ = getNowEpochTz(); //EpochTZ
-    MS_DBG(F("         Time Returned by RTC:"), cur_logTZ, F("->"), \
-        formatDateTime_ISO8601(cur_logTZ));
-    MS_DBG(F("         Offset:"), abs(set_logTZ - cur_logTZ));
-
-    // If the RTC and NIST disagree by more than 5 seconds, set the clock
-    #define NIST_TIME_DIFF_SEC 5
-    if (abs(set_logTZ - cur_logTZ) > NIST_TIME_DIFF_SEC )
-=======
     // The "setTime" is the number of seconds since Jan 1, 1970 in UTC
     // We're interested in the setTime in the logger's and RTC's timezone
     // The RTC's timezone is equal to the logger's timezone minus the offset
     // between the logger and the RTC.
+#if 1 // <<<<<<< HEAD
+    // Only works for ARM CC if long, AVR was uint32_t
+    //long set_logTZ, set_rtcTZ,cur_logTZ;
+    long set_logTZ = setTime + getTimeZone()*3600;
+    long set_rtcTZ = set_logTZ - getTZOffset()*3600;
+    MS_DBG(F("         Correct Time for Logger:"), set_logTZ, F("->"), \
+        formatDateTime_ISO8601(set_logTZ));
+
+    // Check the current RTC time
+    long cur_logTZ = getNowEpochTz(); //EpochTZ
+    MS_DBG(F("         Time Returned by RTC:"), cur_logTZ, F("->"), \
+        formatDateTime_ISO8601(cur_logTZ));
+    MS_DBG(F("         Offset:"), abs(set_logTZ - cur_logTZ));
+
+    // If the RTC and NIST disagree by more than 5 seconds, set the clock
+    #define NIST_TIME_DIFF_SEC 5
+    if (abs(set_logTZ - cur_logTZ) > NIST_TIME_DIFF_SEC )
+//=======
+#else 
     uint32_t set_logTZ = UTCEpochSeconds + ((uint32_t)getLoggerTimeZone())*3600;
     uint32_t set_rtcTZ = set_logTZ - ((uint32_t)getTZOffset())*3600;
     MS_DBG(F("    Time for Logger supplied by NIST:"), set_logTZ, \
@@ -684,10 +634,10 @@
 
     // If the RTC and NIST disagree by more than 5 seconds, set the clock
     if (abs(set_logTZ - cur_logTZ) > 5)
->>>>>>> 1c641a58
+#endif //>>>>>>> master
     {
         setNowEpoch(set_rtcTZ);
-        PRINTOUT(F("         RTC Clock set!"));
+        PRINTOUT(F("Clock set!"));
         retVal= true;
     }
     else
@@ -842,7 +792,6 @@
     // We're setting the alarm seconds to 59 and then seting it to go off
     // whenever the seconds match the 59.  I'm using 59 instead of 00
     // because there seems to be a bit of a wake-up delay
-<<<<<<< HEAD
     uint16_t local_secs;
     uint32_t targetWakeup_secs;
     uint32_t timeNow_secs;
@@ -864,13 +813,6 @@
     MS_DBG("Alm:",zsr.getAlarmYear(),zsr.getAlarmMonth(),zsr.getAlarmDay(),"-",zsr.getAlarmHours(),":",zsr.getAlarmMinutes(),":",zsr.getAlarmSeconds());
     // Assume max is an hour - need to revisit
     zero_sleep_rtc.enableAlarm(zero_sleep_rtc.MATCH_MMSS);
-=======
-    MS_DBG(F("Setting alarm on SAMD built-in RTC for every minute."));
-    zero_sleep_rtc.attachInterrupt(wakeISR);
-    zero_sleep_rtc.setAlarmSeconds(59);
-    zero_sleep_rtc.enableAlarm(zero_sleep_rtc.MATCH_SS);
-
->>>>>>> 1c641a58
     #endif
 
     // Send one last message before shutting down serial ports
@@ -1051,12 +993,8 @@
     #endif
 
     // Wake-up message
-<<<<<<< HEAD
     wakeUpTime_secs = getNowEpoch();
-    MS_DBG(F("... zzzZZ Processor awake @"),wakeUpTime_secs);
-=======
-    MS_DBG(F("\n\n\n... zzzZZ Processor is now awake!"));
->>>>>>> 1c641a58
+    MS_DBG(F("\n\n\n... zzzZZ Processor awake @"),wakeUpTime_secs);
 
     // The logger will now start the next function after the systemSleep
     // function in either the loop or setup
@@ -1519,8 +1457,6 @@
 }
 void Logger::begin()
 {
-<<<<<<< HEAD
-=======
     MS_DBG(F("Logger ID is:"), _loggerID);
     MS_DBG(F("Logger is set to record at"),
            _loggingIntervalMinutes, F("minute intervals."));
@@ -1563,7 +1499,6 @@
         zero_sleep_rtc.begin();
     #endif
     watchDogTimer.resetWatchDog();
->>>>>>> 1c641a58
 
     // Set the pins for I2C
     MS_DBG(F("Setting I2C Pins to INPUT_PULLUP"));
@@ -1599,7 +1534,6 @@
         MS_DBG(F("Beginning DS3231 real time clock"));
         rtc.begin();
     #endif
-<<<<<<< HEAD
     #if defined ARDUINO_ARCH_SAMD
         /* Work in progress
          * Int RTCZero     class Time relative to 2000 TZ
@@ -1624,9 +1558,7 @@
                 rtcExtPhy.adjust(ccTime2k);
             }
         }
-=======
     watchDogTimer.resetWatchDog();
->>>>>>> 1c641a58
 
         DateTime now = rtcExtPhy.now();
         MS_DBG("Set internal rtc from ext rtc ",now.year(),"-",now.month(),"-",now.date()," ",now.hour(),":",now.minute(),":",now.second());
@@ -1636,9 +1568,7 @@
         MS_DBG("Read internal rtc ",zr.getYear(),"-",zr.getMonth(),"-",zr.getDay()," ",zr.getHours(),":",zr.getMinutes(),":",zr.getSeconds());
     #endif //ARDUINO_ARCH_SAMD
 
-<<<<<<< HEAD
     MS_DBG(F("Current RTC time is:"), formatDateTime_ISO8601(getNowEpochTz()));
-=======
     // Reset the watchdog
     watchDogTimer.resetWatchDog();
 
@@ -1656,7 +1586,6 @@
     }
 
     PRINTOUT(F("Logger portion of setup finished."));
->>>>>>> 1c641a58
 }
 
 
@@ -1756,16 +1685,11 @@
             MS_DBG(F("Connecting to the Internet..."));
             if (_logModem->connectInternet())
             {
-                //uint32_t syncTimeCheck_normalized;
-                //uint32_t syncTimeCheck_remainder;
-                //uint32_t logIntvl_sec = _loggingIntervalMinutes*60;
-                
                 // Publish data to remotes
                 watchDogTimer.resetWatchDog();
                 publishDataToRemotes();
                 watchDogTimer.resetWatchDog();
 
-<<<<<<< HEAD
                 // Sync the clock at midnight
                 #define NIST_SYNC_DAY 86400
                 #define NIST_SYNC_HR 3600
@@ -1775,12 +1699,11 @@
                 syncTimeCheck_remainder = syncTimeCheck_normalized %(NIST_SYNC_RATE/logIntvl_sec);
                 MS_DBG(F("SyncTimeCheck "),syncTimeCheck_remainder," Rate",logIntvl_sec," Time",Logger::markedEpochTime);
                 if (Logger::markedEpochTime != 0 && syncTimeCheck_remainder == 0)
-                #endif
-                if (Logger::markedEpochTime != 0 && Logger::markedEpochTime % 86400 == 0)
-=======
+#endif
+                //if (Logger::markedEpochTime != 0 && Logger::markedEpochTime % 86400 == 0)
+
                 if (Logger::markedEpochTime != 0 && Logger::markedEpochTime % 86400 == 43200)
                 // Sync the clock at noon
->>>>>>> 1c641a58
                 {
                     MS_DBG(F("Running a daily clock sync..."));
                     setRTClock(_logModem->getNISTTime());
