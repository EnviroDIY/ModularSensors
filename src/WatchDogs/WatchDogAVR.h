/**
 * @file WatchDogAVR.h
 * @copyright 2020 Stroud Water Research Center
 * Part of the EnviroDIY ModularSensors library for Arduino
 * @author Sara Geleskie Damiano <sdamiano@stroudcenter.org>
 *
 * @brief Contains the extendedWatchDogAVR class
 *
 * Code for this is taken from this forum post:
 * https://forum.arduino.cc/index.php?topic=248263.0
 */

// Header Guards
#ifndef SRC_WATCHDOGS_WATCHDOGAVR_H_
#define SRC_WATCHDOGS_WATCHDOGAVR_H_

// Debugging Statement
// #define MS_WATCHDOGAVR_DEBUG

#ifdef MS_WATCHDOGAVR_DEBUG
#define MS_DEBUGGING_STD "WatchDogAVR"
#endif

// Included Dependencies
#include "ModSensorDebugger.h"
#undef MS_DEBUGGING_STD

<<<<<<< HEAD
class extendedWatchDogAVR {

public:
  // Constructor
  extendedWatchDogAVR();
  ~extendedWatchDogAVR();

  // One-time initialization of watchdog timer.
  void setupWatchDog(uint32_t resetTime_s);
  void enableWatchDog();
  void disableWatchDog();

  void resetWatchDog();

  static volatile uint32_t _barksUntilReset;

private:
  uint32_t _resetTime_s;
=======
/**
 * @brief The extendedWatchDogAVR class uses the pre-reset interrupt to of the
 * built in AVR watchdog to extend the allowable time between resets of the
 * watchdog's clock up to multiple minute timescales.
 *
 * The standard watchdog on an AVR processor has a maximum period of 8s without
 * a reset of the watchdog clock before the processor is restarted.
 *
 * Code for this is taken from this forum post:
 * https://forum.arduino.cc/index.php?topic=248263.0
 */
class extendedWatchDogAVR {
 public:
    /**
     * @brief Construct a new extended watch dog object for AVR processors.
     */
    extendedWatchDogAVR();
    /**
     * @brief Destroy the extended watch dog object for AVR processors.
     */
    ~extendedWatchDogAVR();

    /**
     * @brief One-time initialization of watchdog timer.
     *
     * @param resetTime_s The length of time in seconds between resets of the
     * watchdog before the entire board is reset.
     */
    void setupWatchDog(uint32_t resetTime_s);
    /**
     * @brief Enable the watchdog.
     */
    void enableWatchDog();
    /**
     * @brief Disable the watchdog.
     */
    void disableWatchDog();

    /**
     * @brief Reset the watchdog's clock to prevent the board from resetting.
     */
    void resetWatchDog();


    /**
     * @brief The number of times the pre-reset interrupt is allowed to fire
     * before the watchdog reset is allowed.
     */
    static volatile uint32_t _barksUntilReset;

 private:
    uint32_t _resetTime_s;
>>>>>>> 31fa4cea
};

#endif  // SRC_WATCHDOGS_WATCHDOGAVR_H_<|MERGE_RESOLUTION|>--- conflicted
+++ resolved
@@ -25,26 +25,6 @@
 #include "ModSensorDebugger.h"
 #undef MS_DEBUGGING_STD
 
-<<<<<<< HEAD
-class extendedWatchDogAVR {
-
-public:
-  // Constructor
-  extendedWatchDogAVR();
-  ~extendedWatchDogAVR();
-
-  // One-time initialization of watchdog timer.
-  void setupWatchDog(uint32_t resetTime_s);
-  void enableWatchDog();
-  void disableWatchDog();
-
-  void resetWatchDog();
-
-  static volatile uint32_t _barksUntilReset;
-
-private:
-  uint32_t _resetTime_s;
-=======
 /**
  * @brief The extendedWatchDogAVR class uses the pre-reset interrupt to of the
  * built in AVR watchdog to extend the allowable time between resets of the
@@ -97,7 +77,6 @@
 
  private:
     uint32_t _resetTime_s;
->>>>>>> 31fa4cea
 };
 
 #endif  // SRC_WATCHDOGS_WATCHDOGAVR_H_