/**
 * @file WatchDogSAMD.h
 * @copyright 2020 Stroud Water Research Center
 * Part of the EnviroDIY ModularSensors library for Arduino
 * @author Sara Geleskie Damiano <sdamiano@stroudcenter.org>
 *
 * @brief Contains the extendedWatchDogSAMD class.
 *
 * Code for this is taken from the Adafruit SleepyDog library:
 * https://github.com/adafruit/Adafruit_SleepyDog/ and this library:
 * https://github.com/javos65/WDTZero
 */

// Header Guards
#ifndef SRC_WATCHDOGS_WATCHDOGSAMD_H_
#define SRC_WATCHDOGS_WATCHDOGSAMD_H_

// Debugging Statement
// #define MS_WATCHDOGSAMD_DEBUG

#ifdef MS_WATCHDOGSAMD_DEBUG
#define MS_DEBUGGING_STD "WatchDogSAMD"
#endif

// Included Dependencies
#include "ModSensorDebugger.h"
#undef MS_DEBUGGING_STD

<<<<<<< HEAD
void WDT_Handler(void); // ISR HANDLER FOR WDT EW INTERRUPT

class extendedWatchDogSAMD {

public:
  // Constructor
  extendedWatchDogSAMD();
  ~extendedWatchDogSAMD();

  // One-time initialization of watchdog timer.
  void setupWatchDog(uint32_t resetTime_s);
  void enableWatchDog();
  void disableWatchDog();

  void resetWatchDog();

  static volatile uint32_t _barksUntilReset;

private:
  void inline waitForWDTBitSync();
  uint32_t _resetTime_s;
=======
/**
 * @brief ISR handler for watchdog timer early warning (WDT EW ) interrupt
 */
void WDT_Handler(void);

/**
 * @brief The extendedWatchDogSAMD class uses the early warning interrupt to of
 * the built in SAMD watchdog to extend the allowable time between resets of the
 * watchdog's clock up to multiple minute timescales.
 *
 * Code for this is taken from the Adafruit SleepyDog library:
 * https://github.com/adafruit/Adafruit_SleepyDog/ and this library:
 * https://github.com/javos65/WDTZero
 */
class extendedWatchDogSAMD {
 public:
    /**
     * @brief Construct a new extended watch dog object for SAMD processors.
     */
    extendedWatchDogSAMD();
    /**
     * @brief Destroy the extended watch dog object for SAMD processors.
     */
    ~extendedWatchDogSAMD();

    /**
     * @brief One-time initialization of watchdog timer.
     *
     * @param resetTime_s The length of time in seconds between resets of the
     * watchdog before the entire board is reset.
     */
    void setupWatchDog(uint32_t resetTime_s);
    /**
     * @brief Enable the watchdog.
     */
    void enableWatchDog();
    /**
     * @brief Disable the watchdog.
     */
    void disableWatchDog();

    /**
     * @brief Reset the watchdog's clock to prevent the board from resetting.
     */
    void resetWatchDog();


    /**
     * @brief The number of times the pre-reset interrupt is allowed to fire
     * before the watchdog reset is allowed.
     */
    static volatile uint32_t _barksUntilReset;

 private:
    void inline waitForWDTBitSync();
    uint32_t _resetTime_s;
>>>>>>> 31fa4cea
};

#endif  // SRC_WATCHDOGS_WATCHDOGSAMD_H_<|MERGE_RESOLUTION|>--- conflicted
+++ resolved
@@ -26,29 +26,6 @@
 #include "ModSensorDebugger.h"
 #undef MS_DEBUGGING_STD
 
-<<<<<<< HEAD
-void WDT_Handler(void); // ISR HANDLER FOR WDT EW INTERRUPT
-
-class extendedWatchDogSAMD {
-
-public:
-  // Constructor
-  extendedWatchDogSAMD();
-  ~extendedWatchDogSAMD();
-
-  // One-time initialization of watchdog timer.
-  void setupWatchDog(uint32_t resetTime_s);
-  void enableWatchDog();
-  void disableWatchDog();
-
-  void resetWatchDog();
-
-  static volatile uint32_t _barksUntilReset;
-
-private:
-  void inline waitForWDTBitSync();
-  uint32_t _resetTime_s;
-=======
 /**
  * @brief ISR handler for watchdog timer early warning (WDT EW ) interrupt
  */
@@ -105,7 +82,6 @@
  private:
     void inline waitForWDTBitSync();
     uint32_t _resetTime_s;
->>>>>>> 31fa4cea
 };
 
 #endif  // SRC_WATCHDOGS_WATCHDOGSAMD_H_