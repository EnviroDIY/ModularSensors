/**
 * @file WatchDogAVR.cpp
 * @copyright 2020 Stroud Water Research Center
 * Part of the EnviroDIY ModularSensors library for Arduino
 * @author Sara Geleskie Damiano <sdamiano@stroudcenter.org>
 *
 * @brief Implements the extendedWatchDogAVR class.
 */

#include "WatchDogAVR.h"

// Be careful to use a platform-specific conditional include to only make the
// code visible for the appropriate platform.  Arduino will try to compile and
// link all .cpp files regardless of platform.
#if defined(ARDUINO_ARCH_AVR) || defined(__AVR__)

#include <avr/interrupt.h>
#include <avr/wdt.h>

volatile uint32_t extendedWatchDogAVR::_barksUntilReset = 0;

extendedWatchDogAVR::extendedWatchDogAVR() {}
<<<<<<< HEAD
extendedWatchDogAVR::~extendedWatchDogAVR() { disableWatchDog(); }

// One-time initialization of watchdog timer.
void extendedWatchDogAVR::setupWatchDog(uint32_t resetTime_s) {
  _resetTime_s = resetTime_s;
  extendedWatchDogAVR::_barksUntilReset = _resetTime_s / 8;
  MS_DBG(F("Watch-dog timeout is set for"), _resetTime_s,
         F("sec with the interrupt firing"),
         extendedWatchDogAVR::_barksUntilReset, F("times before the reset."));
}

void extendedWatchDogAVR::enableWatchDog() {
  MS_DBG(F("Enabling watch dog..."));

  cli(); // disable interrupts

  MCUSR = 0; // reset status register flags

  // Put timer in interrupt-only mode:
  WDTCSR |= 0b00011000; // Set WDCE (5th from left) and WDE (4th from left) to
                        // enter config mode, using bitwise OR assignment
                        // (leaves other bits unchanged).
  WDTCSR =
      0b01000000 | 0b100001; // set WDIE (interrupt enable...7th from left, on
                             // left side of bar) clr WDE (reset enable...4th
                             // from left) and set delay interval (right side of
                             // bar) to 8 seconds, using bitwise OR operator.

  sei(); // re-enable interrupts
  // wdt_reset();                    // this is not needed...timer starts
  // without it

  // delay interval patterns:
  //  16 ms:     0b000000
  //  500 ms:    0b000101
  //  1 second:  0b000110
  //  2 seconds: 0b000111
  //  4 seconds: 0b100000
  //  8 seconds: 0b100001

  extendedWatchDogAVR::_barksUntilReset = _resetTime_s / 8;
  MS_DBG(F("The watch dog is enabled in interrupt-only mode."));
  MS_DBG(F("The interrupt will fire"), extendedWatchDogAVR::_barksUntilReset,
         F("times before the system resets."));
}

void extendedWatchDogAVR::disableWatchDog() {
  // Disable the watchdog
  wdt_disable();
}

void extendedWatchDogAVR::resetWatchDog() {
  extendedWatchDogAVR::_barksUntilReset = _resetTime_s / 8;
  // Reset the watchdog.
  wdt_reset();
}

ISR(WDT_vect) // ISR for watchdog early warning
{
  extendedWatchDogAVR::_barksUntilReset--; // Increament down the counter, makes
                                           // multi cycle WDT possible
  // MS_DBG(F("\nWatchdog interrupt!"), extendedWatchDogAVR::_barksUntilReset);
  if (extendedWatchDogAVR::_barksUntilReset <= 0) {

    MCUSR = 0; // reset flags

    // Put timer in reset-only mode:
    WDTCSR |= 0b00011000;           // Enter config mode.
    WDTCSR = 0b00001000 | 0b000000; // clr WDIE (interrupt enable...7th from
                                    // left) set WDE (reset enable...4th from
                                    // left), and set delay interval reset
                                    // system in 16 ms... unless wdt_disable()
                                    // in loop() is reached first

    // wdt_reset();  // not needed
  } else {
    wdt_reset(); // start timer again (still in interrupt-only mode)
  }
=======
extendedWatchDogAVR::~extendedWatchDogAVR() {
    disableWatchDog();
}


// One-time initialization of watchdog timer.
void extendedWatchDogAVR::setupWatchDog(uint32_t resetTime_s) {
    _resetTime_s                          = resetTime_s;
    extendedWatchDogAVR::_barksUntilReset = _resetTime_s / 8;
    MS_DBG(F("Watch-dog timeout is set for"), _resetTime_s,
           F("sec with the interrupt firing"),
           extendedWatchDogAVR::_barksUntilReset, F("times before the reset."));
}


void extendedWatchDogAVR::enableWatchDog() {
    MS_DBG(F("Enabling watch dog..."));

    cli();  // disable interrupts

    MCUSR = 0;  // reset status register flags

    // Put timer in interrupt-only mode:
    // WDTCSR - Watchdog Timer Control Register
    WDTCSR |= 0b00011000;  // Set Bit 4 – WDCE: Watchdog Change Enable
                           // Set Bit 3 – WDE: Watchdog System Reset Enable
    // bitwise OR assignment (leaves other bits unchanged)
    // Need to set the change and reset enables before changing the prescaler

    WDTCSR = 0b01100001;  // Set Bit 6 – WDIE: Watchdog Interrupt Enable
                          // Unset Bit 4 – WDCE: Watchdog Change Enable
                          // Unset Bit 3 – WDE: Watchdog System Reset Enable
                          // Set Bit 5 - WDP[3] and Bit 0 – WDP[0]:
    // Watchdog Timer Prescalers 3 and 0 - 1024K cycles = 8.0s
    // bitwise OR assignment (leaves other bits unchanged)

    sei();  // re-enable interrupts
    // wdt_reset();  // this is not needed...timer starts without it

    // delay interval patterns:
    //  16 ms:     0bxx0xx000
    //  500 ms:    0bxx0xx101
    //  1 second:  0bxx0xx110
    //  2 seconds: 0bxx0xx111
    //  4 seconds: 0bxx1xx000
    //  8 seconds: 0bxx1xx001

    extendedWatchDogAVR::_barksUntilReset = _resetTime_s / 8;
    MS_DBG(F("The watch dog is enabled in interrupt-only mode."));
    MS_DBG(F("The interrupt will fire"), extendedWatchDogAVR::_barksUntilReset,
           F("times before the system resets."));
}


void extendedWatchDogAVR::disableWatchDog() {
    // Disable the watchdog
    wdt_disable();
}


void extendedWatchDogAVR::resetWatchDog() {
    extendedWatchDogAVR::_barksUntilReset = _resetTime_s / 8;
    // Reset the watchdog.
    wdt_reset();
}


/**
 * @brief ISR for watchdog early warning
 */
ISR(WDT_vect) {
    extendedWatchDogAVR::_barksUntilReset--;  // Increament down the counter,
                                              // makes multi cycle WDT possible
    // MS_DBG(F("\nWatchdog interrupt!"),
    // extendedWatchDogAVR::_barksUntilReset);
    if (extendedWatchDogAVR::_barksUntilReset <= 0) {
        MCUSR = 0;  // reset flags

        // Put timer in reset-only mode:
        WDTCSR |= 0b00011000;  // Enter config mode.
        WDTCSR = 0b00001000 |
            0b000000;  // clr WDIE (interrupt enable...7th from left)
                       // set WDE (reset enable...4th from left), and set delay
                       // interval reset system in 16 ms... unless wdt_disable()
                       // in loop() is reached first

        // wdt_reset();  // not needed
    } else {
        wdt_reset();  // start timer again (still in interrupt-only mode)
    }
>>>>>>> 31fa4cea
}

#endif<|MERGE_RESOLUTION|>--- conflicted
+++ resolved
@@ -20,86 +20,6 @@
 volatile uint32_t extendedWatchDogAVR::_barksUntilReset = 0;
 
 extendedWatchDogAVR::extendedWatchDogAVR() {}
-<<<<<<< HEAD
-extendedWatchDogAVR::~extendedWatchDogAVR() { disableWatchDog(); }
-
-// One-time initialization of watchdog timer.
-void extendedWatchDogAVR::setupWatchDog(uint32_t resetTime_s) {
-  _resetTime_s = resetTime_s;
-  extendedWatchDogAVR::_barksUntilReset = _resetTime_s / 8;
-  MS_DBG(F("Watch-dog timeout is set for"), _resetTime_s,
-         F("sec with the interrupt firing"),
-         extendedWatchDogAVR::_barksUntilReset, F("times before the reset."));
-}
-
-void extendedWatchDogAVR::enableWatchDog() {
-  MS_DBG(F("Enabling watch dog..."));
-
-  cli(); // disable interrupts
-
-  MCUSR = 0; // reset status register flags
-
-  // Put timer in interrupt-only mode:
-  WDTCSR |= 0b00011000; // Set WDCE (5th from left) and WDE (4th from left) to
-                        // enter config mode, using bitwise OR assignment
-                        // (leaves other bits unchanged).
-  WDTCSR =
-      0b01000000 | 0b100001; // set WDIE (interrupt enable...7th from left, on
-                             // left side of bar) clr WDE (reset enable...4th
-                             // from left) and set delay interval (right side of
-                             // bar) to 8 seconds, using bitwise OR operator.
-
-  sei(); // re-enable interrupts
-  // wdt_reset();                    // this is not needed...timer starts
-  // without it
-
-  // delay interval patterns:
-  //  16 ms:     0b000000
-  //  500 ms:    0b000101
-  //  1 second:  0b000110
-  //  2 seconds: 0b000111
-  //  4 seconds: 0b100000
-  //  8 seconds: 0b100001
-
-  extendedWatchDogAVR::_barksUntilReset = _resetTime_s / 8;
-  MS_DBG(F("The watch dog is enabled in interrupt-only mode."));
-  MS_DBG(F("The interrupt will fire"), extendedWatchDogAVR::_barksUntilReset,
-         F("times before the system resets."));
-}
-
-void extendedWatchDogAVR::disableWatchDog() {
-  // Disable the watchdog
-  wdt_disable();
-}
-
-void extendedWatchDogAVR::resetWatchDog() {
-  extendedWatchDogAVR::_barksUntilReset = _resetTime_s / 8;
-  // Reset the watchdog.
-  wdt_reset();
-}
-
-ISR(WDT_vect) // ISR for watchdog early warning
-{
-  extendedWatchDogAVR::_barksUntilReset--; // Increament down the counter, makes
-                                           // multi cycle WDT possible
-  // MS_DBG(F("\nWatchdog interrupt!"), extendedWatchDogAVR::_barksUntilReset);
-  if (extendedWatchDogAVR::_barksUntilReset <= 0) {
-
-    MCUSR = 0; // reset flags
-
-    // Put timer in reset-only mode:
-    WDTCSR |= 0b00011000;           // Enter config mode.
-    WDTCSR = 0b00001000 | 0b000000; // clr WDIE (interrupt enable...7th from
-                                    // left) set WDE (reset enable...4th from
-                                    // left), and set delay interval reset
-                                    // system in 16 ms... unless wdt_disable()
-                                    // in loop() is reached first
-
-    // wdt_reset();  // not needed
-  } else {
-    wdt_reset(); // start timer again (still in interrupt-only mode)
-  }
-=======
 extendedWatchDogAVR::~extendedWatchDogAVR() {
     disableWatchDog();
 }
@@ -190,7 +110,6 @@
     } else {
         wdt_reset();  // start timer again (still in interrupt-only mode)
     }
->>>>>>> 31fa4cea
 }
 
 #endif