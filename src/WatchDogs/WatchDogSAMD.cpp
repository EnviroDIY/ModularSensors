--- conflicted
+++ resolved
@@ -17,114 +17,6 @@
 volatile uint32_t extendedWatchDogSAMD::_barksUntilReset = 0;
 
 extendedWatchDogSAMD::extendedWatchDogSAMD() {}
-<<<<<<< HEAD
-extendedWatchDogSAMD::~extendedWatchDogSAMD() { disableWatchDog(); }
-
-// One-time initialization of watchdog timer.
-void extendedWatchDogSAMD::setupWatchDog(uint32_t resetTime_s) {
-  _resetTime_s = resetTime_s;
-  // Longest interrupt is 16s, so we loop that as many times as needed
-  extendedWatchDogSAMD::_barksUntilReset = _resetTime_s / 8;
-
-  MS_DBG(F("Setting up watch-dog timeout for"), _resetTime_s,
-         F("sec with the interrupt firing"),
-         extendedWatchDogSAMD::_barksUntilReset, F("times before the reset."));
-
-  // Enable WDT early-warning interrupt
-  NVIC_DisableIRQ(WDT_IRQn);
-  NVIC_ClearPendingIRQ(WDT_IRQn);
-  NVIC_SetPriority(WDT_IRQn, 1); // Priority behind RTC!
-  NVIC_EnableIRQ(WDT_IRQn);
-
-// Disable watchdog for config
-#if defined(__SAMD51__)
-  WDT->CTRLA.reg = 0;
-#else
-  WDT->CTRL.reg = 0;
-#endif
-  waitForWDTBitSync();
-
-#if defined(__SAMD51__)
-  // SAMD51 WDT uses OSCULP32k as input clock now
-  // section: 20.5.3
-  OSC32KCTRL->OSCULP32K.bit.EN1K = 1;  // Enable out 1K (for WDT)
-  OSC32KCTRL->OSCULP32K.bit.EN32K = 0; // Disable out 32K
-
-  waitForWDTBitSync();
-
-  USB->DEVICE.CTRLA.bit.ENABLE = 0; // Disable the USB peripheral
-  while (USB->DEVICE.SYNCBUSY.bit.ENABLE)
-    ;                                 // Wait for synchronization
-  USB->DEVICE.CTRLA.bit.RUNSTDBY = 0; // Deactivate run on standby
-  USB->DEVICE.CTRLA.bit.ENABLE = 1;   // Enable the USB peripheral
-  while (USB->DEVICE.SYNCBUSY.bit.ENABLE)
-    ; // Wait for synchronization
-
-#else // SAMD21
-
-  // We're going to use generic clock generator *5*
-  // Many watch-dog examples use 2, but this conflicts with RTC-zero
-  // Generic clock generator 5, divisor = 32 (2^(DIV+1))  = 4
-  GCLK->GENDIV.reg = GCLK_GENDIV_ID(5) | // Select Generic Clock Generator 5
-                     GCLK_GENDIV_DIV(4); // Divide the clock source by 32
-  while (GCLK->STATUS.bit.SYNCBUSY)
-    ;
-
-  // Enable clock generator 5 using low-power 32.768kHz oscillator.
-  // With /32 divisor above, this yields 1024Hz clock.
-  GCLK->GENCTRL.reg =
-      GCLK_GENCTRL_ID(5) |         // Select GCLK5
-      GCLK_GENCTRL_GENEN |         // Enable the generic clock clontrol
-      GCLK_GENCTRL_SRC_OSCULP32K | // Select the ultra-low power oscillator
-      GCLK_GENCTRL_IDC |           // Set the duty cycle to 50/50 HIGH/LOW
-      GCLK_GENCTRL_DIVSEL; // Select to divide clock by the prescaler above
-  while (GCLK->STATUS.bit.SYNCBUSY)
-    ;
-
-  // Feed GCLK5 to WDT (Watchdog Timer)
-  GCLK->CLKCTRL.reg = GCLK_CLKCTRL_GEN_GCLK5 | // Select generic clock 5
-                      GCLK_CLKCTRL_CLKEN | // Enable the generic clock clontrol
-                      GCLK_CLKCTRL_ID_WDT; // Feed the GCLK to the WDT
-  while (GCLK->STATUS.bit.SYNCBUSY)
-    ;
-
-#endif
-
-#if defined(__SAMD51__)
-  // TODO - need to verify
-  // Set up the watch dog control parameters
-  WDT->CTRLA.bit.WEN = 0;      // Disable window mode
-  waitForWDTBitSync();         // ?? Needed here ??
-  WDT->CTRLA.bit.ALWAYSON = 0; // NOT always on!
-  waitForWDTBitSync();         // ?? Needed here ??
-#else                          // SAMD21
-  // Set up the watch dog control parameters
-  WDT->CTRL.bit.WEN = 0;      // Disable window mode
-  waitForWDTBitSync();        // ?? Needed here ??
-  WDT->CTRL.bit.ALWAYSON = 0; // NOT always on!
-  waitForWDTBitSync();        // ?? Needed here ??
-#endif
-  WDT->CONFIG.bit.PER = 0xB; // Period = 16384 clockcycles @ 1024hz = 16 seconds
-  WDT->EWCTRL.bit.EWOFFSET = 0xA; // Early Warning Interrupt Time Offset 0xA =
-                                  // 8192 clockcycles @ 1024hz = 8 seconds
-  WDT->INTENSET.bit.EW = 1;       // Enable early warning interrupt
-  waitForWDTBitSync();            // ?? Needed here ??
-
-  /*In normal mode, the Early Warning interrupt generation is defined by the
-  Early Warning Offset in the Early Warning Control register (EWCTRL.EWOFFSET).
-  The Early Warning Offset bits define the number of GCLK_WDT clocks before
-  the interrupt is generated, relative to the start of the watchdog time-out
-  period. For example, if the WDT is operating in normal mode with
-  CONFIG.PER = 0x2 and EWCTRL.EWOFFSET = 0x1, the Early Warning interrupt is
-  generated 16 GCLK_WDT clock cycles from the start of the watchdog time-out
-  period, and the watchdog time-out system reset is generated 32 GCLK_WDT
-  clock cycles from the start of the watchdog time-out period.  The user must
-  take caution when programming the Early Warning Offset bits. If these bits
-  define an Early Warning interrupt generation time greater than the watchdog
-  time-out period, the watchdog time-out system reset is generated prior to
-  the Early Warning interrupt. Thus, the Early Warning interrupt will never be
-  generated.*/
-=======
 extendedWatchDogSAMD::~extendedWatchDogSAMD() {
     disableWatchDog();
 }
@@ -221,42 +113,12 @@
     greater than the watchdog time-out period, the watchdog time-out system
     reset is generated prior to the Early Warning interrupt. Thus, the Early
     Warning interrupt will never be generated.*/
->>>>>>> 31fa4cea
 }
 
 void extendedWatchDogSAMD::enableWatchDog() {
   MS_DBG(F("Enabling watch dog..."));
   resetWatchDog();
 
-<<<<<<< HEAD
-  // Set the enable bit
-#if defined(__SAMD51__)
-  WDT->CTRLA.bit.ENABLE = 1;
-#else
-  WDT->CTRL.bit.ENABLE = 1;
-#endif
-  waitForWDTBitSync();
-}
-
-void extendedWatchDogSAMD::disableWatchDog() {
-#if defined(__SAMD51__)
-  WDT->CTRLA.bit.ENABLE = 0;
-#else
-  WDT->CTRL.bit.ENABLE = 0;
-#endif
-  waitForWDTBitSync();
-  MS_DBG(F("Watch dog disabled."));
-}
-
-void extendedWatchDogSAMD::resetWatchDog() {
-  extendedWatchDogSAMD::_barksUntilReset = _resetTime_s / 8;
-  // Write the watchdog clear key value (0xA5) to the watchdog
-  // clear register to clear the watchdog timer and reset it.
-  WDT->CLEAR.reg = WDT_CLEAR_CLEAR_KEY;
-  waitForWDTBitSync();
-  // Clear Early Warning (EW) Interrupt Flag
-  WDT->INTFLAG.bit.EW = 1;
-=======
 void extendedWatchDogSAMD::enableWatchDog() {
     MS_DBG(F("Enabling watch dog..."));
     resetWatchDog();
@@ -290,42 +152,10 @@
     waitForWDTBitSync();
     // Clear Early Warning (EW) Interrupt Flag
     WDT->INTFLAG.bit.EW = 1;
->>>>>>> 31fa4cea
 }
 
 void extendedWatchDogSAMD::waitForWDTBitSync() {
 #if defined(__SAMD51__)
-<<<<<<< HEAD
-  while (WDT->SYNCBUSY.reg)
-    ;
-#else
-  while (WDT->STATUS.bit.SYNCBUSY)
-    ;
-#endif
-}
-
-void WDT_Handler(void) // ISR for watchdog early warning
-{
-  // Increament down the counter, makes multi cycle WDT possible
-  extendedWatchDogSAMD::_barksUntilReset--;
-  // MS_DBG(F("\nWatchdog interrupt!"), extendedWatchDogSAMD::_barksUntilReset);
-  if (extendedWatchDogSAMD::_barksUntilReset <=
-      0) { // Clear Early Warning (EW) Interrupt Flag
-    WDT->INTFLAG.bit.EW = 1;
-    // Writing a value different than WDT_CLEAR_CLEAR_KEY causes reset
-    WDT->CLEAR.reg = 0xFF;
-    while (true)
-      ;
-  } else {
-    // Write the clear key
-    WDT->CLEAR.reg = WDT_CLEAR_CLEAR_KEY;
-#if defined(__SAMD51__)
-    while (WDT->SYNCBUSY.reg)
-      ;
-#else
-    while (WDT->STATUS.bit.SYNCBUSY)
-      ;
-=======
     while (WDT->SYNCBUSY.reg) {}
 #else
     while (WDT->STATUS.bit.SYNCBUSY) {}
@@ -352,7 +182,6 @@
         while (WDT->SYNCBUSY.reg) {}
 #else
         while (WDT->STATUS.bit.SYNCBUSY) {}
->>>>>>> 31fa4cea
 #endif
     // Clear Early Warning (EW) Interrupt Flag
     WDT->INTFLAG.bit.EW = 1;
