/**
 * @file VariableArray.cpp
 * @copyright 2020 Stroud Water Research Center
 * Part of the EnviroDIY ModularSensors library for Arduino
 * @author Sara Geleskie Damiano <sdamiano@stroudcenter.org>
 *
<<<<<<< HEAD
 *Initial library developement done by Sara Damiano (sdamiano@stroudcenter.org).
 *
 *This file is for the variable array class.
=======
 * @brief Implements the VariableArray class.
>>>>>>> 31fa4cea
 */

#include "VariableArray.h"

// Constructors
VariableArray::VariableArray() {}
<<<<<<< HEAD
VariableArray::VariableArray(uint8_t variableCount, Variable *variableList[])
    : arrayOfVars(variableList), _variableCount(variableCount) {
  _maxSamplestoAverage = countMaxToAverage();
  _sensorCount = getSensorCount();
}
VariableArray::VariableArray(uint8_t variableCount, Variable *variableList[],
                             const char *uuids[])
    : arrayOfVars(variableList), _variableCount(variableCount) {
  _maxSamplestoAverage = countMaxToAverage();
  _sensorCount = getSensorCount();
  matchUUIDs(uuids);
=======
VariableArray::VariableArray(uint8_t variableCount, Variable* variableList[])
    : arrayOfVars(variableList), _variableCount(variableCount) {
    _maxSamplestoAverage = countMaxToAverage();
    _sensorCount         = getSensorCount();
}
VariableArray::VariableArray(uint8_t variableCount, Variable* variableList[],
                             const char* uuids[])
    : arrayOfVars(variableList), _variableCount(variableCount) {
    _maxSamplestoAverage = countMaxToAverage();
    _sensorCount         = getSensorCount();
    matchUUIDs(uuids);
>>>>>>> 31fa4cea
}

// Destructor
VariableArray::~VariableArray() {}

<<<<<<< HEAD
void VariableArray::VariableArray::begin(uint8_t variableCount,
                                         Variable *variableList[],
                                         const char *uuids[]) {
  _variableCount = variableCount;
  arrayOfVars = variableList;

  _maxSamplestoAverage = countMaxToAverage();
  _sensorCount = getSensorCount();
  matchUUIDs(uuids);
  checkVariableUUIDs();
}
void VariableArray::begin(uint8_t variableCount, Variable *variableList[]) {
  _variableCount = variableCount;
  arrayOfVars = variableList;

  _maxSamplestoAverage = countMaxToAverage();
  _sensorCount = getSensorCount();
  checkVariableUUIDs();
}
void VariableArray::begin() {
  _maxSamplestoAverage = countMaxToAverage();
  _sensorCount = getSensorCount();
  checkVariableUUIDs();
=======
void VariableArray::begin(uint8_t variableCount, Variable* variableList[],
                          const char* uuids[]) {
    _variableCount = variableCount;
    arrayOfVars    = variableList;

    _maxSamplestoAverage = countMaxToAverage();
    _sensorCount         = getSensorCount();
    matchUUIDs(uuids);
    checkVariableUUIDs();
}
void VariableArray::begin(uint8_t variableCount, Variable* variableList[]) {
    _variableCount = variableCount;
    arrayOfVars    = variableList;

    _maxSamplestoAverage = countMaxToAverage();
    _sensorCount         = getSensorCount();
    checkVariableUUIDs();
}
void VariableArray::begin() {
    _maxSamplestoAverage = countMaxToAverage();
    _sensorCount         = getSensorCount();
    checkVariableUUIDs();
>>>>>>> 31fa4cea
}

// This counts and returns the number of calculated variables
uint8_t VariableArray::getCalculatedVariableCount(void) {
<<<<<<< HEAD
  uint8_t numCalc = 0;
  // Check for unique sensors
  for (uint8_t i = 0; i < _variableCount; i++) {
    if (arrayOfVars[i]->isCalculated)
      numCalc++;
  }
  MS_DBG(F("There are"), numCalc, F("calculated variables in the group."));
  return numCalc;
=======
    uint8_t numCalc = 0;
    // Check for unique sensors
    for (uint8_t i = 0; i < _variableCount; i++) {
        if (arrayOfVars[i]->isCalculated) numCalc++;
    }
    MS_DBG(F("There are"), numCalc, F("calculated variables in the group."));
    return numCalc;
>>>>>>> 31fa4cea
}

// This counts and returns the number of sensors
uint8_t VariableArray::getSensorCount(void) {
<<<<<<< HEAD
  uint8_t numSensors = 0;
  // Check for unique sensors
  for (uint8_t i = 0; i < _variableCount; i++) {
    if (isLastVarFromSensor(i))
      numSensors++;
  }
  // MS_DBG(F("There are"), numSensors, F("unique sensors in the group."));
  return numSensors;
}

// This matches UUID's from an array of pointers to the variable array
void VariableArray::matchUUIDs(const char *uuids[]) {
  for (uint8_t i = 0; i < _variableCount; i++) {
    arrayOfVars[i]->setVarUUID(uuids[i]);
    // MS_DBG(F("Assigned UUID"), uuids[i], F("to variable"),
    // arrayOfVars[i]->getVarCode());
  }
=======
    uint8_t numSensors = 0;
    // Check for unique sensors
    for (uint8_t i = 0; i < _variableCount; i++) {
        if (isLastVarFromSensor(i)) numSensors++;
    }
    // MS_DBG(F("There are"), numSensors, F("unique sensors in the group."));
    return numSensors;
}

// This matches UUID's from an array of pointers to the variable array
void VariableArray::matchUUIDs(const char* uuids[]) {
    for (uint8_t i = 0; i < _variableCount; i++) {
        arrayOfVars[i]->setVarUUID(uuids[i]);
        // MS_DBG(F("Assigned UUID"), uuids[i], F("to variable"),
        // arrayOfVars[i]->getVarCode());
    }
>>>>>>> 31fa4cea
}

// Public functions for interfacing with a list of sensors
// This sets up all of the sensors in the list
// NOTE:  Calculated variables will always be skipped in this process because
// a calculated variable will never be marked as the last variable from a
// sensor.
bool VariableArray::setupSensors(void) {
<<<<<<< HEAD
  bool success = true;

  // #ifdef MS_VARIABLEARRAY_DEBUG_DEEP
  // bool deepDebugTiming = true;
  // #else
  // bool deepDebugTiming = false;
  // #endif

  MS_DBG(F("Beginning setup for sensors and variables..."));

  // First setup all of the variables
  // This guarantees that they're registered to their parent sensor
  // MS_DBG(F("Running variable setup functions."));
  // for (uint8_t i = 0; i < _variableCount; i++)
  //     arrayOfVars[i]->setup();

  // Power all of the sensors
  // NOTE:  Because we are running this *before* running each sensor's setup
  // function, this may actually fail to power a sensors if the pin mode for
  // that sensor's power pin is not correct.  The pin modes are set *during*
  // most sensor's set-up function.  For this reason, each sensor that requires
  // power for setup should have a powerUp() and waitForWarmup() written into
  // its setup function.
  // But, for logger boards that have been programmed more than once, the pin
  // mode from the previous power up of the MCU is usually retained so chances
  // are high that this will actually power up the sensors. If this does
  // successfully power up the sensors, it saves us all of the waitForWarmup()
  // time and prevents the power from flickering on and off during setup in
  // cases where many sensors are powered on the same circuit.
  // MS_DBG(F("Powering up sensors for setup."));
  // sensorsPowerUp();

  // Now run all the set-up functions
  MS_DBG(F("Running sensor setup functions."));

  // Check for any sensors that have been set up outside of this (ie, the modem)
  uint8_t nSensorsSetup = 0;
  for (uint8_t i = 0; i < _variableCount; i++) {
    if (isLastVarFromSensor(i)) // Skip non-unique sensors
    {
      if (bitRead(arrayOfVars[i]->parentSensor->getStatus(), 0) ==
          1) // already set up
      {
        MS_DBG(F("   "), arrayOfVars[i]->getParentSensorNameAndLocation(),
               F("was already set up!"));

        nSensorsSetup++;
      }
    }
  }

  // We're going to keep looping through all of the sensors and check if each
  // one has been on long enough to be warmed up.  Once it has, we'll set it
  // up and increment the counter marking that's been done.
  // We keep looping until they've all been done.
  while (nSensorsSetup < _sensorCount) {
    for (uint8_t i = 0; i < _variableCount; i++) {
      bool sensorSuccess = false;
      if (isLastVarFromSensor(i)) // Skip non-unique sensors
      {
        // only set up if it has not yet been set up
        if (bitRead(arrayOfVars[i]->parentSensor->getStatus(), 0) == 0) {
          // and if it is already warmed up
          // if (arrayOfVars[i]->parentSensor->isWarmedUp(deepDebugTiming))
          // {
          MS_DBG(F("    Set up of"),
                 arrayOfVars[i]->getParentSensorNameAndLocation(), F("..."));

          sensorSuccess = arrayOfVars[i]->parentSensor->setup(); // set it up
          success &= sensorSuccess;
          nSensorsSetup++;

          if (!sensorSuccess) {
            MS_DBG(F("        ... setup failed!"));
          } else {
            MS_DBG(F("        ... setup succeeded."));
          }
          // }
=======
    bool success = true;

    // #ifdef MS_VARIABLEARRAY_DEBUG_DEEP
    // bool deepDebugTiming = true;
    // #else
    // bool deepDebugTiming = false;
    // #endif

    MS_DBG(F("Beginning setup for sensors and variables..."));

    // First setup all of the variables
    // This guarantees that they're registered to their parent sensor
    // MS_DBG(F("Running variable setup functions."));
    // for (uint8_t i = 0; i < _variableCount; i++)
    //     arrayOfVars[i]->setup();

    // Power all of the sensors
    // NOTE:  Because we are running this *before* running each sensor's setup
    // function, this may actually fail to power a sensors if the pin mode for
    // that sensor's power pin is not correct.  The pin modes are set *during*
    // most sensor's set-up function.  For this reason, each sensor that
    // requires power for setup should have a powerUp() and waitForWarmup()
    // written into its setup function. But, for logger boards that have been
    // programmed more than once, the pin mode from the previous power up of the
    // MCU is usually retained so chances are high that this will actually power
    // up the sensors. If this does successfully power up the sensors, it saves
    // us all of the waitForWarmup() time and prevents the power from flickering
    // on and off during setup in cases where many sensors are powered on the
    // same circuit. MS_DBG(F("Powering up sensors for setup."));
    // sensorsPowerUp();

    // Now run all the set-up functions
    MS_DBG(F("Running sensor setup functions."));

    // Check for any sensors that have been set up outside of this (ie, the
    // modem)
    uint8_t nSensorsSetup = 0;
    for (uint8_t i = 0; i < _variableCount; i++) {
        if (isLastVarFromSensor(i)) {  // Skip non-unique sensors
            if (bitRead(arrayOfVars[i]->parentSensor->getStatus(), 0) ==
                1) {  // already set up
                MS_DBG(F("   "),
                       arrayOfVars[i]->getParentSensorNameAndLocation(),
                       F("was already set up!"));

                nSensorsSetup++;
            }
>>>>>>> 31fa4cea
        }
      }
    }
  }

<<<<<<< HEAD
  // Power down all sensor;
  // sensorsPowerDown();
=======
    // We're going to keep looping through all of the sensors and check if each
    // one has been on long enough to be warmed up.  Once it has, we'll set it
    // up and increment the counter marking that's been done.
    // We keep looping until they've all been done.
    while (nSensorsSetup < _sensorCount) {
        for (uint8_t i = 0; i < _variableCount; i++) {
            bool sensorSuccess = false;
            if (isLastVarFromSensor(i)) {  // Skip non-unique sensors
                // only set up if it has not yet been set up
                if (bitRead(arrayOfVars[i]->parentSensor->getStatus(), 0) ==
                    0) {
                    // and if it is already warmed up
                    // if
                    // (arrayOfVars[i]->parentSensor->isWarmedUp(deepDebugTiming))
                    // {
                    MS_DBG(F("    Set up of"),
                           arrayOfVars[i]->getParentSensorNameAndLocation(),
                           F("..."));

                    sensorSuccess =
                        arrayOfVars[i]->parentSensor->setup();  // set it up
                    success &= sensorSuccess;
                    nSensorsSetup++;

                    if (!sensorSuccess) {
                        MS_DBG(F("        ... setup failed!"));
                    } else {
                        MS_DBG(F("        ... setup succeeded."));
                    }
                    // }
                }
            }
        }
    }
>>>>>>> 31fa4cea

  if (success) {
    MS_DBG(F("... Success!"));
  }

<<<<<<< HEAD
  return success;
=======
    if (success) { MS_DBG(F("... Success!")); }

    return success;
>>>>>>> 31fa4cea
}

// This powers up the sensors
// There's no checking or waiting here, just turning on pins
// NOTE:  Calculated variables will always be skipped in this process because
// a calculated variable will never be marked as the last variable from a
// sensor.
void VariableArray::sensorsPowerUp(void) {
<<<<<<< HEAD
  MS_DBG(F("Powering up sensors..."));
  for (uint8_t i = 0; i < _variableCount; i++) {
    if (isLastVarFromSensor(i)) // Skip non-unique sensors
    {
      MS_DBG(F("    Powering up"),
             arrayOfVars[i]->getParentSensorNameAndLocation());
=======
    MS_DBG(F("Powering up sensors..."));
    for (uint8_t i = 0; i < _variableCount; i++) {
        if (isLastVarFromSensor(i)) {  // Skip non-unique sensors
            MS_DBG(F("    Powering up"),
                   arrayOfVars[i]->getParentSensorNameAndLocation());
>>>>>>> 31fa4cea

      arrayOfVars[i]->parentSensor->powerUp();
    }
  }
}

// This wakes/activates the sensors
// Before a sensor is "awoken" we have to make sure it's had time to warm up
// NOTE:  Calculated variables will always be skipped in this process because
// a calculated variable will never be marked as the last variable from a
// sensor.
bool VariableArray::sensorsWake(void) {
<<<<<<< HEAD
  MS_DBG(F("Waking sensors..."));
  bool success = true;
  uint8_t nSensorsAwake = 0;

#ifdef MS_VARIABLEARRAY_DEBUG_DEEP
  bool deepDebugTiming = true;
#else
  bool deepDebugTiming = false;
#endif

  // Check for any sensors that are awake outside of being sent a "wake" command
  for (uint8_t i = 0; i < _variableCount; i++) {
    if (isLastVarFromSensor(i)) // Skip non-unique sensors
    {
      if (bitRead(arrayOfVars[i]->parentSensor->getStatus(), 3) ==
          1) // already attempted to wake
      {
        MS_DBG(F("    Wake up of"),
               arrayOfVars[i]->getParentSensorNameAndLocation(),
               F("has already been attempted."));
        nSensorsAwake++;
      }
    }
  }

  // We're going to keep looping through all of the sensors and check if each
  // one has been on long enough to be warmed up.  Once it has, we'll wake it
  // up and increment the counter marking that's been done.
  // We keep looping until they've all been done.
  while (nSensorsAwake < _sensorCount) {
    for (uint8_t i = 0; i < _variableCount; i++) {
      if (isLastVarFromSensor(i)) // Skip non-unique sensors
      {
        // If no attempts yet made to wake the sensor up
        if (bitRead(arrayOfVars[i]->parentSensor->getStatus(), 3) == 0) {
          // and if it is already warmed up
          if (arrayOfVars[i]->parentSensor->isWarmedUp(deepDebugTiming)) {
            MS_DBG(F("    Wake up of"),
                   arrayOfVars[i]->getParentSensorNameAndLocation(), F("..."));

            // Make a single attempt to wake the sensor after it is warmed up
            bool sensorSuccess = arrayOfVars[i]->parentSensor->wake();
            success &= sensorSuccess;
            // We increment up the number of sensors awake/active, even
            // if the wake up command failed!
            nSensorsAwake++;

            if (sensorSuccess) {
              MS_DBG(F("        ... wake up succeeded."));
            } else {
              MS_DBG(F("        ... wake up failed!"));
=======
    MS_DBG(F("Waking sensors..."));
    bool    success       = true;
    uint8_t nSensorsAwake = 0;

#ifdef MS_VARIABLEARRAY_DEBUG_DEEP
    bool deepDebugTiming = true;
#else
    bool deepDebugTiming = false;
#endif

    // Check for any sensors that are awake outside of being sent a "wake"
    // command
    for (uint8_t i = 0; i < _variableCount; i++) {
        if (isLastVarFromSensor(i)) {  // Skip non-unique sensors
            if (bitRead(arrayOfVars[i]->parentSensor->getStatus(), 3) ==
                1) {  // already attempted to wake
                MS_DBG(F("    Wake up of"),
                       arrayOfVars[i]->getParentSensorNameAndLocation(),
                       F("has already been attempted."));
                nSensorsAwake++;
            }
        }
    }

    // We're going to keep looping through all of the sensors and check if each
    // one has been on long enough to be warmed up.  Once it has, we'll wake it
    // up and increment the counter marking that's been done.
    // We keep looping until they've all been done.
    while (nSensorsAwake < _sensorCount) {
        for (uint8_t i = 0; i < _variableCount; i++) {
            if (isLastVarFromSensor(i)) {  // Skip non-unique sensors
                // If no attempts yet made to wake the sensor up
                if (bitRead(arrayOfVars[i]->parentSensor->getStatus(), 3) ==
                    0) {
                    // and if it is already warmed up
                    if (arrayOfVars[i]->parentSensor->isWarmedUp(
                            deepDebugTiming)) {
                        MS_DBG(F("    Wake up of"),
                               arrayOfVars[i]->getParentSensorNameAndLocation(),
                               F("..."));

                        // Make a single attempt to wake the sensor after it is
                        // warmed up
                        bool sensorSuccess =
                            arrayOfVars[i]->parentSensor->wake();
                        success &= sensorSuccess;
                        // We increment up the number of sensors awake/active,
                        // even if the wake up command failed!
                        nSensorsAwake++;

                        if (sensorSuccess) {
                            MS_DBG(F("        ... wake up succeeded."));
                        } else {
                            MS_DBG(F("        ... wake up failed!"));
                        }
                    }
                }
>>>>>>> 31fa4cea
            }
          }
        }
      }
    }
  }
  return success;
}

// This puts sensors to sleep
// We're not waiting for anything to be ready, we're just sending the command
// to put it to sleep no matter what its current state is.
// NOTE:  Calculated variables will always be skipped in this process because
// a calculated variable will never be marked as the last variable from a
// sensor.
bool VariableArray::sensorsSleep(void) {
<<<<<<< HEAD
  MS_DBG(F("Putting sensors to sleep..."));
  bool success = true;
  for (uint8_t i = 0; i < _variableCount; i++) {
    if (isLastVarFromSensor(i)) // Skip non-unique sensors
    {
      MS_DBG(F("    "), arrayOfVars[i]->getParentSensorNameAndLocation(),
             F("..."));

      bool sensorSuccess = arrayOfVars[i]->parentSensor->sleep();
      success &= sensorSuccess;

      if (sensorSuccess) {
        MS_DBG(F("        ... successfully put to sleep."));
      } else {
        MS_DBG(F("        ... failed to sleep!"));
      }
    }
  }
  return success;
=======
    MS_DBG(F("Putting sensors to sleep..."));
    bool success = true;
    for (uint8_t i = 0; i < _variableCount; i++) {
        if (isLastVarFromSensor(i)) {  // Skip non-unique sensors
            MS_DBG(F("    "), arrayOfVars[i]->getParentSensorNameAndLocation(),
                   F("..."));

            bool sensorSuccess = arrayOfVars[i]->parentSensor->sleep();
            success &= sensorSuccess;

            if (sensorSuccess) {
                MS_DBG(F("        ... successfully put to sleep."));
            } else {
                MS_DBG(F("        ... failed to sleep!"));
            }
        }
    }
    return success;
>>>>>>> 31fa4cea
}

// This cuts power to the sensors
// We're not waiting for anything to be ready, we're just cutting power.
// NOTE:  Calculated variables will always be skipped in this process because
// a calculated variable will never be marked as the last variable from a
// sensor.
void VariableArray::sensorsPowerDown(void) {
<<<<<<< HEAD
  MS_DBG(F("Powering down sensors..."));
  for (uint8_t i = 0; i < _variableCount; i++) {
    if (isLastVarFromSensor(i)) // Skip non-unique sensors
    {
      MS_DBG(F("    Powering down"),
             arrayOfVars[i]->getParentSensorNameAndLocation());
=======
    MS_DBG(F("Powering down sensors..."));
    for (uint8_t i = 0; i < _variableCount; i++) {
        if (isLastVarFromSensor(i)) {  // Skip non-unique sensors
            MS_DBG(F("    Powering down"),
                   arrayOfVars[i]->getParentSensorNameAndLocation());
>>>>>>> 31fa4cea

      arrayOfVars[i]->parentSensor->powerDown();
    }
  }
}

// This function updates the values for any connected sensors.
// Please note that this does NOT run the update functions, it instead uses
// the startSingleMeasurement and addSingleMeasurementResult functions to
// take advantage of the ability of sensors to be measuring concurrently.
// NOTE:  Calculated variables will always be skipped in this process because
// a calculated variable will never be marked as the last variable from a
// sensor.
bool VariableArray::updateAllSensors(void) {
<<<<<<< HEAD
  bool success = true;
  uint8_t nSensorsCompleted = 0;

#ifdef MS_VARIABLEARRAY_DEBUG_DEEP
  bool deepDebugTiming = true;
#else
  bool deepDebugTiming = false;
#endif

  // Create an array with the unique-ness value (so we can skip the function
  // calls later)
  MS_DBG(F("Creating a mask array with the uniqueness for each sensor.."));
  bool lastSensorVariable[_variableCount];
  for (uint8_t i = 0; i < _variableCount; i++) {
    lastSensorVariable[i] = isLastVarFromSensor(i);
  }

  // Create an array for the number of measurements already completed and set
  // all to zero
  MS_DBG(F("Creating an array for the number of completed measurements.."));
  uint8_t nMeasurementsCompleted[_variableCount];
  for (uint8_t i = 0; i < _variableCount; i++) {
    nMeasurementsCompleted[i] = 0;
  }

  // Create an array for the number of measurements to average (another short
  // cut)
  MS_DBG(F("Creating an array with the number of measurements to average.."));
  uint8_t nMeasurementsToAverage[_variableCount];
  for (uint8_t i = 0; i < _variableCount; i++) {
    if (lastSensorVariable[i]) {
      nMeasurementsToAverage[i] =
          arrayOfVars[i]->parentSensor->getNumberMeasurementsToAverage();
    } else
      nMeasurementsToAverage[i] = 0;
  }

  // Clear the initial variable arrays
  MS_DBG(F("----->> Clearing all results arrays before taking new "
           "measurements. ..."));
  for (uint8_t i = 0; i < _variableCount; i++) {
    if (lastSensorVariable[i]) {
      arrayOfVars[i]->parentSensor->clearValues();
    }
  }
  MS_DBG(F("    ... Complete. <<-----"));

  // Check for any sensors that didn't wake up and mark them as "complete" so
  // they will be skipped in further looping.
  for (uint8_t i = 0; i < _variableCount; i++) {
    if (lastSensorVariable[i]) // Skip non-unique sensors
    {
      if (bitRead(arrayOfVars[i]->parentSensor->getStatus(), 3) ==
              0 || // No attempt made to wake the sensor up
          bitRead(arrayOfVars[i]->parentSensor->getStatus(), 4) ==
              0) // OR Wake up failed
      {
        MS_DBG(i, F("--->>"), arrayOfVars[i]->getParentSensorNameAndLocation(),
               F("isn't awake/active!  No measurements will be taken! <<---"),
               i);

        // Set the number of measurements already equal to whatever total
        // number requested to ensure the sensor is skipped in further loops.
        nMeasurementsCompleted[i] = nMeasurementsToAverage[i];
        // Bump up the finished count.
        nSensorsCompleted++;
      }
    }
  }

  while (nSensorsCompleted < _sensorCount) {
    for (uint8_t i = 0; i < _variableCount; i++) {

      /***
      // THIS IS PURELY FOR DEEP DEBUGGING OF THE TIMING!
      // Leave this whole section commented out unless you want excessive
      // printouts (ie, thousands of lines) of the timing information!!
      if (lastSensorVariable[i] and
          nMeasurementsToAverage[i] > nMeasurementsCompleted[i])
      {
          MS_DEEP_DBG(i), '-', arrayOfVars[i]->getParentSensorNameAndLocation(),
                     F("- millis:"), millis(),
                     F("- status: 0b"),
                     bitRead(arrayOfVars[i]->parentSensor->getStatus(), 7),
                     bitRead(arrayOfVars[i]->parentSensor->getStatus(), 6),
                     bitRead(arrayOfVars[i]->parentSensor->getStatus(), 5),
                     bitRead(arrayOfVars[i]->parentSensor->getStatus(), 4),
                     bitRead(arrayOfVars[i]->parentSensor->getStatus(), 3),
                     bitRead(arrayOfVars[i]->parentSensor->getStatus(), 2),
                     bitRead(arrayOfVars[i]->parentSensor->getStatus(), 1),
                     bitRead(arrayOfVars[i]->parentSensor->getStatus(), 0),
                     F("- measurement #"), (nMeasurementsCompleted[i] + 1);
      }
      // END CHUNK FOR DEBUGGING!
      ***/

      // Only do checks on sensors that still have measurements to finish
      if (lastSensorVariable[i] and
          nMeasurementsToAverage[i] > nMeasurementsCompleted[i]) {
        // first, make sure the sensor is stable
        if (arrayOfVars[i]->parentSensor->isStable(deepDebugTiming)) {

          // now, if the sensor is not currently measuring...
          if (bitRead(arrayOfVars[i]->parentSensor->getStatus(), 5) ==
              0) // NO attempt yet to start a measurement
          {
            // Start a reading
            MS_DBG(i, '.', nMeasurementsCompleted[i] + 1,
                   F("--->> Starting reading"), nMeasurementsCompleted[i] + 1,
                   F("on"), arrayOfVars[i]->getParentSensorNameAndLocation(),
                   '-');

            bool sensorSuccess_start =
                arrayOfVars[i]->parentSensor->startSingleMeasurement();
            success &= sensorSuccess_start;

            if (sensorSuccess_start) {
              MS_DBG(F("   ... reading started! <<---"), i, '.',
                     nMeasurementsCompleted[i] + 1);
            } else {
              MS_DBG(F("   ... failed to start reading! <<---"), i, '.',
                     nMeasurementsCompleted[i] + 1);
=======
    bool    success           = true;
    uint8_t nSensorsCompleted = 0;

#ifdef MS_VARIABLEARRAY_DEBUG_DEEP
    bool deepDebugTiming = true;
#else
    bool deepDebugTiming = false;
#endif

    // Create an array with the unique-ness value (so we can skip the function
    // calls later)
    MS_DBG(F("Creating a mask array with the uniqueness for each sensor.."));
    bool lastSensorVariable[_variableCount];
    for (uint8_t i = 0; i < _variableCount; i++) {
        lastSensorVariable[i] = isLastVarFromSensor(i);
    }

    // Create an array for the number of measurements already completed and set
    // all to zero
    MS_DBG(F("Creating an array for the number of completed measurements.."));
    uint8_t nMeasurementsCompleted[_variableCount];
    for (uint8_t i = 0; i < _variableCount; i++) {
        nMeasurementsCompleted[i] = 0;
    }

    // Create an array for the number of measurements to average (another short
    // cut)
    MS_DBG(F("Creating an array with the number of measurements to average.."));
    uint8_t nMeasurementsToAverage[_variableCount];
    for (uint8_t i = 0; i < _variableCount; i++) {
        if (lastSensorVariable[i]) {
            nMeasurementsToAverage[i] =
                arrayOfVars[i]->parentSensor->getNumberMeasurementsToAverage();
        } else {
            nMeasurementsToAverage[i] = 0;
        }
    }

    // Clear the initial variable arrays
    MS_DBG(F("----->> Clearing all results arrays before taking new "
             "measurements. ..."));
    for (uint8_t i = 0; i < _variableCount; i++) {
        if (lastSensorVariable[i]) {
            arrayOfVars[i]->parentSensor->clearValues();
        }
    }
    MS_DBG(F("    ... Complete. <<-----"));

    // Check for any sensors that didn't wake up and mark them as "complete" so
    // they will be skipped in further looping.
    for (uint8_t i = 0; i < _variableCount; i++) {
        if (lastSensorVariable[i]) {  // Skip non-unique sensors
            if (bitRead(arrayOfVars[i]->parentSensor->getStatus(), 3) ==
                    0 ||  // No attempt made to wake the sensor up
                bitRead(arrayOfVars[i]->parentSensor->getStatus(), 4) ==
                    0) {  // OR Wake up failed
                MS_DBG(i, F("--->>"),
                       arrayOfVars[i]->getParentSensorNameAndLocation(),
                       F("isn't awake/active!  No measurements will be taken! "
                         "<<---"),
                       i);

                // Set the number of measurements already equal to whatever
                // total number requested to ensure the sensor is skipped in
                // further loops.
                nMeasurementsCompleted[i] = nMeasurementsToAverage[i];
                // Bump up the finished count.
                nSensorsCompleted++;
>>>>>>> 31fa4cea
            }
          }

          // otherwise, it is currently measuring so...
          // if a measurement is finished, get the result and tick up
          // the number of finished measurements
          // NOTE:  isMeasurementComplete(deepDebugTiming) will
          // immediately return true if the attempt to start a
          // measurement failed (bit 6 not set).  In that case, the
          // addSingleMeasurementResult() will be "adding" -9999 values.
          if (arrayOfVars[i]->parentSensor->isMeasurementComplete(
                  deepDebugTiming)) {
            // Get the value
            MS_DBG(i, '.', nMeasurementsCompleted[i] + 1,
                   F("--->> Collected result of reading"),
                   nMeasurementsCompleted[i] + 1, F("from"),
                   arrayOfVars[i]->getParentSensorNameAndLocation(), F("..."));

            bool sensorSuccess_result =
                arrayOfVars[i]->parentSensor->addSingleMeasurementResult();
            success &= sensorSuccess_result;
            nMeasurementsCompleted[i] +=
                1; // increment the number of measurements that sensor has
                   // completed

            if (sensorSuccess_result) {
              MS_DBG(F("   ... got measurement result. <<---"), i, '.',
                     nMeasurementsCompleted[i]);
            } else {
              MS_DBG(F("   ... failed to get measurement result! <<---"), i,
                     '.', nMeasurementsCompleted[i]);
            }
          }
        }

<<<<<<< HEAD
        // if all the measurements are done, mark the whole sensor as done
        if (nMeasurementsCompleted[i] == nMeasurementsToAverage[i]) {
          MS_DBG(F("--- Finished all measurements from"),
                 arrayOfVars[i]->getParentSensorNameAndLocation(), F("---"));

          nSensorsCompleted++;
          MS_DBG(F("*****---"), nSensorsCompleted,
                 F("sensors now complete ---*****"));
=======
    while (nSensorsCompleted < _sensorCount) {
        for (uint8_t i = 0; i < _variableCount; i++) {
            /***
            // THIS IS PURELY FOR DEEP DEBUGGING OF THE TIMING!
            // Leave this whole section commented out unless you want excessive
            // printouts (ie, thousands of lines) of the timing information!!
            if (lastSensorVariable[i] and
                nMeasurementsToAverage[i] > nMeasurementsCompleted[i])
            {
                MS_DEEP_DBG(i), '-',
            arrayOfVars[i]->getParentSensorNameAndLocation(), F("- millis:"),
            millis(), F("- status: 0b"),
                           bitRead(arrayOfVars[i]->parentSensor->getStatus(),
            7), bitRead(arrayOfVars[i]->parentSensor->getStatus(), 6),
                           bitRead(arrayOfVars[i]->parentSensor->getStatus(),
            5), bitRead(arrayOfVars[i]->parentSensor->getStatus(), 4),
                           bitRead(arrayOfVars[i]->parentSensor->getStatus(),
            3), bitRead(arrayOfVars[i]->parentSensor->getStatus(), 2),
                           bitRead(arrayOfVars[i]->parentSensor->getStatus(),
            1), bitRead(arrayOfVars[i]->parentSensor->getStatus(), 0), F("-
            measurement #"), (nMeasurementsCompleted[i] + 1);
            }
            // END CHUNK FOR DEBUGGING!
            ***/

            // Only do checks on sensors that still have measurements to finish
            if (lastSensorVariable[i] &&
                nMeasurementsToAverage[i] > nMeasurementsCompleted[i]) {
                // first, make sure the sensor is stable
                if (arrayOfVars[i]->parentSensor->isStable(deepDebugTiming)) {
                    // now, if the sensor is not currently measuring...
                    if (bitRead(arrayOfVars[i]->parentSensor->getStatus(), 5) ==
                        0) {  // NO attempt yet to start a measurement
                        // Start a reading
                        MS_DBG(i, '.', nMeasurementsCompleted[i] + 1,
                               F("--->> Starting reading"),
                               nMeasurementsCompleted[i] + 1, F("on"),
                               arrayOfVars[i]->getParentSensorNameAndLocation(),
                               '-');

                        bool sensorSuccess_start =
                            arrayOfVars[i]
                                ->parentSensor->startSingleMeasurement();
                        success &= sensorSuccess_start;

                        if (sensorSuccess_start) {
                            MS_DBG(F("   ... reading started! <<---"), i, '.',
                                   nMeasurementsCompleted[i] + 1);
                        } else {
                            MS_DBG(F("   ... failed to start reading! <<---"),
                                   i, '.', nMeasurementsCompleted[i] + 1);
                        }
                    }

                    // otherwise, it is currently measuring so...
                    // if a measurement is finished, get the result and tick up
                    // the number of finished measurements
                    // NOTE:  isMeasurementComplete(deepDebugTiming) will
                    // immediately return true if the attempt to start a
                    // measurement failed (bit 6 not set).  In that case, the
                    // addSingleMeasurementResult() will be "adding" -9999
                    // values.
                    if (arrayOfVars[i]->parentSensor->isMeasurementComplete(
                            deepDebugTiming)) {
                        // Get the value
                        MS_DBG(i, '.', nMeasurementsCompleted[i] + 1,
                               F("--->> Collected result of reading"),
                               nMeasurementsCompleted[i] + 1, F("from"),
                               arrayOfVars[i]->getParentSensorNameAndLocation(),
                               F("..."));

                        bool sensorSuccess_result =
                            arrayOfVars[i]
                                ->parentSensor->addSingleMeasurementResult();
                        success &= sensorSuccess_result;
                        nMeasurementsCompleted[i] +=
                            1;  // increment the number of measurements that
                                // sensor has completed

                        if (sensorSuccess_result) {
                            MS_DBG(F("   ... got measurement result. <<---"), i,
                                   '.', nMeasurementsCompleted[i]);
                        } else {
                            MS_DBG(F("   ... failed to get measurement result! "
                                     "<<---"),
                                   i, '.', nMeasurementsCompleted[i]);
                        }
                    }
                }

                // if all the measurements are done, mark the whole sensor as
                // done
                if (nMeasurementsCompleted[i] == nMeasurementsToAverage[i]) {
                    MS_DBG(F("--- Finished all measurements from"),
                           arrayOfVars[i]->getParentSensorNameAndLocation(),
                           F("---"));

                    nSensorsCompleted++;
                    MS_DBG(F("*****---"), nSensorsCompleted,
                           F("sensors now complete ---*****"));
                }
            }
>>>>>>> 31fa4cea
        }
      }
    }
  }

<<<<<<< HEAD
  // Average measurements and notify varibles of the updates
  MS_DBG(F("----->> Averaging results and notifying all variables. ..."));
  for (uint8_t i = 0; i < _variableCount; i++) {
    if (lastSensorVariable[i]) {
      // MS_DBG(F("--- Averaging results from"),
      // arrayOfVars[i]->getParentSensorNameAndLocation(), F("---"));
      arrayOfVars[i]->parentSensor->averageMeasurements();
      // MS_DBG(F("--- Notifying variables from"),
      // arrayOfVars[i]->getParentSensorNameAndLocation(), F("---"));
      arrayOfVars[i]->parentSensor->notifyVariables();
=======
    // Average measurements and notify varibles of the updates
    MS_DBG(F("----->> Averaging results and notifying all variables. ..."));
    for (uint8_t i = 0; i < _variableCount; i++) {
        if (lastSensorVariable[i]) {
            // MS_DBG(F("--- Averaging results from"),
            // arrayOfVars[i]->getParentSensorNameAndLocation(), F("---"));
            arrayOfVars[i]->parentSensor->averageMeasurements();
            // MS_DBG(F("--- Notifying variables from"),
            // arrayOfVars[i]->getParentSensorNameAndLocation(), F("---"));
            arrayOfVars[i]->parentSensor->notifyVariables();
        }
>>>>>>> 31fa4cea
    }
  }
  MS_DBG(F("... Complete. <<-----"));

  return success;
}

// This function is an even more complete version of the updateAllSensors
// function - it handles power up/down and wake/sleep.
bool VariableArray::completeUpdate(void) {
<<<<<<< HEAD
  bool success = true;
  uint8_t nSensorsCompleted = 0;

#ifdef MS_VARIABLEARRAY_DEBUG_DEEP
  bool deepDebugTiming = true;
#else
  bool deepDebugTiming = false;
#endif

  // Create an array with the unique-ness value (so we can skip the function
  // calls later)
  MS_DBG(F("Creating a mask array with the uniqueness for each sensor.."));
  bool lastSensorVariable[_variableCount];
  for (uint8_t i = 0; i < _variableCount; i++) {
    lastSensorVariable[i] = isLastVarFromSensor(i);
  }

  // Create an array for the number of measurements already completed and set
  // all to zero
  MS_DBG(F("Creating an array for the number of completed measurements.."));
  uint8_t nMeasurementsCompleted[_variableCount];
  for (uint8_t i = 0; i < _variableCount; i++) {
    nMeasurementsCompleted[i] = 0;
  }

  // Create an array for the number of measurements to average (another short
  // cut)
  MS_DBG(F("Creating an array with the number of measurements to average.."));
  uint8_t nMeasurementsToAverage[_variableCount];
  for (uint8_t i = 0; i < _variableCount; i++) {
    if (lastSensorVariable[i]) {
      nMeasurementsToAverage[i] =
          arrayOfVars[i]->parentSensor->getNumberMeasurementsToAverage();
    } else
      nMeasurementsToAverage[i] = 0;
  }

  // Create an array of the power pins
  MS_DBG(F("Creating an array of the power pins.."));
  int8_t powerPins[_variableCount];
  for (uint8_t i = 0; i < _variableCount; i++) {
    if (lastSensorVariable[i]) {
      powerPins[i] = arrayOfVars[i]->parentSensor->getPowerPin();
    } else
      powerPins[i] = 0;
  }

  // Create an array of the last variable on each power pin
  MS_DBG(F("Creating arrays of the power pin locations.."));
  bool lastPinVariable[_variableCount];
  for (uint8_t i = 0; i < _variableCount; i++) {
    lastPinVariable[i] = 1;
  }
  // Create an array containing the index of the power pin in the powerPins
  // array
  int8_t powerPinIndex[_variableCount];
  for (uint8_t i = 0; i < _variableCount; i++) {
    powerPinIndex[i] = 0;
  }
  // Create an array to tell us how many measurements must be taken
  // before all the sensors attached to a power pin are done
  uint8_t nMeasurementsOnPin[_variableCount];
  for (uint8_t i = 0; i < _variableCount; i++) {
    nMeasurementsOnPin[i] = nMeasurementsToAverage[i];
  }
  // Now correctly populate the previous three arrays
  for (uint8_t i = 0; i < _variableCount; i++) {
    for (uint8_t j = i + 1; j < _variableCount; j++) {
      if (!lastSensorVariable[i]) {
        lastPinVariable[i] = 0;
        // MS_DBG(i, F("isn't the last variable on power pin because not last on
        // sensor."));
      } else if (powerPins[i] == powerPins[j]) {
        lastPinVariable[i] = 0;
        // MS_DBG(i, F("isn't the last variable on power pin, matches"), j);
      }
      i++;
    }
  }
  for (uint8_t i = 0; i < _variableCount; i++) {
    if (lastPinVariable[i]) {
      powerPinIndex[i] = i;
      nMeasurementsOnPin[i] = nMeasurementsToAverage[i];
      for (uint8_t j = 0; j < _variableCount; j++) {
        if (powerPins[j] == powerPins[i] && i != j) {
          powerPinIndex[j] = i;
          nMeasurementsOnPin[i] += nMeasurementsToAverage[j];
          nMeasurementsOnPin[j] = 0;
        }
      }
    }
  }

// This is just for debugging
#ifdef MS_VARIABLEARRAY_DEBUG_DEEP
  uint8_t arrayPositions[_variableCount];
  for (uint8_t i = 0; i < _variableCount; i++) {
    arrayPositions[i] = i;
  }
  String nameLocation[_variableCount];
  for (uint8_t i = 0; i < _variableCount; i++) {
    // nameLocation[i] = arrayOfVars[i]->getParentSensorNameAndLocation();
    nameLocation[i] = arrayOfVars[i]->getParentSensorName();
  }
  MS_DEEP_DBG(F("----------------------------------"));
  MS_DEEP_DBG(F("arrayPositions:\t\t\t"));
  prettyPrintArray(arrayPositions);
  MS_DEEP_DBG(F("sensor:\t\t\t"));
  prettyPrintArray(nameLocation);
  MS_DEEP_DBG(F("lastSensorVariable:\t\t"));
  prettyPrintArray(lastSensorVariable);
  MS_DEEP_DBG(F("nMeasurementsToAverage:\t\t"));
  prettyPrintArray(nMeasurementsToAverage);
  MS_DEEP_DBG(F("powerPins:\t\t\t"));
  prettyPrintArray(powerPins);
  MS_DEEP_DBG(F("lastPinVariable:\t\t"));
  prettyPrintArray(lastPinVariable);
  MS_DEEP_DBG(F("nMeasurementsOnPin:\t\t"));
  prettyPrintArray(nMeasurementsOnPin);
  MS_DEEP_DBG(F("powerPinIndex:\t\t\t"));
  prettyPrintArray(powerPinIndex);
#endif

  // Another array for the number of measurements already completed per power
  // pin
  uint8_t nCompletedOnPin[_variableCount];
  for (uint8_t i = 0; i < _variableCount; i++) {
    nCompletedOnPin[i] = 0;
  }

  // Clear the initial variable arrays
  MS_DBG(F("----->> Clearing all results arrays before taking new "
           "measurements. ..."));
  for (uint8_t i = 0; i < _variableCount; i++) {
    if (lastSensorVariable[i]) {
      arrayOfVars[i]->parentSensor->clearValues();
    }
  }
  MS_DBG(F("   ... Complete. <<-----"));

  // power up all of the sensors together
  MS_DBG(F("----->> Powering up all sensors together. ..."));
  sensorsPowerUp();
  MS_DBG(F("   ... Complete. <<-----"));

  while (nSensorsCompleted < _sensorCount) {
    for (uint8_t i = 0; i < _variableCount; i++) {
      /***
      // THIS IS PURELY FOR DEEP DEBUGGING OF THE TIMING!
      // Leave this whole section commented out unless you want excessive
      // printouts (ie, thousands of lines) of the timing information!!
      if (lastSensorVariable[i] and
          nMeasurementsToAverage[i] > nMeasurementsCompleted[i])
      {
          MS_DEEP_DBG(i, '-',
                      arrayOfVars[i]->getParentSensorNameAndLocation(),
                      F("- millis:"), millis(),
                      F("- status: 0b"),
                      bitRead(arrayOfVars[i]->parentSensor->getStatus(), 7),
                      bitRead(arrayOfVars[i]->parentSensor->getStatus(), 6),
                      bitRead(arrayOfVars[i]->parentSensor->getStatus(), 5),
                      bitRead(arrayOfVars[i]->parentSensor->getStatus(), 4),
                      bitRead(arrayOfVars[i]->parentSensor->getStatus(), 3),
                      bitRead(arrayOfVars[i]->parentSensor->getStatus(), 2),
                      bitRead(arrayOfVars[i]->parentSensor->getStatus(), 1),
                      bitRead(arrayOfVars[i]->parentSensor->getStatus(), 0),
                      F("- measurement #"), (nMeasurementsCompleted[i] + 1));
      }
      // END CHUNK FOR DEBUGGING!
      ***/

      // Only do checks on sensors that still have measurements to finish
      if (lastSensorVariable[i] &&
          nMeasurementsToAverage[i] > nMeasurementsCompleted[i]) {
        // If no attempts yet made to wake the sensor up
        if (bitRead(arrayOfVars[i]->parentSensor->getStatus(), 3) == 0) {
          // and if it is already warmed up
          if (arrayOfVars[i]->parentSensor->isWarmedUp(deepDebugTiming)) {
            MS_DBG(i, F("--->> Waking"),
                   arrayOfVars[i]->getParentSensorNameAndLocation(), F("..."));

            // Make a single attempt to wake the sensor after it is warmed up
            bool sensorSuccess_wake = arrayOfVars[i]->parentSensor->wake();
            success &= sensorSuccess_wake;

            if (sensorSuccess_wake) {
              MS_DBG(F("   ... wake up uccess. <<---"), i);
            } else {
              MS_DBG(F("   ... wake up failed! <<---"), i);
=======
    bool    success           = true;
    uint8_t nSensorsCompleted = 0;

#ifdef MS_VARIABLEARRAY_DEBUG_DEEP
    bool deepDebugTiming = true;
#else
    bool deepDebugTiming = false;
#endif

    // Create an array with the unique-ness value (so we can skip the function
    // calls later)
    MS_DBG(F("Creating a mask array with the uniqueness for each sensor.."));
    bool lastSensorVariable[_variableCount];
    for (uint8_t i = 0; i < _variableCount; i++) {
        lastSensorVariable[i] = isLastVarFromSensor(i);
    }

    // Create an array for the number of measurements already completed and set
    // all to zero
    MS_DBG(F("Creating an array for the number of completed measurements.."));
    uint8_t nMeasurementsCompleted[_variableCount];
    for (uint8_t i = 0; i < _variableCount; i++) {
        nMeasurementsCompleted[i] = 0;
    }

    // Create an array for the number of measurements to average (another short
    // cut)
    MS_DBG(F("Creating an array with the number of measurements to average.."));
    uint8_t nMeasurementsToAverage[_variableCount];
    for (uint8_t i = 0; i < _variableCount; i++) {
        if (lastSensorVariable[i]) {
            nMeasurementsToAverage[i] =
                arrayOfVars[i]->parentSensor->getNumberMeasurementsToAverage();
        } else {
            nMeasurementsToAverage[i] = 0;
        }
    }

    // Create an array of the power pins
    MS_DBG(F("Creating an array of the power pins.."));
    int8_t powerPins[_variableCount];
    for (uint8_t i = 0; i < _variableCount; i++) {
        if (lastSensorVariable[i]) {
            powerPins[i] = arrayOfVars[i]->parentSensor->getPowerPin();
        } else {
            powerPins[i] = 0;
        }
    }

    // Create an array of the last variable on each power pin
    MS_DBG(F("Creating arrays of the power pin locations.."));
    bool lastPinVariable[_variableCount];
    for (uint8_t i = 0; i < _variableCount; i++) { lastPinVariable[i] = 1; }
    // Create an array containing the index of the power pin in the powerPins
    // array
    int8_t powerPinIndex[_variableCount];
    for (uint8_t i = 0; i < _variableCount; i++) { powerPinIndex[i] = 0; }
    // Create an array to tell us how many measurements must be taken
    // before all the sensors attached to a power pin are done
    uint8_t nMeasurementsOnPin[_variableCount];
    for (uint8_t i = 0; i < _variableCount; i++) {
        nMeasurementsOnPin[i] = nMeasurementsToAverage[i];
    }
    // Now correctly populate the previous three arrays
    for (uint8_t i = 0; i < _variableCount; i++) {
        for (uint8_t j = i + 1; j < _variableCount; j++) {
            if (!lastSensorVariable[i]) {
                lastPinVariable[i] = 0;
                // MS_DBG(i, F("isn't the last variable on power pin because not
                // last on sensor."));
            } else if (powerPins[i] == powerPins[j]) {
                lastPinVariable[i] = 0;
                // MS_DBG(i, F("isn't the last variable on power pin, matches"),
                // j);
            }
            i++;
        }
    }
    for (uint8_t i = 0; i < _variableCount; i++) {
        if (lastPinVariable[i]) {
            powerPinIndex[i]      = i;
            nMeasurementsOnPin[i] = nMeasurementsToAverage[i];
            for (uint8_t j = 0; j < _variableCount; j++) {
                if (powerPins[j] == powerPins[i] && i != j) {
                    powerPinIndex[j] = i;
                    nMeasurementsOnPin[i] += nMeasurementsToAverage[j];
                    nMeasurementsOnPin[j] = 0;
                }
>>>>>>> 31fa4cea
            }
          }
        }
<<<<<<< HEAD

        // If attempts were made to wake the sensor, but they failed
        // then we're just bumping up the number of measurements to completion
        if (bitRead(arrayOfVars[i]->parentSensor->getStatus(), 3) == 1 &&
            bitRead(arrayOfVars[i]->parentSensor->getStatus(), 4) == 0) {
          MS_DBG(i, F("--->>"),
                 arrayOfVars[i]->getParentSensorNameAndLocation(),
                 F("did not wake up! No measurements will be taken! <<---"), i);
          // Set the number of measurements already equal to whatever total
          // number requested to ensure the sensor is skipped in further loops.
          nMeasurementsCompleted[i] = nMeasurementsToAverage[i];
          // increment the number of measurements that the power pin has
          // completed
          nCompletedOnPin[powerPinIndex[i]] += nMeasurementsToAverage[i];
=======
    }

// This is just for debugging
#ifdef MS_VARIABLEARRAY_DEBUG_DEEP
    uint8_t arrayPositions[_variableCount];
    for (uint8_t i = 0; i < _variableCount; i++) { arrayPositions[i] = i; }
    String nameLocation[_variableCount];
    for (uint8_t i = 0; i < _variableCount; i++) {
        // nameLocation[i] = arrayOfVars[i]->getParentSensorNameAndLocation();
        nameLocation[i] = arrayOfVars[i]->getParentSensorName();
    }
    MS_DEEP_DBG(F("----------------------------------"));
    MS_DEEP_DBG(F("arrayPositions:\t\t\t"));
    prettyPrintArray(arrayPositions);
    MS_DEEP_DBG(F("sensor:\t\t\t"));
    prettyPrintArray(nameLocation);
    MS_DEEP_DBG(F("lastSensorVariable:\t\t"));
    prettyPrintArray(lastSensorVariable);
    MS_DEEP_DBG(F("nMeasurementsToAverage:\t\t"));
    prettyPrintArray(nMeasurementsToAverage);
    MS_DEEP_DBG(F("powerPins:\t\t\t"));
    prettyPrintArray(powerPins);
    MS_DEEP_DBG(F("lastPinVariable:\t\t"));
    prettyPrintArray(lastPinVariable);
    MS_DEEP_DBG(F("nMeasurementsOnPin:\t\t"));
    prettyPrintArray(nMeasurementsOnPin);
    MS_DEEP_DBG(F("powerPinIndex:\t\t\t"));
    prettyPrintArray(powerPinIndex);
#endif

    // Another array for the number of measurements already completed per power
    // pin
    uint8_t nCompletedOnPin[_variableCount];
    for (uint8_t i = 0; i < _variableCount; i++) { nCompletedOnPin[i] = 0; }

    // Clear the initial variable arrays
    MS_DBG(F("----->> Clearing all results arrays before taking new "
             "measurements. ..."));
    for (uint8_t i = 0; i < _variableCount; i++) {
        if (lastSensorVariable[i]) {
            arrayOfVars[i]->parentSensor->clearValues();
>>>>>>> 31fa4cea
        }

        // If the sensor was successfully awoken/activated...
        // .. make sure the sensor is stable
        if (bitRead(arrayOfVars[i]->parentSensor->getStatus(), 4) == 1 &&
            arrayOfVars[i]->parentSensor->isStable(deepDebugTiming)) {

          // If no attempt has yet been made to start a measurement, start one
          if (bitRead(arrayOfVars[i]->parentSensor->getStatus(), 5) == 0) {
            // Start a reading
            MS_DBG(i, '.', nMeasurementsCompleted[i] + 1,
                   F("--->> Starting reading"), nMeasurementsCompleted[i] + 1,
                   F("on"), arrayOfVars[i]->getParentSensorNameAndLocation(),
                   F("..."));

<<<<<<< HEAD
            bool sensorSuccess_start =
                arrayOfVars[i]->parentSensor->startSingleMeasurement();
            success &= sensorSuccess_start;

            if (sensorSuccess_start) {
              MS_DBG(F("   ... set up succeeded. <<---"), i, '.',
                     nMeasurementsCompleted[i] + 1);
            } else {
              MS_DBG(F("   ... set up failed! <<---"), i, '.',
                     nMeasurementsCompleted[i] + 1);
            }
          }

          // If a measurement is finished, get the result and tick up
          // the number of finished measurements.  We aren't bothering
          // to check if the measurement start was successful,
          // isMeasurementComplete(deepDebugTiming) will do that and we stil
          // want the addSingleMeasurementResult() function to fill in the -9999
          // results for a failed measurement.
          if (arrayOfVars[i]->parentSensor->isMeasurementComplete(
                  deepDebugTiming)) {
            // Get the value
            MS_DBG(i, '.', nMeasurementsCompleted[i] + 1,
                   F("--->> Collected result of reading"),
                   nMeasurementsCompleted[i] + 1, F("from"),
                   arrayOfVars[i]->getParentSensorNameAndLocation(), F("..."));

            bool sensorSuccess_result =
                arrayOfVars[i]->parentSensor->addSingleMeasurementResult();
            success &= sensorSuccess_result;
            nMeasurementsCompleted[i] +=
                1; // increment the number of measurements that sensor has
                   // completed
            nCompletedOnPin[powerPinIndex[i]] +=
                1; // increment the number of measurements that the power pin
                   // has completed

            if (sensorSuccess_result) {
              MS_DBG(F("   ... got measurement result. <<---"), i, '.',
                     nMeasurementsCompleted[i]);
            } else {
              MS_DBG(F("   ... failed to get measurement result! <<---"), i,
                     '.', nMeasurementsCompleted[i]);
=======
    while (nSensorsCompleted < _sensorCount) {
        for (uint8_t i = 0; i < _variableCount; i++) {
            /***
            // THIS IS PURELY FOR DEEP DEBUGGING OF THE TIMING!
            // Leave this whole section commented out unless you want excessive
            // printouts (ie, thousands of lines) of the timing information!!
            if (lastSensorVariable[i] and
                nMeasurementsToAverage[i] > nMeasurementsCompleted[i]) {
                MS_DEEP_DBG(
                    i, '-', arrayOfVars[i]->getParentSensorNameAndLocation(),
                    F("- millis:"), millis(), F("- status: 0b"),
                    bitRead(arrayOfVars[i]->parentSensor->getStatus(), 7),
                    bitRead(arrayOfVars[i]->parentSensor->getStatus(), 6),
                    bitRead(arrayOfVars[i]->parentSensor->getStatus(), 5),
                    bitRead(arrayOfVars[i]->parentSensor->getStatus(), 4),
                    bitRead(arrayOfVars[i]->parentSensor->getStatus(), 3),
                    bitRead(arrayOfVars[i]->parentSensor->getStatus(), 2),
                    bitRead(arrayOfVars[i]->parentSensor->getStatus(), 1),
                    bitRead(arrayOfVars[i]->parentSensor->getStatus(), 0),
                    F("- measurement #"), (nMeasurementsCompleted[i] + 1));
            }
            // END CHUNK FOR DEBUGGING!
            ***/

            // Only do checks on sensors that still have measurements to finish
            if (lastSensorVariable[i] &&
                nMeasurementsToAverage[i] > nMeasurementsCompleted[i]) {
                // If no attempts yet made to wake the sensor up
                if (bitRead(arrayOfVars[i]->parentSensor->getStatus(), 3) ==
                    0) {
                    // and if it is already warmed up
                    if (arrayOfVars[i]->parentSensor->isWarmedUp(
                            deepDebugTiming)) {
                        MS_DBG(i, F("--->> Waking"),
                               arrayOfVars[i]->getParentSensorNameAndLocation(),
                               F("..."));

                        // Make a single attempt to wake the sensor after it is
                        // warmed up
                        bool sensorSuccess_wake =
                            arrayOfVars[i]->parentSensor->wake();
                        success &= sensorSuccess_wake;

                        if (sensorSuccess_wake) {
                            MS_DBG(F("   ... wake up uccess. <<---"), i);
                        } else {
                            MS_DBG(F("   ... wake up failed! <<---"), i);
                        }
                    }
                }

                // If attempts were made to wake the sensor, but they failed
                // then we're just bumping up the number of measurements to
                // completion
                if (bitRead(arrayOfVars[i]->parentSensor->getStatus(), 3) ==
                        1 &&
                    bitRead(arrayOfVars[i]->parentSensor->getStatus(), 4) ==
                        0) {
                    MS_DBG(i, F("--->>"),
                           arrayOfVars[i]->getParentSensorNameAndLocation(),
                           F("did not wake up! No measurements will be taken! "
                             "<<---"),
                           i);
                    // Set the number of measurements already equal to whatever
                    // total number requested to ensure the sensor is skipped in
                    // further loops.
                    nMeasurementsCompleted[i] = nMeasurementsToAverage[i];
                    // increment the number of measurements that the power pin
                    // has completed
                    nCompletedOnPin[powerPinIndex[i]] +=
                        nMeasurementsToAverage[i];
                }

                // If the sensor was successfully awoken/activated...
                // .. make sure the sensor is stable
                if (bitRead(arrayOfVars[i]->parentSensor->getStatus(), 4) ==
                        1 &&
                    arrayOfVars[i]->parentSensor->isStable(deepDebugTiming)) {
                    // If no attempt has yet been made to start a measurement,
                    // start one
                    if (bitRead(arrayOfVars[i]->parentSensor->getStatus(), 5) ==
                        0) {
                        // Start a reading
                        MS_DBG(i, '.', nMeasurementsCompleted[i] + 1,
                               F("--->> Starting reading"),
                               nMeasurementsCompleted[i] + 1, F("on"),
                               arrayOfVars[i]->getParentSensorNameAndLocation(),
                               F("..."));

                        bool sensorSuccess_start =
                            arrayOfVars[i]
                                ->parentSensor->startSingleMeasurement();
                        success &= sensorSuccess_start;

                        if (sensorSuccess_start) {
                            MS_DBG(F("   ... set up succeeded. <<---"), i, '.',
                                   nMeasurementsCompleted[i] + 1);
                        } else {
                            MS_DBG(F("   ... set up failed! <<---"), i, '.',
                                   nMeasurementsCompleted[i] + 1);
                        }
                    }

                    // If a measurement is finished, get the result and tick up
                    // the number of finished measurements.  We aren't bothering
                    // to check if the measurement start was successful,
                    // isMeasurementComplete(deepDebugTiming) will do that and
                    // we stil want the addSingleMeasurementResult() function to
                    // fill in the -9999 results for a failed measurement.
                    if (arrayOfVars[i]->parentSensor->isMeasurementComplete(
                            deepDebugTiming)) {
                        // Get the value
                        MS_DBG(i, '.', nMeasurementsCompleted[i] + 1,
                               F("--->> Collected result of reading"),
                               nMeasurementsCompleted[i] + 1, F("from"),
                               arrayOfVars[i]->getParentSensorNameAndLocation(),
                               F("..."));

                        bool sensorSuccess_result =
                            arrayOfVars[i]
                                ->parentSensor->addSingleMeasurementResult();
                        success &= sensorSuccess_result;
                        nMeasurementsCompleted[i] +=
                            1;  // increment the number of measurements that
                                // sensor has completed
                        nCompletedOnPin[powerPinIndex[i]] +=
                            1;  // increment the number of measurements that the
                                // power pin has completed

                        if (sensorSuccess_result) {
                            MS_DBG(F("   ... got measurement result. <<---"), i,
                                   '.', nMeasurementsCompleted[i]);
                        } else {
                            MS_DBG(F("   ... failed to get measurement result! "
                                     "<<---"),
                                   i, '.', nMeasurementsCompleted[i]);
                        }
                    }
                }

                // If all the measurements are done
                if (nMeasurementsCompleted[i] == nMeasurementsToAverage[i]) {
                    MS_DBG(i, F("--->> Finished all measurements from"),
                           arrayOfVars[i]->getParentSensorNameAndLocation(),
                           F(", putting it to sleep. ..."));

                    // Put the completed sensor to sleep
                    bool sensorSuccess_sleep =
                        arrayOfVars[i]->parentSensor->sleep();
                    success &= sensorSuccess_sleep;

                    if (sensorSuccess_sleep) {
                        MS_DBG(F("   ... succeeded in putting sensor to sleep. "
                                 "<<---"),
                               i);
                    } else {
                        MS_DBG(F("   ... sleep failed! <<---"), i);
                    }

                    // Now cut the power, if ready, to this sensors and all that
                    // share the pin
                    if (nCompletedOnPin[powerPinIndex[i]] ==
                        nMeasurementsOnPin[powerPinIndex[i]]) {
                        for (uint8_t k = 0; k < _variableCount; k++) {
                            if (powerPinIndex[k] == powerPinIndex[i] &&
                                lastSensorVariable[k]) {
                                arrayOfVars[k]->parentSensor->powerDown();
                                MS_DBG(k, F("--->>"),
                                       arrayOfVars[k]
                                           ->getParentSensorNameAndLocation(),
                                       F("powered down. <<---"), k);
                            }
                        }
                    }

                    nSensorsCompleted++;  // mark the whole sensor as done
                    MS_DBG(F("*****---"), nSensorsCompleted,
                           F("sensors now complete ---*****"));
                }
>>>>>>> 31fa4cea
            }
          }
        }

<<<<<<< HEAD
        // If all the measurements are done
        if (nMeasurementsCompleted[i] == nMeasurementsToAverage[i]) {
          MS_DBG(i, F("--->> Finished all measurements from"),
                 arrayOfVars[i]->getParentSensorNameAndLocation(),
                 F(", putting it to sleep. ..."));

          // Put the completed sensor to sleep
          bool sensorSuccess_sleep = arrayOfVars[i]->parentSensor->sleep();
          success &= sensorSuccess_sleep;

          if (sensorSuccess_sleep) {
            MS_DBG(F("   ... succeeded in putting sensor to sleep. <<---"), i);
          } else {
            MS_DBG(F("   ... sleep failed! <<---"), i);
          }

          // Now cut the power, if ready, to this sensors and all that share the
          // pin
          if (nCompletedOnPin[powerPinIndex[i]] ==
              nMeasurementsOnPin[powerPinIndex[i]]) {
            for (uint8_t k = 0; k < _variableCount; k++) {
              if (powerPinIndex[k] == powerPinIndex[i] &&
                  lastSensorVariable[k]) {
                arrayOfVars[k]->parentSensor->powerDown();
                MS_DBG(k, F("--->>"),
                       arrayOfVars[k]->getParentSensorNameAndLocation(),
                       F("powered down. <<---"), k);
              }
            }
          }

          nSensorsCompleted++; // mark the whole sensor as done
          MS_DBG(F("*****---"), nSensorsCompleted,
                 F("sensors now complete ---*****"));
=======
    // Average measurements and notify varibles of the updates
    MS_DBG(F("----->> Averaging results and notifying all variables. ..."));
    for (uint8_t i = 0; i < _variableCount; i++) {
        if (lastSensorVariable[i]) {
            MS_DBG(F("--- Averaging results from"),
                   arrayOfVars[i]->getParentSensorNameAndLocation(), F("---"));
            arrayOfVars[i]->parentSensor->averageMeasurements();
            MS_DBG(F("--- Notifying variables from"),
                   arrayOfVars[i]->getParentSensorNameAndLocation(), F("---"));
            arrayOfVars[i]->parentSensor->notifyVariables();
>>>>>>> 31fa4cea
        }
      }
    }
  }

  // Average measurements and notify varibles of the updates
  MS_DBG(F("----->> Averaging results and notifying all variables. ..."));
  for (uint8_t i = 0; i < _variableCount; i++) {
    if (lastSensorVariable[i]) {
      MS_DBG(F("--- Averaging results from"),
             arrayOfVars[i]->getParentSensorNameAndLocation(), F("---"));
      arrayOfVars[i]->parentSensor->averageMeasurements();
      MS_DBG(F("--- Notifying variables from"),
             arrayOfVars[i]->getParentSensorNameAndLocation(), F("---"));
      arrayOfVars[i]->parentSensor->notifyVariables();
    }
  }
  MS_DBG(F("... Complete. <<-----"));

  return success;
}

// This function prints out the results for any connected sensors to a stream
<<<<<<< HEAD
// Calculated variable results will be included
void VariableArray::printSensorData(Stream *stream) {
  for (uint8_t i = 0; i < _variableCount; i++) {
    if (arrayOfVars[i]->isCalculated) {
      stream->print(arrayOfVars[i]->getVarName());
      stream->print(F(" is calculated to be "));
      stream->print(arrayOfVars[i]->getValueString());
      stream->print(F(" "));
      stream->print(arrayOfVars[i]->getVarUnit());
      stream->println();
    } else {
      stream->print(arrayOfVars[i]->getParentSensorNameAndLocation());
      // stream->print(F(" with status 0b"));
      // stream->print(bitRead(arrayOfVars[i]->parentSensor->getStatus(), 7));
      // stream->print(bitRead(arrayOfVars[i]->parentSensor->getStatus(), 6));
      // stream->print(bitRead(arrayOfVars[i]->parentSensor->getStatus(), 5));
      // stream->print(bitRead(arrayOfVars[i]->parentSensor->getStatus(), 4));
      // stream->print(bitRead(arrayOfVars[i]->parentSensor->getStatus(), 3));
      // stream->print(bitRead(arrayOfVars[i]->parentSensor->getStatus(), 2));
      // stream->print(bitRead(arrayOfVars[i]->parentSensor->getStatus(), 1));
      // stream->print(bitRead(arrayOfVars[i]->parentSensor->getStatus(), 0));
      stream->print(F(" reports "));
      stream->print(arrayOfVars[i]->getVarName());
      stream->print(F(" is "));
      stream->print(arrayOfVars[i]->getValueString());
      stream->print(F(" "));
      stream->print(arrayOfVars[i]->getVarUnit());
      stream->println();
    }
  }
=======
//  Calculated Variable results will be included
void VariableArray::printSensorData(Stream* stream) {
    for (uint8_t i = 0; i < _variableCount; i++) {
        if (arrayOfVars[i]->isCalculated) {
            stream->print(arrayOfVars[i]->getVarName());
            stream->print(F(" is calculated to be "));
            stream->print(arrayOfVars[i]->getValueString());
            stream->print(F(" "));
            stream->print(arrayOfVars[i]->getVarUnit());
            stream->println();
        } else {
            stream->print(arrayOfVars[i]->getParentSensorNameAndLocation());
            // stream->print(F(" with status 0b"));
            // stream->print(
            //     bitRead(arrayOfVars[i]->parentSensor->getStatus(), 7));
            // stream->print(
            //     bitRead(arrayOfVars[i]->parentSensor->getStatus(), 6));
            // stream->print(
            //     bitRead(arrayOfVars[i]->parentSensor->getStatus(), 5));
            // stream->print(
            //     bitRead(arrayOfVars[i]->parentSensor->getStatus(), 4));
            // stream->print(
            //     bitRead(arrayOfVars[i]->parentSensor->getStatus(), 3));
            // stream->print(
            //     bitRead(arrayOfVars[i]->parentSensor->getStatus(), 2));
            // stream->print(
            //     bitRead(arrayOfVars[i]->parentSensor->getStatus(), 1));
            // stream->print(
            //     bitRead(arrayOfVars[i]->parentSensor->getStatus(), 0));
            stream->print(F(" reports "));
            stream->print(arrayOfVars[i]->getVarName());
            stream->print(F(" is "));
            stream->print(arrayOfVars[i]->getValueString());
            stream->print(F(" "));
            stream->print(arrayOfVars[i]->getVarUnit());
            stream->println();
        }
    }
>>>>>>> 31fa4cea
}

// Check for unique sensors
bool VariableArray::isLastVarFromSensor(int arrayIndex) {
<<<<<<< HEAD
  /*MS_DEEP_DBG(F("Checking if"), arrayOfVars[arrayIndex]->getVarName(), '(',
         arrayIndex, F(") is the last variable from a sensor..."));*/

  // Calculated variables are never the last variable from a sensor, simply
  // because the don't come from a sensor at all.
  if (arrayOfVars[arrayIndex]->isCalculated) {
    // MS_DEEP_DBG(F("   ... Nope, it's calculated!"));
    return false;
  } else {
    String sensNameLoc =
        arrayOfVars[arrayIndex]->getParentSensorNameAndLocation();
    bool unique = true;
    for (uint8_t j = arrayIndex + 1; j < _variableCount; j++) {
      if (sensNameLoc == arrayOfVars[j]->getParentSensorNameAndLocation()) {
        unique = false;
        // MS_DEEP_DBG(F("   ... Nope, there are others after it!"));
        break;
      }
    }
    // if (unique) MS_DEEP_DBG(F("   ... Yes, it is!"));
    return unique;
  }
=======
    /*MS_DEEP_DBG(F("Checking if"), arrayOfVars[arrayIndex]->getVarName(), '(',
           arrayIndex, F(") is the last variable from a sensor..."));*/

    //  Calculated Variables are never the last variable from a sensor, simply
    // because the don't come from a sensor at all.
    if (arrayOfVars[arrayIndex]->isCalculated) {
        // MS_DEEP_DBG(F("   ... Nope, it's calculated!"));
        return false;
    } else {
        String sensNameLoc =
            arrayOfVars[arrayIndex]->getParentSensorNameAndLocation();
        bool unique = true;
        for (uint8_t j = arrayIndex + 1; j < _variableCount; j++) {
            if (sensNameLoc ==
                arrayOfVars[j]->getParentSensorNameAndLocation()) {
                unique = false;
                // MS_DEEP_DBG(F("   ... Nope, there are others after it!"));
                break;
            }
        }
        // if (unique) MS_DEEP_DBG(F("   ... Yes, it is!"));
        return unique;
    }
>>>>>>> 31fa4cea
}

// Count the maximum number of measurements needed from a single sensor for the
// requested averaging
uint8_t VariableArray::countMaxToAverage(void) {
<<<<<<< HEAD
  uint8_t numReps = 0;
  for (uint8_t i = 0; i < _variableCount; i++) {
    if (isLastVarFromSensor(i)) // Skip non-unique sensors
    {
      numReps =
          max(numReps,
              arrayOfVars[i]->parentSensor->getNumberMeasurementsToAverage());
    }
  }
  // MS_DBG(F("The largest number of measurements to average will be"),
  // numReps);
  return numReps;
=======
    uint8_t numReps = 0;
    for (uint8_t i = 0; i < _variableCount; i++) {
        if (isLastVarFromSensor(i)) {  // Skip non-unique sensors
            numReps = max(
                numReps,
                arrayOfVars[i]->parentSensor->getNumberMeasurementsToAverage());
        }
    }
    // MS_DBG(F("The largest number of measurements to average will be"),
    // numReps);
    return numReps;
>>>>>>> 31fa4cea
}

// Check that all variable have valid UUID's, if they are assigned
bool VariableArray::checkVariableUUIDs(void) {
<<<<<<< HEAD
  bool success = true;
  for (uint8_t i = 0; i < _variableCount; i++) {
    if (!arrayOfVars[i]->checkUUIDFormat()) {
      PRINTOUT(arrayOfVars[i]->getVarCode(), F("has an invalid UUID!"));
      success = false;
    }
    for (uint8_t j = i + 1; j < _variableCount; j++) {
      if (arrayOfVars[i]->getVarUUID() == arrayOfVars[j]->getVarUUID()) {
        PRINTOUT(arrayOfVars[i]->getVarCode(), F("has a non-unique UUID!"));
        success = false;
        // don't keep looping
        j = _variableCount;
      }
    }
  }
  if (success)
    PRINTOUT(F("All variable UUID's appear to be correctly formed.\n"));
  // Print out all UUID's to check
  for (uint8_t i = 0; i < _variableCount; i++) {
    PRINTOUT(arrayOfVars[i]->getVarUUID(), F("->"),
             arrayOfVars[i]->getVarCode());
  }
  PRINTOUT(' ');
  return success;
=======
    bool success = true;
    for (uint8_t i = 0; i < _variableCount; i++) {
        if (!arrayOfVars[i]->checkUUIDFormat()) {
            PRINTOUT(arrayOfVars[i]->getVarCode(), F("has an invalid UUID!"));
            success = false;
        }
        for (uint8_t j = i + 1; j < _variableCount; j++) {
            if (arrayOfVars[i]->getVarUUID() == arrayOfVars[j]->getVarUUID()) {
                PRINTOUT(arrayOfVars[i]->getVarCode(),
                         F("has a non-unique UUID!"));
                success = false;
                // don't keep looping
                j = _variableCount;
            }
        }
    }
    if (success)
        PRINTOUT(F("All variable UUID's appear to be correctly formed.\n"));
    // Print out all UUID's to check
    for (uint8_t i = 0; i < _variableCount; i++) {
        PRINTOUT(arrayOfVars[i]->getVarUUID(), F("->"),
                 arrayOfVars[i]->getVarCode());
    }
    PRINTOUT(' ');
    return success;
>>>>>>> 31fa4cea
}<|MERGE_RESOLUTION|>--- conflicted
+++ resolved
@@ -4,32 +4,14 @@
  * Part of the EnviroDIY ModularSensors library for Arduino
  * @author Sara Geleskie Damiano <sdamiano@stroudcenter.org>
  *
-<<<<<<< HEAD
- *Initial library developement done by Sara Damiano (sdamiano@stroudcenter.org).
- *
- *This file is for the variable array class.
-=======
  * @brief Implements the VariableArray class.
->>>>>>> 31fa4cea
  */
 
 #include "VariableArray.h"
+
 
 // Constructors
 VariableArray::VariableArray() {}
-<<<<<<< HEAD
-VariableArray::VariableArray(uint8_t variableCount, Variable *variableList[])
-    : arrayOfVars(variableList), _variableCount(variableCount) {
-  _maxSamplestoAverage = countMaxToAverage();
-  _sensorCount = getSensorCount();
-}
-VariableArray::VariableArray(uint8_t variableCount, Variable *variableList[],
-                             const char *uuids[])
-    : arrayOfVars(variableList), _variableCount(variableCount) {
-  _maxSamplestoAverage = countMaxToAverage();
-  _sensorCount = getSensorCount();
-  matchUUIDs(uuids);
-=======
 VariableArray::VariableArray(uint8_t variableCount, Variable* variableList[])
     : arrayOfVars(variableList), _variableCount(variableCount) {
     _maxSamplestoAverage = countMaxToAverage();
@@ -41,37 +23,11 @@
     _maxSamplestoAverage = countMaxToAverage();
     _sensorCount         = getSensorCount();
     matchUUIDs(uuids);
->>>>>>> 31fa4cea
 }
 
 // Destructor
 VariableArray::~VariableArray() {}
 
-<<<<<<< HEAD
-void VariableArray::VariableArray::begin(uint8_t variableCount,
-                                         Variable *variableList[],
-                                         const char *uuids[]) {
-  _variableCount = variableCount;
-  arrayOfVars = variableList;
-
-  _maxSamplestoAverage = countMaxToAverage();
-  _sensorCount = getSensorCount();
-  matchUUIDs(uuids);
-  checkVariableUUIDs();
-}
-void VariableArray::begin(uint8_t variableCount, Variable *variableList[]) {
-  _variableCount = variableCount;
-  arrayOfVars = variableList;
-
-  _maxSamplestoAverage = countMaxToAverage();
-  _sensorCount = getSensorCount();
-  checkVariableUUIDs();
-}
-void VariableArray::begin() {
-  _maxSamplestoAverage = countMaxToAverage();
-  _sensorCount = getSensorCount();
-  checkVariableUUIDs();
-=======
 void VariableArray::begin(uint8_t variableCount, Variable* variableList[],
                           const char* uuids[]) {
     _variableCount = variableCount;
@@ -94,21 +50,10 @@
     _maxSamplestoAverage = countMaxToAverage();
     _sensorCount         = getSensorCount();
     checkVariableUUIDs();
->>>>>>> 31fa4cea
 }
 
 // This counts and returns the number of calculated variables
 uint8_t VariableArray::getCalculatedVariableCount(void) {
-<<<<<<< HEAD
-  uint8_t numCalc = 0;
-  // Check for unique sensors
-  for (uint8_t i = 0; i < _variableCount; i++) {
-    if (arrayOfVars[i]->isCalculated)
-      numCalc++;
-  }
-  MS_DBG(F("There are"), numCalc, F("calculated variables in the group."));
-  return numCalc;
-=======
     uint8_t numCalc = 0;
     // Check for unique sensors
     for (uint8_t i = 0; i < _variableCount; i++) {
@@ -116,30 +61,11 @@
     }
     MS_DBG(F("There are"), numCalc, F("calculated variables in the group."));
     return numCalc;
->>>>>>> 31fa4cea
-}
+}
+
 
 // This counts and returns the number of sensors
 uint8_t VariableArray::getSensorCount(void) {
-<<<<<<< HEAD
-  uint8_t numSensors = 0;
-  // Check for unique sensors
-  for (uint8_t i = 0; i < _variableCount; i++) {
-    if (isLastVarFromSensor(i))
-      numSensors++;
-  }
-  // MS_DBG(F("There are"), numSensors, F("unique sensors in the group."));
-  return numSensors;
-}
-
-// This matches UUID's from an array of pointers to the variable array
-void VariableArray::matchUUIDs(const char *uuids[]) {
-  for (uint8_t i = 0; i < _variableCount; i++) {
-    arrayOfVars[i]->setVarUUID(uuids[i]);
-    // MS_DBG(F("Assigned UUID"), uuids[i], F("to variable"),
-    // arrayOfVars[i]->getVarCode());
-  }
-=======
     uint8_t numSensors = 0;
     // Check for unique sensors
     for (uint8_t i = 0; i < _variableCount; i++) {
@@ -156,7 +82,6 @@
         // MS_DBG(F("Assigned UUID"), uuids[i], F("to variable"),
         // arrayOfVars[i]->getVarCode());
     }
->>>>>>> 31fa4cea
 }
 
 // Public functions for interfacing with a list of sensors
@@ -165,86 +90,6 @@
 // a calculated variable will never be marked as the last variable from a
 // sensor.
 bool VariableArray::setupSensors(void) {
-<<<<<<< HEAD
-  bool success = true;
-
-  // #ifdef MS_VARIABLEARRAY_DEBUG_DEEP
-  // bool deepDebugTiming = true;
-  // #else
-  // bool deepDebugTiming = false;
-  // #endif
-
-  MS_DBG(F("Beginning setup for sensors and variables..."));
-
-  // First setup all of the variables
-  // This guarantees that they're registered to their parent sensor
-  // MS_DBG(F("Running variable setup functions."));
-  // for (uint8_t i = 0; i < _variableCount; i++)
-  //     arrayOfVars[i]->setup();
-
-  // Power all of the sensors
-  // NOTE:  Because we are running this *before* running each sensor's setup
-  // function, this may actually fail to power a sensors if the pin mode for
-  // that sensor's power pin is not correct.  The pin modes are set *during*
-  // most sensor's set-up function.  For this reason, each sensor that requires
-  // power for setup should have a powerUp() and waitForWarmup() written into
-  // its setup function.
-  // But, for logger boards that have been programmed more than once, the pin
-  // mode from the previous power up of the MCU is usually retained so chances
-  // are high that this will actually power up the sensors. If this does
-  // successfully power up the sensors, it saves us all of the waitForWarmup()
-  // time and prevents the power from flickering on and off during setup in
-  // cases where many sensors are powered on the same circuit.
-  // MS_DBG(F("Powering up sensors for setup."));
-  // sensorsPowerUp();
-
-  // Now run all the set-up functions
-  MS_DBG(F("Running sensor setup functions."));
-
-  // Check for any sensors that have been set up outside of this (ie, the modem)
-  uint8_t nSensorsSetup = 0;
-  for (uint8_t i = 0; i < _variableCount; i++) {
-    if (isLastVarFromSensor(i)) // Skip non-unique sensors
-    {
-      if (bitRead(arrayOfVars[i]->parentSensor->getStatus(), 0) ==
-          1) // already set up
-      {
-        MS_DBG(F("   "), arrayOfVars[i]->getParentSensorNameAndLocation(),
-               F("was already set up!"));
-
-        nSensorsSetup++;
-      }
-    }
-  }
-
-  // We're going to keep looping through all of the sensors and check if each
-  // one has been on long enough to be warmed up.  Once it has, we'll set it
-  // up and increment the counter marking that's been done.
-  // We keep looping until they've all been done.
-  while (nSensorsSetup < _sensorCount) {
-    for (uint8_t i = 0; i < _variableCount; i++) {
-      bool sensorSuccess = false;
-      if (isLastVarFromSensor(i)) // Skip non-unique sensors
-      {
-        // only set up if it has not yet been set up
-        if (bitRead(arrayOfVars[i]->parentSensor->getStatus(), 0) == 0) {
-          // and if it is already warmed up
-          // if (arrayOfVars[i]->parentSensor->isWarmedUp(deepDebugTiming))
-          // {
-          MS_DBG(F("    Set up of"),
-                 arrayOfVars[i]->getParentSensorNameAndLocation(), F("..."));
-
-          sensorSuccess = arrayOfVars[i]->parentSensor->setup(); // set it up
-          success &= sensorSuccess;
-          nSensorsSetup++;
-
-          if (!sensorSuccess) {
-            MS_DBG(F("        ... setup failed!"));
-          } else {
-            MS_DBG(F("        ... setup succeeded."));
-          }
-          // }
-=======
     bool success = true;
 
     // #ifdef MS_VARIABLEARRAY_DEBUG_DEEP
@@ -292,16 +137,9 @@
 
                 nSensorsSetup++;
             }
->>>>>>> 31fa4cea
-        }
-      }
-    }
-  }
-
-<<<<<<< HEAD
-  // Power down all sensor;
-  // sensorsPowerDown();
-=======
+        }
+    }
+
     // We're going to keep looping through all of the sensors and check if each
     // one has been on long enough to be warmed up.  Once it has, we'll set it
     // up and increment the counter marking that's been done.
@@ -336,20 +174,15 @@
             }
         }
     }
->>>>>>> 31fa4cea
-
-  if (success) {
-    MS_DBG(F("... Success!"));
-  }
-
-<<<<<<< HEAD
-  return success;
-=======
+
+    // Power down all sensor;
+    // sensorsPowerDown();
+
     if (success) { MS_DBG(F("... Success!")); }
 
     return success;
->>>>>>> 31fa4cea
-}
+}
+
 
 // This powers up the sensors
 // There's no checking or waiting here, just turning on pins
@@ -357,25 +190,17 @@
 // a calculated variable will never be marked as the last variable from a
 // sensor.
 void VariableArray::sensorsPowerUp(void) {
-<<<<<<< HEAD
-  MS_DBG(F("Powering up sensors..."));
-  for (uint8_t i = 0; i < _variableCount; i++) {
-    if (isLastVarFromSensor(i)) // Skip non-unique sensors
-    {
-      MS_DBG(F("    Powering up"),
-             arrayOfVars[i]->getParentSensorNameAndLocation());
-=======
     MS_DBG(F("Powering up sensors..."));
     for (uint8_t i = 0; i < _variableCount; i++) {
         if (isLastVarFromSensor(i)) {  // Skip non-unique sensors
             MS_DBG(F("    Powering up"),
                    arrayOfVars[i]->getParentSensorNameAndLocation());
->>>>>>> 31fa4cea
-
-      arrayOfVars[i]->parentSensor->powerUp();
-    }
-  }
-}
+
+            arrayOfVars[i]->parentSensor->powerUp();
+        }
+    }
+}
+
 
 // This wakes/activates the sensors
 // Before a sensor is "awoken" we have to make sure it's had time to warm up
@@ -383,59 +208,6 @@
 // a calculated variable will never be marked as the last variable from a
 // sensor.
 bool VariableArray::sensorsWake(void) {
-<<<<<<< HEAD
-  MS_DBG(F("Waking sensors..."));
-  bool success = true;
-  uint8_t nSensorsAwake = 0;
-
-#ifdef MS_VARIABLEARRAY_DEBUG_DEEP
-  bool deepDebugTiming = true;
-#else
-  bool deepDebugTiming = false;
-#endif
-
-  // Check for any sensors that are awake outside of being sent a "wake" command
-  for (uint8_t i = 0; i < _variableCount; i++) {
-    if (isLastVarFromSensor(i)) // Skip non-unique sensors
-    {
-      if (bitRead(arrayOfVars[i]->parentSensor->getStatus(), 3) ==
-          1) // already attempted to wake
-      {
-        MS_DBG(F("    Wake up of"),
-               arrayOfVars[i]->getParentSensorNameAndLocation(),
-               F("has already been attempted."));
-        nSensorsAwake++;
-      }
-    }
-  }
-
-  // We're going to keep looping through all of the sensors and check if each
-  // one has been on long enough to be warmed up.  Once it has, we'll wake it
-  // up and increment the counter marking that's been done.
-  // We keep looping until they've all been done.
-  while (nSensorsAwake < _sensorCount) {
-    for (uint8_t i = 0; i < _variableCount; i++) {
-      if (isLastVarFromSensor(i)) // Skip non-unique sensors
-      {
-        // If no attempts yet made to wake the sensor up
-        if (bitRead(arrayOfVars[i]->parentSensor->getStatus(), 3) == 0) {
-          // and if it is already warmed up
-          if (arrayOfVars[i]->parentSensor->isWarmedUp(deepDebugTiming)) {
-            MS_DBG(F("    Wake up of"),
-                   arrayOfVars[i]->getParentSensorNameAndLocation(), F("..."));
-
-            // Make a single attempt to wake the sensor after it is warmed up
-            bool sensorSuccess = arrayOfVars[i]->parentSensor->wake();
-            success &= sensorSuccess;
-            // We increment up the number of sensors awake/active, even
-            // if the wake up command failed!
-            nSensorsAwake++;
-
-            if (sensorSuccess) {
-              MS_DBG(F("        ... wake up succeeded."));
-            } else {
-              MS_DBG(F("        ... wake up failed!"));
-=======
     MS_DBG(F("Waking sensors..."));
     bool    success       = true;
     uint8_t nSensorsAwake = 0;
@@ -493,15 +265,12 @@
                         }
                     }
                 }
->>>>>>> 31fa4cea
-            }
-          }
-        }
-      }
-    }
-  }
-  return success;
-}
+            }
+        }
+    }
+    return success;
+}
+
 
 // This puts sensors to sleep
 // We're not waiting for anything to be ready, we're just sending the command
@@ -510,27 +279,6 @@
 // a calculated variable will never be marked as the last variable from a
 // sensor.
 bool VariableArray::sensorsSleep(void) {
-<<<<<<< HEAD
-  MS_DBG(F("Putting sensors to sleep..."));
-  bool success = true;
-  for (uint8_t i = 0; i < _variableCount; i++) {
-    if (isLastVarFromSensor(i)) // Skip non-unique sensors
-    {
-      MS_DBG(F("    "), arrayOfVars[i]->getParentSensorNameAndLocation(),
-             F("..."));
-
-      bool sensorSuccess = arrayOfVars[i]->parentSensor->sleep();
-      success &= sensorSuccess;
-
-      if (sensorSuccess) {
-        MS_DBG(F("        ... successfully put to sleep."));
-      } else {
-        MS_DBG(F("        ... failed to sleep!"));
-      }
-    }
-  }
-  return success;
-=======
     MS_DBG(F("Putting sensors to sleep..."));
     bool success = true;
     for (uint8_t i = 0; i < _variableCount; i++) {
@@ -549,8 +297,8 @@
         }
     }
     return success;
->>>>>>> 31fa4cea
-}
+}
+
 
 // This cuts power to the sensors
 // We're not waiting for anything to be ready, we're just cutting power.
@@ -558,25 +306,17 @@
 // a calculated variable will never be marked as the last variable from a
 // sensor.
 void VariableArray::sensorsPowerDown(void) {
-<<<<<<< HEAD
-  MS_DBG(F("Powering down sensors..."));
-  for (uint8_t i = 0; i < _variableCount; i++) {
-    if (isLastVarFromSensor(i)) // Skip non-unique sensors
-    {
-      MS_DBG(F("    Powering down"),
-             arrayOfVars[i]->getParentSensorNameAndLocation());
-=======
     MS_DBG(F("Powering down sensors..."));
     for (uint8_t i = 0; i < _variableCount; i++) {
         if (isLastVarFromSensor(i)) {  // Skip non-unique sensors
             MS_DBG(F("    Powering down"),
                    arrayOfVars[i]->getParentSensorNameAndLocation());
->>>>>>> 31fa4cea
-
-      arrayOfVars[i]->parentSensor->powerDown();
-    }
-  }
-}
+
+            arrayOfVars[i]->parentSensor->powerDown();
+        }
+    }
+}
+
 
 // This function updates the values for any connected sensors.
 // Please note that this does NOT run the update functions, it instead uses
@@ -586,130 +326,6 @@
 // a calculated variable will never be marked as the last variable from a
 // sensor.
 bool VariableArray::updateAllSensors(void) {
-<<<<<<< HEAD
-  bool success = true;
-  uint8_t nSensorsCompleted = 0;
-
-#ifdef MS_VARIABLEARRAY_DEBUG_DEEP
-  bool deepDebugTiming = true;
-#else
-  bool deepDebugTiming = false;
-#endif
-
-  // Create an array with the unique-ness value (so we can skip the function
-  // calls later)
-  MS_DBG(F("Creating a mask array with the uniqueness for each sensor.."));
-  bool lastSensorVariable[_variableCount];
-  for (uint8_t i = 0; i < _variableCount; i++) {
-    lastSensorVariable[i] = isLastVarFromSensor(i);
-  }
-
-  // Create an array for the number of measurements already completed and set
-  // all to zero
-  MS_DBG(F("Creating an array for the number of completed measurements.."));
-  uint8_t nMeasurementsCompleted[_variableCount];
-  for (uint8_t i = 0; i < _variableCount; i++) {
-    nMeasurementsCompleted[i] = 0;
-  }
-
-  // Create an array for the number of measurements to average (another short
-  // cut)
-  MS_DBG(F("Creating an array with the number of measurements to average.."));
-  uint8_t nMeasurementsToAverage[_variableCount];
-  for (uint8_t i = 0; i < _variableCount; i++) {
-    if (lastSensorVariable[i]) {
-      nMeasurementsToAverage[i] =
-          arrayOfVars[i]->parentSensor->getNumberMeasurementsToAverage();
-    } else
-      nMeasurementsToAverage[i] = 0;
-  }
-
-  // Clear the initial variable arrays
-  MS_DBG(F("----->> Clearing all results arrays before taking new "
-           "measurements. ..."));
-  for (uint8_t i = 0; i < _variableCount; i++) {
-    if (lastSensorVariable[i]) {
-      arrayOfVars[i]->parentSensor->clearValues();
-    }
-  }
-  MS_DBG(F("    ... Complete. <<-----"));
-
-  // Check for any sensors that didn't wake up and mark them as "complete" so
-  // they will be skipped in further looping.
-  for (uint8_t i = 0; i < _variableCount; i++) {
-    if (lastSensorVariable[i]) // Skip non-unique sensors
-    {
-      if (bitRead(arrayOfVars[i]->parentSensor->getStatus(), 3) ==
-              0 || // No attempt made to wake the sensor up
-          bitRead(arrayOfVars[i]->parentSensor->getStatus(), 4) ==
-              0) // OR Wake up failed
-      {
-        MS_DBG(i, F("--->>"), arrayOfVars[i]->getParentSensorNameAndLocation(),
-               F("isn't awake/active!  No measurements will be taken! <<---"),
-               i);
-
-        // Set the number of measurements already equal to whatever total
-        // number requested to ensure the sensor is skipped in further loops.
-        nMeasurementsCompleted[i] = nMeasurementsToAverage[i];
-        // Bump up the finished count.
-        nSensorsCompleted++;
-      }
-    }
-  }
-
-  while (nSensorsCompleted < _sensorCount) {
-    for (uint8_t i = 0; i < _variableCount; i++) {
-
-      /***
-      // THIS IS PURELY FOR DEEP DEBUGGING OF THE TIMING!
-      // Leave this whole section commented out unless you want excessive
-      // printouts (ie, thousands of lines) of the timing information!!
-      if (lastSensorVariable[i] and
-          nMeasurementsToAverage[i] > nMeasurementsCompleted[i])
-      {
-          MS_DEEP_DBG(i), '-', arrayOfVars[i]->getParentSensorNameAndLocation(),
-                     F("- millis:"), millis(),
-                     F("- status: 0b"),
-                     bitRead(arrayOfVars[i]->parentSensor->getStatus(), 7),
-                     bitRead(arrayOfVars[i]->parentSensor->getStatus(), 6),
-                     bitRead(arrayOfVars[i]->parentSensor->getStatus(), 5),
-                     bitRead(arrayOfVars[i]->parentSensor->getStatus(), 4),
-                     bitRead(arrayOfVars[i]->parentSensor->getStatus(), 3),
-                     bitRead(arrayOfVars[i]->parentSensor->getStatus(), 2),
-                     bitRead(arrayOfVars[i]->parentSensor->getStatus(), 1),
-                     bitRead(arrayOfVars[i]->parentSensor->getStatus(), 0),
-                     F("- measurement #"), (nMeasurementsCompleted[i] + 1);
-      }
-      // END CHUNK FOR DEBUGGING!
-      ***/
-
-      // Only do checks on sensors that still have measurements to finish
-      if (lastSensorVariable[i] and
-          nMeasurementsToAverage[i] > nMeasurementsCompleted[i]) {
-        // first, make sure the sensor is stable
-        if (arrayOfVars[i]->parentSensor->isStable(deepDebugTiming)) {
-
-          // now, if the sensor is not currently measuring...
-          if (bitRead(arrayOfVars[i]->parentSensor->getStatus(), 5) ==
-              0) // NO attempt yet to start a measurement
-          {
-            // Start a reading
-            MS_DBG(i, '.', nMeasurementsCompleted[i] + 1,
-                   F("--->> Starting reading"), nMeasurementsCompleted[i] + 1,
-                   F("on"), arrayOfVars[i]->getParentSensorNameAndLocation(),
-                   '-');
-
-            bool sensorSuccess_start =
-                arrayOfVars[i]->parentSensor->startSingleMeasurement();
-            success &= sensorSuccess_start;
-
-            if (sensorSuccess_start) {
-              MS_DBG(F("   ... reading started! <<---"), i, '.',
-                     nMeasurementsCompleted[i] + 1);
-            } else {
-              MS_DBG(F("   ... failed to start reading! <<---"), i, '.',
-                     nMeasurementsCompleted[i] + 1);
-=======
     bool    success           = true;
     uint8_t nSensorsCompleted = 0;
 
@@ -778,52 +394,10 @@
                 nMeasurementsCompleted[i] = nMeasurementsToAverage[i];
                 // Bump up the finished count.
                 nSensorsCompleted++;
->>>>>>> 31fa4cea
-            }
-          }
-
-          // otherwise, it is currently measuring so...
-          // if a measurement is finished, get the result and tick up
-          // the number of finished measurements
-          // NOTE:  isMeasurementComplete(deepDebugTiming) will
-          // immediately return true if the attempt to start a
-          // measurement failed (bit 6 not set).  In that case, the
-          // addSingleMeasurementResult() will be "adding" -9999 values.
-          if (arrayOfVars[i]->parentSensor->isMeasurementComplete(
-                  deepDebugTiming)) {
-            // Get the value
-            MS_DBG(i, '.', nMeasurementsCompleted[i] + 1,
-                   F("--->> Collected result of reading"),
-                   nMeasurementsCompleted[i] + 1, F("from"),
-                   arrayOfVars[i]->getParentSensorNameAndLocation(), F("..."));
-
-            bool sensorSuccess_result =
-                arrayOfVars[i]->parentSensor->addSingleMeasurementResult();
-            success &= sensorSuccess_result;
-            nMeasurementsCompleted[i] +=
-                1; // increment the number of measurements that sensor has
-                   // completed
-
-            if (sensorSuccess_result) {
-              MS_DBG(F("   ... got measurement result. <<---"), i, '.',
-                     nMeasurementsCompleted[i]);
-            } else {
-              MS_DBG(F("   ... failed to get measurement result! <<---"), i,
-                     '.', nMeasurementsCompleted[i]);
-            }
-          }
-        }
-
-<<<<<<< HEAD
-        // if all the measurements are done, mark the whole sensor as done
-        if (nMeasurementsCompleted[i] == nMeasurementsToAverage[i]) {
-          MS_DBG(F("--- Finished all measurements from"),
-                 arrayOfVars[i]->getParentSensorNameAndLocation(), F("---"));
-
-          nSensorsCompleted++;
-          MS_DBG(F("*****---"), nSensorsCompleted,
-                 F("sensors now complete ---*****"));
-=======
+            }
+        }
+    }
+
     while (nSensorsCompleted < _sensorCount) {
         for (uint8_t i = 0; i < _variableCount; i++) {
             /***
@@ -926,24 +500,9 @@
                            F("sensors now complete ---*****"));
                 }
             }
->>>>>>> 31fa4cea
-        }
-      }
-    }
-  }
-
-<<<<<<< HEAD
-  // Average measurements and notify varibles of the updates
-  MS_DBG(F("----->> Averaging results and notifying all variables. ..."));
-  for (uint8_t i = 0; i < _variableCount; i++) {
-    if (lastSensorVariable[i]) {
-      // MS_DBG(F("--- Averaging results from"),
-      // arrayOfVars[i]->getParentSensorNameAndLocation(), F("---"));
-      arrayOfVars[i]->parentSensor->averageMeasurements();
-      // MS_DBG(F("--- Notifying variables from"),
-      // arrayOfVars[i]->getParentSensorNameAndLocation(), F("---"));
-      arrayOfVars[i]->parentSensor->notifyVariables();
-=======
+        }
+    }
+
     // Average measurements and notify varibles of the updates
     MS_DBG(F("----->> Averaging results and notifying all variables. ..."));
     for (uint8_t i = 0; i < _variableCount; i++) {
@@ -955,208 +514,16 @@
             // arrayOfVars[i]->getParentSensorNameAndLocation(), F("---"));
             arrayOfVars[i]->parentSensor->notifyVariables();
         }
->>>>>>> 31fa4cea
-    }
-  }
-  MS_DBG(F("... Complete. <<-----"));
-
-  return success;
-}
+    }
+    MS_DBG(F("... Complete. <<-----"));
+
+    return success;
+}
+
 
 // This function is an even more complete version of the updateAllSensors
 // function - it handles power up/down and wake/sleep.
 bool VariableArray::completeUpdate(void) {
-<<<<<<< HEAD
-  bool success = true;
-  uint8_t nSensorsCompleted = 0;
-
-#ifdef MS_VARIABLEARRAY_DEBUG_DEEP
-  bool deepDebugTiming = true;
-#else
-  bool deepDebugTiming = false;
-#endif
-
-  // Create an array with the unique-ness value (so we can skip the function
-  // calls later)
-  MS_DBG(F("Creating a mask array with the uniqueness for each sensor.."));
-  bool lastSensorVariable[_variableCount];
-  for (uint8_t i = 0; i < _variableCount; i++) {
-    lastSensorVariable[i] = isLastVarFromSensor(i);
-  }
-
-  // Create an array for the number of measurements already completed and set
-  // all to zero
-  MS_DBG(F("Creating an array for the number of completed measurements.."));
-  uint8_t nMeasurementsCompleted[_variableCount];
-  for (uint8_t i = 0; i < _variableCount; i++) {
-    nMeasurementsCompleted[i] = 0;
-  }
-
-  // Create an array for the number of measurements to average (another short
-  // cut)
-  MS_DBG(F("Creating an array with the number of measurements to average.."));
-  uint8_t nMeasurementsToAverage[_variableCount];
-  for (uint8_t i = 0; i < _variableCount; i++) {
-    if (lastSensorVariable[i]) {
-      nMeasurementsToAverage[i] =
-          arrayOfVars[i]->parentSensor->getNumberMeasurementsToAverage();
-    } else
-      nMeasurementsToAverage[i] = 0;
-  }
-
-  // Create an array of the power pins
-  MS_DBG(F("Creating an array of the power pins.."));
-  int8_t powerPins[_variableCount];
-  for (uint8_t i = 0; i < _variableCount; i++) {
-    if (lastSensorVariable[i]) {
-      powerPins[i] = arrayOfVars[i]->parentSensor->getPowerPin();
-    } else
-      powerPins[i] = 0;
-  }
-
-  // Create an array of the last variable on each power pin
-  MS_DBG(F("Creating arrays of the power pin locations.."));
-  bool lastPinVariable[_variableCount];
-  for (uint8_t i = 0; i < _variableCount; i++) {
-    lastPinVariable[i] = 1;
-  }
-  // Create an array containing the index of the power pin in the powerPins
-  // array
-  int8_t powerPinIndex[_variableCount];
-  for (uint8_t i = 0; i < _variableCount; i++) {
-    powerPinIndex[i] = 0;
-  }
-  // Create an array to tell us how many measurements must be taken
-  // before all the sensors attached to a power pin are done
-  uint8_t nMeasurementsOnPin[_variableCount];
-  for (uint8_t i = 0; i < _variableCount; i++) {
-    nMeasurementsOnPin[i] = nMeasurementsToAverage[i];
-  }
-  // Now correctly populate the previous three arrays
-  for (uint8_t i = 0; i < _variableCount; i++) {
-    for (uint8_t j = i + 1; j < _variableCount; j++) {
-      if (!lastSensorVariable[i]) {
-        lastPinVariable[i] = 0;
-        // MS_DBG(i, F("isn't the last variable on power pin because not last on
-        // sensor."));
-      } else if (powerPins[i] == powerPins[j]) {
-        lastPinVariable[i] = 0;
-        // MS_DBG(i, F("isn't the last variable on power pin, matches"), j);
-      }
-      i++;
-    }
-  }
-  for (uint8_t i = 0; i < _variableCount; i++) {
-    if (lastPinVariable[i]) {
-      powerPinIndex[i] = i;
-      nMeasurementsOnPin[i] = nMeasurementsToAverage[i];
-      for (uint8_t j = 0; j < _variableCount; j++) {
-        if (powerPins[j] == powerPins[i] && i != j) {
-          powerPinIndex[j] = i;
-          nMeasurementsOnPin[i] += nMeasurementsToAverage[j];
-          nMeasurementsOnPin[j] = 0;
-        }
-      }
-    }
-  }
-
-// This is just for debugging
-#ifdef MS_VARIABLEARRAY_DEBUG_DEEP
-  uint8_t arrayPositions[_variableCount];
-  for (uint8_t i = 0; i < _variableCount; i++) {
-    arrayPositions[i] = i;
-  }
-  String nameLocation[_variableCount];
-  for (uint8_t i = 0; i < _variableCount; i++) {
-    // nameLocation[i] = arrayOfVars[i]->getParentSensorNameAndLocation();
-    nameLocation[i] = arrayOfVars[i]->getParentSensorName();
-  }
-  MS_DEEP_DBG(F("----------------------------------"));
-  MS_DEEP_DBG(F("arrayPositions:\t\t\t"));
-  prettyPrintArray(arrayPositions);
-  MS_DEEP_DBG(F("sensor:\t\t\t"));
-  prettyPrintArray(nameLocation);
-  MS_DEEP_DBG(F("lastSensorVariable:\t\t"));
-  prettyPrintArray(lastSensorVariable);
-  MS_DEEP_DBG(F("nMeasurementsToAverage:\t\t"));
-  prettyPrintArray(nMeasurementsToAverage);
-  MS_DEEP_DBG(F("powerPins:\t\t\t"));
-  prettyPrintArray(powerPins);
-  MS_DEEP_DBG(F("lastPinVariable:\t\t"));
-  prettyPrintArray(lastPinVariable);
-  MS_DEEP_DBG(F("nMeasurementsOnPin:\t\t"));
-  prettyPrintArray(nMeasurementsOnPin);
-  MS_DEEP_DBG(F("powerPinIndex:\t\t\t"));
-  prettyPrintArray(powerPinIndex);
-#endif
-
-  // Another array for the number of measurements already completed per power
-  // pin
-  uint8_t nCompletedOnPin[_variableCount];
-  for (uint8_t i = 0; i < _variableCount; i++) {
-    nCompletedOnPin[i] = 0;
-  }
-
-  // Clear the initial variable arrays
-  MS_DBG(F("----->> Clearing all results arrays before taking new "
-           "measurements. ..."));
-  for (uint8_t i = 0; i < _variableCount; i++) {
-    if (lastSensorVariable[i]) {
-      arrayOfVars[i]->parentSensor->clearValues();
-    }
-  }
-  MS_DBG(F("   ... Complete. <<-----"));
-
-  // power up all of the sensors together
-  MS_DBG(F("----->> Powering up all sensors together. ..."));
-  sensorsPowerUp();
-  MS_DBG(F("   ... Complete. <<-----"));
-
-  while (nSensorsCompleted < _sensorCount) {
-    for (uint8_t i = 0; i < _variableCount; i++) {
-      /***
-      // THIS IS PURELY FOR DEEP DEBUGGING OF THE TIMING!
-      // Leave this whole section commented out unless you want excessive
-      // printouts (ie, thousands of lines) of the timing information!!
-      if (lastSensorVariable[i] and
-          nMeasurementsToAverage[i] > nMeasurementsCompleted[i])
-      {
-          MS_DEEP_DBG(i, '-',
-                      arrayOfVars[i]->getParentSensorNameAndLocation(),
-                      F("- millis:"), millis(),
-                      F("- status: 0b"),
-                      bitRead(arrayOfVars[i]->parentSensor->getStatus(), 7),
-                      bitRead(arrayOfVars[i]->parentSensor->getStatus(), 6),
-                      bitRead(arrayOfVars[i]->parentSensor->getStatus(), 5),
-                      bitRead(arrayOfVars[i]->parentSensor->getStatus(), 4),
-                      bitRead(arrayOfVars[i]->parentSensor->getStatus(), 3),
-                      bitRead(arrayOfVars[i]->parentSensor->getStatus(), 2),
-                      bitRead(arrayOfVars[i]->parentSensor->getStatus(), 1),
-                      bitRead(arrayOfVars[i]->parentSensor->getStatus(), 0),
-                      F("- measurement #"), (nMeasurementsCompleted[i] + 1));
-      }
-      // END CHUNK FOR DEBUGGING!
-      ***/
-
-      // Only do checks on sensors that still have measurements to finish
-      if (lastSensorVariable[i] &&
-          nMeasurementsToAverage[i] > nMeasurementsCompleted[i]) {
-        // If no attempts yet made to wake the sensor up
-        if (bitRead(arrayOfVars[i]->parentSensor->getStatus(), 3) == 0) {
-          // and if it is already warmed up
-          if (arrayOfVars[i]->parentSensor->isWarmedUp(deepDebugTiming)) {
-            MS_DBG(i, F("--->> Waking"),
-                   arrayOfVars[i]->getParentSensorNameAndLocation(), F("..."));
-
-            // Make a single attempt to wake the sensor after it is warmed up
-            bool sensorSuccess_wake = arrayOfVars[i]->parentSensor->wake();
-            success &= sensorSuccess_wake;
-
-            if (sensorSuccess_wake) {
-              MS_DBG(F("   ... wake up uccess. <<---"), i);
-            } else {
-              MS_DBG(F("   ... wake up failed! <<---"), i);
-=======
     bool    success           = true;
     uint8_t nSensorsCompleted = 0;
 
@@ -1245,26 +612,8 @@
                     nMeasurementsOnPin[i] += nMeasurementsToAverage[j];
                     nMeasurementsOnPin[j] = 0;
                 }
->>>>>>> 31fa4cea
-            }
-          }
-        }
-<<<<<<< HEAD
-
-        // If attempts were made to wake the sensor, but they failed
-        // then we're just bumping up the number of measurements to completion
-        if (bitRead(arrayOfVars[i]->parentSensor->getStatus(), 3) == 1 &&
-            bitRead(arrayOfVars[i]->parentSensor->getStatus(), 4) == 0) {
-          MS_DBG(i, F("--->>"),
-                 arrayOfVars[i]->getParentSensorNameAndLocation(),
-                 F("did not wake up! No measurements will be taken! <<---"), i);
-          // Set the number of measurements already equal to whatever total
-          // number requested to ensure the sensor is skipped in further loops.
-          nMeasurementsCompleted[i] = nMeasurementsToAverage[i];
-          // increment the number of measurements that the power pin has
-          // completed
-          nCompletedOnPin[powerPinIndex[i]] += nMeasurementsToAverage[i];
-=======
+            }
+        }
     }
 
 // This is just for debugging
@@ -1306,67 +655,15 @@
     for (uint8_t i = 0; i < _variableCount; i++) {
         if (lastSensorVariable[i]) {
             arrayOfVars[i]->parentSensor->clearValues();
->>>>>>> 31fa4cea
-        }
-
-        // If the sensor was successfully awoken/activated...
-        // .. make sure the sensor is stable
-        if (bitRead(arrayOfVars[i]->parentSensor->getStatus(), 4) == 1 &&
-            arrayOfVars[i]->parentSensor->isStable(deepDebugTiming)) {
-
-          // If no attempt has yet been made to start a measurement, start one
-          if (bitRead(arrayOfVars[i]->parentSensor->getStatus(), 5) == 0) {
-            // Start a reading
-            MS_DBG(i, '.', nMeasurementsCompleted[i] + 1,
-                   F("--->> Starting reading"), nMeasurementsCompleted[i] + 1,
-                   F("on"), arrayOfVars[i]->getParentSensorNameAndLocation(),
-                   F("..."));
-
-<<<<<<< HEAD
-            bool sensorSuccess_start =
-                arrayOfVars[i]->parentSensor->startSingleMeasurement();
-            success &= sensorSuccess_start;
-
-            if (sensorSuccess_start) {
-              MS_DBG(F("   ... set up succeeded. <<---"), i, '.',
-                     nMeasurementsCompleted[i] + 1);
-            } else {
-              MS_DBG(F("   ... set up failed! <<---"), i, '.',
-                     nMeasurementsCompleted[i] + 1);
-            }
-          }
-
-          // If a measurement is finished, get the result and tick up
-          // the number of finished measurements.  We aren't bothering
-          // to check if the measurement start was successful,
-          // isMeasurementComplete(deepDebugTiming) will do that and we stil
-          // want the addSingleMeasurementResult() function to fill in the -9999
-          // results for a failed measurement.
-          if (arrayOfVars[i]->parentSensor->isMeasurementComplete(
-                  deepDebugTiming)) {
-            // Get the value
-            MS_DBG(i, '.', nMeasurementsCompleted[i] + 1,
-                   F("--->> Collected result of reading"),
-                   nMeasurementsCompleted[i] + 1, F("from"),
-                   arrayOfVars[i]->getParentSensorNameAndLocation(), F("..."));
-
-            bool sensorSuccess_result =
-                arrayOfVars[i]->parentSensor->addSingleMeasurementResult();
-            success &= sensorSuccess_result;
-            nMeasurementsCompleted[i] +=
-                1; // increment the number of measurements that sensor has
-                   // completed
-            nCompletedOnPin[powerPinIndex[i]] +=
-                1; // increment the number of measurements that the power pin
-                   // has completed
-
-            if (sensorSuccess_result) {
-              MS_DBG(F("   ... got measurement result. <<---"), i, '.',
-                     nMeasurementsCompleted[i]);
-            } else {
-              MS_DBG(F("   ... failed to get measurement result! <<---"), i,
-                     '.', nMeasurementsCompleted[i]);
-=======
+        }
+    }
+    MS_DBG(F("   ... Complete. <<-----"));
+
+    // power up all of the sensors together
+    MS_DBG(F("----->> Powering up all sensors together. ..."));
+    sensorsPowerUp();
+    MS_DBG(F("   ... Complete. <<-----"));
+
     while (nSensorsCompleted < _sensorCount) {
         for (uint8_t i = 0; i < _variableCount; i++) {
             /***
@@ -1546,47 +843,10 @@
                     MS_DBG(F("*****---"), nSensorsCompleted,
                            F("sensors now complete ---*****"));
                 }
->>>>>>> 31fa4cea
-            }
-          }
-        }
-
-<<<<<<< HEAD
-        // If all the measurements are done
-        if (nMeasurementsCompleted[i] == nMeasurementsToAverage[i]) {
-          MS_DBG(i, F("--->> Finished all measurements from"),
-                 arrayOfVars[i]->getParentSensorNameAndLocation(),
-                 F(", putting it to sleep. ..."));
-
-          // Put the completed sensor to sleep
-          bool sensorSuccess_sleep = arrayOfVars[i]->parentSensor->sleep();
-          success &= sensorSuccess_sleep;
-
-          if (sensorSuccess_sleep) {
-            MS_DBG(F("   ... succeeded in putting sensor to sleep. <<---"), i);
-          } else {
-            MS_DBG(F("   ... sleep failed! <<---"), i);
-          }
-
-          // Now cut the power, if ready, to this sensors and all that share the
-          // pin
-          if (nCompletedOnPin[powerPinIndex[i]] ==
-              nMeasurementsOnPin[powerPinIndex[i]]) {
-            for (uint8_t k = 0; k < _variableCount; k++) {
-              if (powerPinIndex[k] == powerPinIndex[i] &&
-                  lastSensorVariable[k]) {
-                arrayOfVars[k]->parentSensor->powerDown();
-                MS_DBG(k, F("--->>"),
-                       arrayOfVars[k]->getParentSensorNameAndLocation(),
-                       F("powered down. <<---"), k);
-              }
-            }
-          }
-
-          nSensorsCompleted++; // mark the whole sensor as done
-          MS_DBG(F("*****---"), nSensorsCompleted,
-                 F("sensors now complete ---*****"));
-=======
+            }
+        }
+    }
+
     // Average measurements and notify varibles of the updates
     MS_DBG(F("----->> Averaging results and notifying all variables. ..."));
     for (uint8_t i = 0; i < _variableCount; i++) {
@@ -1597,62 +857,15 @@
             MS_DBG(F("--- Notifying variables from"),
                    arrayOfVars[i]->getParentSensorNameAndLocation(), F("---"));
             arrayOfVars[i]->parentSensor->notifyVariables();
->>>>>>> 31fa4cea
-        }
-      }
-    }
-  }
-
-  // Average measurements and notify varibles of the updates
-  MS_DBG(F("----->> Averaging results and notifying all variables. ..."));
-  for (uint8_t i = 0; i < _variableCount; i++) {
-    if (lastSensorVariable[i]) {
-      MS_DBG(F("--- Averaging results from"),
-             arrayOfVars[i]->getParentSensorNameAndLocation(), F("---"));
-      arrayOfVars[i]->parentSensor->averageMeasurements();
-      MS_DBG(F("--- Notifying variables from"),
-             arrayOfVars[i]->getParentSensorNameAndLocation(), F("---"));
-      arrayOfVars[i]->parentSensor->notifyVariables();
-    }
-  }
-  MS_DBG(F("... Complete. <<-----"));
-
-  return success;
-}
+        }
+    }
+    MS_DBG(F("... Complete. <<-----"));
+
+    return success;
+}
+
 
 // This function prints out the results for any connected sensors to a stream
-<<<<<<< HEAD
-// Calculated variable results will be included
-void VariableArray::printSensorData(Stream *stream) {
-  for (uint8_t i = 0; i < _variableCount; i++) {
-    if (arrayOfVars[i]->isCalculated) {
-      stream->print(arrayOfVars[i]->getVarName());
-      stream->print(F(" is calculated to be "));
-      stream->print(arrayOfVars[i]->getValueString());
-      stream->print(F(" "));
-      stream->print(arrayOfVars[i]->getVarUnit());
-      stream->println();
-    } else {
-      stream->print(arrayOfVars[i]->getParentSensorNameAndLocation());
-      // stream->print(F(" with status 0b"));
-      // stream->print(bitRead(arrayOfVars[i]->parentSensor->getStatus(), 7));
-      // stream->print(bitRead(arrayOfVars[i]->parentSensor->getStatus(), 6));
-      // stream->print(bitRead(arrayOfVars[i]->parentSensor->getStatus(), 5));
-      // stream->print(bitRead(arrayOfVars[i]->parentSensor->getStatus(), 4));
-      // stream->print(bitRead(arrayOfVars[i]->parentSensor->getStatus(), 3));
-      // stream->print(bitRead(arrayOfVars[i]->parentSensor->getStatus(), 2));
-      // stream->print(bitRead(arrayOfVars[i]->parentSensor->getStatus(), 1));
-      // stream->print(bitRead(arrayOfVars[i]->parentSensor->getStatus(), 0));
-      stream->print(F(" reports "));
-      stream->print(arrayOfVars[i]->getVarName());
-      stream->print(F(" is "));
-      stream->print(arrayOfVars[i]->getValueString());
-      stream->print(F(" "));
-      stream->print(arrayOfVars[i]->getVarUnit());
-      stream->println();
-    }
-  }
-=======
 //  Calculated Variable results will be included
 void VariableArray::printSensorData(Stream* stream) {
     for (uint8_t i = 0; i < _variableCount; i++) {
@@ -1691,35 +904,11 @@
             stream->println();
         }
     }
->>>>>>> 31fa4cea
-}
+}
+
 
 // Check for unique sensors
 bool VariableArray::isLastVarFromSensor(int arrayIndex) {
-<<<<<<< HEAD
-  /*MS_DEEP_DBG(F("Checking if"), arrayOfVars[arrayIndex]->getVarName(), '(',
-         arrayIndex, F(") is the last variable from a sensor..."));*/
-
-  // Calculated variables are never the last variable from a sensor, simply
-  // because the don't come from a sensor at all.
-  if (arrayOfVars[arrayIndex]->isCalculated) {
-    // MS_DEEP_DBG(F("   ... Nope, it's calculated!"));
-    return false;
-  } else {
-    String sensNameLoc =
-        arrayOfVars[arrayIndex]->getParentSensorNameAndLocation();
-    bool unique = true;
-    for (uint8_t j = arrayIndex + 1; j < _variableCount; j++) {
-      if (sensNameLoc == arrayOfVars[j]->getParentSensorNameAndLocation()) {
-        unique = false;
-        // MS_DEEP_DBG(F("   ... Nope, there are others after it!"));
-        break;
-      }
-    }
-    // if (unique) MS_DEEP_DBG(F("   ... Yes, it is!"));
-    return unique;
-  }
-=======
     /*MS_DEEP_DBG(F("Checking if"), arrayOfVars[arrayIndex]->getVarName(), '(',
            arrayIndex, F(") is the last variable from a sensor..."));*/
 
@@ -1743,26 +932,12 @@
         // if (unique) MS_DEEP_DBG(F("   ... Yes, it is!"));
         return unique;
     }
->>>>>>> 31fa4cea
-}
+}
+
 
 // Count the maximum number of measurements needed from a single sensor for the
 // requested averaging
 uint8_t VariableArray::countMaxToAverage(void) {
-<<<<<<< HEAD
-  uint8_t numReps = 0;
-  for (uint8_t i = 0; i < _variableCount; i++) {
-    if (isLastVarFromSensor(i)) // Skip non-unique sensors
-    {
-      numReps =
-          max(numReps,
-              arrayOfVars[i]->parentSensor->getNumberMeasurementsToAverage());
-    }
-  }
-  // MS_DBG(F("The largest number of measurements to average will be"),
-  // numReps);
-  return numReps;
-=======
     uint8_t numReps = 0;
     for (uint8_t i = 0; i < _variableCount; i++) {
         if (isLastVarFromSensor(i)) {  // Skip non-unique sensors
@@ -1774,37 +949,11 @@
     // MS_DBG(F("The largest number of measurements to average will be"),
     // numReps);
     return numReps;
->>>>>>> 31fa4cea
-}
+}
+
 
 // Check that all variable have valid UUID's, if they are assigned
 bool VariableArray::checkVariableUUIDs(void) {
-<<<<<<< HEAD
-  bool success = true;
-  for (uint8_t i = 0; i < _variableCount; i++) {
-    if (!arrayOfVars[i]->checkUUIDFormat()) {
-      PRINTOUT(arrayOfVars[i]->getVarCode(), F("has an invalid UUID!"));
-      success = false;
-    }
-    for (uint8_t j = i + 1; j < _variableCount; j++) {
-      if (arrayOfVars[i]->getVarUUID() == arrayOfVars[j]->getVarUUID()) {
-        PRINTOUT(arrayOfVars[i]->getVarCode(), F("has a non-unique UUID!"));
-        success = false;
-        // don't keep looping
-        j = _variableCount;
-      }
-    }
-  }
-  if (success)
-    PRINTOUT(F("All variable UUID's appear to be correctly formed.\n"));
-  // Print out all UUID's to check
-  for (uint8_t i = 0; i < _variableCount; i++) {
-    PRINTOUT(arrayOfVars[i]->getVarUUID(), F("->"),
-             arrayOfVars[i]->getVarCode());
-  }
-  PRINTOUT(' ');
-  return success;
-=======
     bool success = true;
     for (uint8_t i = 0; i < _variableCount; i++) {
         if (!arrayOfVars[i]->checkUUIDFormat()) {
@@ -1830,5 +979,4 @@
     }
     PRINTOUT(' ');
     return success;
->>>>>>> 31fa4cea
 }