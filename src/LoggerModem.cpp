--- conflicted
+++ resolved
@@ -302,45 +302,17 @@
     return success;
 }
 
-<<<<<<< HEAD
-
-// ==========================================================================//
-// These are the unique functions for the modem as an internet connected device
-// ==========================================================================//
-
-#define POWERPIN_ALLPINS_OFF
-#if defined POWERPIN_ALLPINS_OFF
-#include "wiring_private.h"
-#endif
-void loggerModem::modemPowerUp(void)
-=======
 // Perform a hard/panic reset for when the modem is completely unresponsive
 bool loggerModem::modemHardReset(void)
->>>>>>> f607ff9a
 {
     if (_modemResetPin >= 0)
     {
-<<<<<<< HEAD
-        MS_DBG(F("Powering"), getSensorName(), F("with pin"), _powerPin);
-        digitalWrite(_powerPin, HIGH);
-
-        #if defined POWERPIN_ALLPINS_OFF
-        #define MODEMPHY_TX_PIN PIN_SERIAL1_TX
-        #define MODEMPHY_RX_PIN PIN_SERIAL1_RX        
-        pinPeripheral(MODEMPHY_TX_PIN, PIO_SERCOM);  
-        pinPeripheral(MODEMPHY_RX_PIN, PIO_SERCOM);  
-        //Run modem begin?  extraModemSetup(); too complicated
-        #endif // POWERPIN_ALLPINS_OFF        
-        // Mark the time that the sensor was powered
-        _millisPowerOn = millis();
-=======
         MS_DBG(F("Doing a hard reset on the modem by setting pin"), _modemResetPin,
                _resetLevel ? F("HIGH") : F("LOW"), F("for"), _resetPulse_ms, F("ms"));
         digitalWrite(_modemResetPin, _resetLevel);
         delay(_resetPulse_ms);
         digitalWrite(_modemResetPin, !_resetLevel);
         return true;
->>>>>>> f607ff9a
     }
     else
     {
@@ -353,36 +325,10 @@
 void loggerModem::setModemResetLevel(bool level) { _resetLevel = level; }
 
 
-<<<<<<< HEAD
-        MS_DBG(F("Turning off power to"), getSensorName(), F("with pin"), _powerPin,_modemSleepRqPin,_modemResetPin);
-
-        //Turn off pins connected to modem
-        #if defined POWERPIN_ALLPINS_OFF
-        if (_modemSleepRqPin >= 0){digitalWrite(_modemSleepRqPin,LOW);}
-        if (_modemResetPin >= 0)  {digitalWrite(_modemResetPin,LOW);}
-        //need uart.end() ..modemSerial.end();  //need a modemSerial.begin(9600);
-        // Uart is via HardwareSerial/Uart.cpp in  DigiXbeeWiFi.gsmModem.stream
-        // This assumes Modem Pins ie DIgiXbeeWiFi.DigiXbee.loggerModem
-        pinMode(MODEMPHY_TX_PIN, OUTPUT);  
-        pinMode(MODEMPHY_RX_PIN, OUTPUT);  
-        digitalWrite( MODEMPHY_TX_PIN, LOW);
-        digitalWrite( MODEMPHY_RX_PIN, LOW);
-        #endif //POWERPIN_ALLPINS_OFF
-
-        digitalWrite(_powerPin, LOW);
-        // Unset the power-on time
-        _millisPowerOn = 0;
-        // Unset the status bits for sensor power (bits 1 & 2),
-        // activation (bits 3 & 4), and measurement request (bits 5 & 6)
-        _sensorStatus &= 0b10000001;
-    }
-    else
-=======
 void loggerModem::setModemPinModes(void)
 {
     // Set-up pin modes
     if (!_pinModesSet)
->>>>>>> f607ff9a
     {
         // NOTE:  We're going to set the power pin mode every time in power up, just to be safe
         if (_statusPin >= 0)
@@ -413,6 +359,19 @@
         }
         _pinModesSet = true;
     }
+    
+    //Turn off pins connected to modem
+    #if defined POWERPIN_ALLPINS_OFF
+    if (_modemSleepRqPin >= 0){digitalWrite(_modemSleepRqPin,LOW);}
+    if (_modemResetPin >= 0)  {digitalWrite(_modemResetPin,LOW);}
+    //need uart.end() ..modemSerial.end();  //need a modemSerial.begin(9600);
+    // Uart is via HardwareSerial/Uart.cpp in  DigiXbeeWiFi.gsmModem.stream
+    // This assumes Modem Pins ie DIgiXbeeWiFi.DigiXbee.loggerModem
+    pinMode(MODEMPHY_TX_PIN, OUTPUT);  
+    pinMode(MODEMPHY_RX_PIN, OUTPUT);  
+    digitalWrite( MODEMPHY_TX_PIN, LOW);
+    digitalWrite( MODEMPHY_RX_PIN, LOW);
+    #endif //POWERPIN_ALLPINS_OFF    
 }
 
 
@@ -439,36 +398,6 @@
     uint32_t startMillis = millis();
     do
     {
-<<<<<<< HEAD
-        // If there's a status pin available, wait until modem shows it's ready to be powered off
-        // This allows the modem to shut down gracefully.
-        if (_dataPin >= 0)
-        {
-            MS_DBG(F("Waiting up to"), _disconnetTime_ms,
-            F("milliseconds for graceful shutdown as indicated by pin"),
-                   _dataPin, F("going"), !_statusLevel, F("..."));
-            bool pinVal; //Local value, read once for multiple decisions
-            while (((millis() - start) < _disconnetTime_ms) )
-            {
-                delay(1000); 
-                pinVal = (bool) digitalRead(_dataPin);
-                if (pinVal == _statusLevel) break;
-            }
-            if (pinVal != _statusLevel)
-            {
-                MS_DBG(F("... "), getSensorName(), F("did not successfully shut down! Read"),pinVal,F("Expected"),_statusLevel);
-            }
-            else
-            {
-                MS_DBG(F("... shutdown complete after"), millis() - start, F("ms."));
-            }
-        }
-        else if (_disconnetTime_ms > 0)
-        {
-            MS_DBG(F("Waiting"), _disconnetTime_ms, F("ms for graceful shutdown."));
-            while (millis() - start < _disconnetTime_ms){}
-        }
-=======
         success &= getModemSignalQuality(rssi, percent);
         MS_DBG(F("CURRENT RSSI:"), rssi);
         MS_DBG(F("CURRENT Percent signal strength:"), percent);
@@ -488,20 +417,14 @@
         loggerModem::_priorBatteryState = (float)state;
     else
         loggerModem::_priorBatteryState = (float)-9999;
->>>>>>> f607ff9a
 
     if (bpercent != -99)
         loggerModem::_priorBatteryPercent = (float)bpercent;
     else
         loggerModem::_priorBatteryPercent = (float)-9999;
 
-<<<<<<< HEAD
-        modemPowerDown();
-    }
-=======
     if (volt != 9999)
         loggerModem::_priorBatteryVoltage = (float)volt;
->>>>>>> f607ff9a
     else
         loggerModem::_priorBatteryVoltage = (float)-9999;
 
