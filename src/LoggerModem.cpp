--- conflicted
+++ resolved
@@ -531,7 +531,6 @@
         _priorPoweredDuration = ((float)(millis() - _millisPowerOn)) / 1000;
         MS_DBG(F("Total modem power-on time (s):"), String(_priorPoweredDuration, 3));
 
-<<<<<<< HEAD
         MS_DBG(F("Turning off power to"), getSensorName(), F("with pin"), _powerPin,_modemSleepRqPin,_modemResetPin);
 
         //Turn off pins connected to modem
@@ -547,9 +546,6 @@
         digitalWrite( MODEMPHY_RX_PIN, LOW);
         #endif //POWERPIN_ALLPINS_OFF
 
-=======
-        MS_DBG(F("Turning off power to"), getSensorName(), F("with pin"), _powerPin);
->>>>>>> 3d088545
         digitalWrite(_powerPin, LOW);
         // Unset the power-on time
         _millisPowerOn = 0;
@@ -715,11 +711,7 @@
     if (rssi == 0)
         pct = 0;
     if (rssi == (255 - 93))
-<<<<<<< HEAD
-        pct = 0; // This is a no-data-yet value from XBee
-=======
         pct = 0;  // This is a no-data-yet value from XBee
->>>>>>> 3d088545
     return pct;
 }
 
