/*
 *LoggerModem.cpp
 *This file is part of the EnviroDIY modular sensors library for Arduino
 *
 *Initial library developement done by Sara Damiano (sdamiano@stroudcenter.org).
 *
 *This file wraps the tinyGSM library:  https://github.com/vshymanskyy/TinyGSM
 *and adds in the power functions to turn the modem on and off.
*/

#include "LoggerModem.h"


// Constructors
loggerModem::loggerModem(int8_t powerPin, int8_t statusPin, bool statusLevel,
<<<<<<< HEAD
                         bool (*wakeFxn)(), bool (*sleepFxn)(),
                         TinyGsmModem *inModem, Client *inClient)
    : Sensor("Tiny GSM Modem", MODEM_NUM_VARIABLES,
             MODEM_WARM_UP_TIME_MS, MODEM_ATRESPONSE_TIME_MS, MODEM_MAX_SEARCH_TIME,
             powerPin, statusPin, 1),
      _statusLevel(statusLevel), _statusTime_ms(MODEM_STATUS_TIME_MS),
      _disconnetTime_ms(MODEM_DISCONNECT_TIME_MS),
      _apn(NULL), _ssid(NULL), _pwd(NULL), _lastNISTrequest(0)
{
    _tinyModem = inModem;
    _tinyClient = inClient;
    _wakeFxn = wakeFxn;
    _sleepFxn = sleepFxn;
    _modemName = "unspecified modem";
}
loggerModem::loggerModem(int8_t powerPin, int8_t statusPin, bool statusLevel,
                         bool (*wakeFxn)(), bool (*sleepFxn)(),
=======
                         bool (*modemWakeFxn)(), bool (*modemSleepFxn)(),
>>>>>>> 15200475
                         TinyGsmModem *inModem, Client *inClient, const char *APN)
    : Sensor("Tiny GSM Modem", MODEM_NUM_VARIABLES,
             MODEM_WARM_UP_TIME_MS, MODEM_ATRESPONSE_TIME_MS, MODEM_MAX_SEARCH_TIME,
             powerPin, statusPin, 1),
      _statusLevel(statusLevel), _statusTime_ms(MODEM_STATUS_TIME_MS),
      _disconnetTime_ms(MODEM_DISCONNECT_TIME_MS),
      _apn(APN), _ssid(NULL), _pwd(NULL), _lastNISTrequest(0)
{
    _tinyModem = inModem;
    _tinyClient = inClient;
    _modemWakeFxn = modemWakeFxn;
    _modemSleepFxn = modemSleepFxn;
    _modemName = "unspecified modem";
    _lastConnectionCheck = 0;
    _lastATCheck = 0;
    _modemSleepRqPin = -1;
}
loggerModem::loggerModem(int8_t powerPin, int8_t statusPin, bool statusLevel,
                         bool (*modemWakeFxn)(), bool (*modemSleepFxn)(),
                         TinyGsmModem *inModem, Client *inClient, const char *ssid, const char *pwd)
    : Sensor("Tiny GSM Modem", MODEM_NUM_VARIABLES,
             MODEM_WARM_UP_TIME_MS, MODEM_ATRESPONSE_TIME_MS, MODEM_MAX_SEARCH_TIME,
             powerPin, statusPin, 1),
      _statusLevel(statusLevel), _statusTime_ms(MODEM_STATUS_TIME_MS),
      _disconnetTime_ms(MODEM_DISCONNECT_TIME_MS),
      _apn(NULL), _ssid(ssid), _pwd(pwd), _lastNISTrequest(0)
{
    _tinyModem = inModem;
    _tinyClient = inClient;
    _modemWakeFxn = modemWakeFxn;
    _modemSleepFxn = modemSleepFxn;
    _modemName = "unspecified modem";
    _lastConnectionCheck = 0;
    _lastATCheck = 0;
    _modemSleepRqPin = -1;
}

loggerModem::loggerModem(int8_t powerPin, int8_t statusPin, bool statusLevel, int8_t modemSleepRqPin,
                         TinyGsmModem *inModem, Client *inClient, const char *APN)
    : Sensor("Tiny GSM Modem", MODEM_NUM_VARIABLES,
             MODEM_WARM_UP_TIME_MS, MODEM_ATRESPONSE_TIME_MS, MODEM_MAX_SEARCH_TIME,
             powerPin, statusPin, 1),
      _statusLevel(statusLevel), _statusTime_ms(MODEM_STATUS_TIME_MS),
      _disconnetTime_ms(MODEM_DISCONNECT_TIME_MS),
      _apn(APN), _ssid(NULL), _pwd(NULL), _lastNISTrequest(0)
{
    _tinyModem = inModem;
    _tinyClient = inClient;
    _modemWakeFxn = NULL;
    _modemSleepFxn = NULL;
    _modemName = "unspecified modem";
    _lastConnectionCheck = 0;
    _lastATCheck = 0;
    _modemSleepRqPin = modemSleepRqPin;
}

loggerModem::loggerModem(int8_t powerPin, int8_t statusPin, bool statusLevel, int8_t modemSleepRqPin,
                         TinyGsmModem *inModem, Client *inClient, const char *ssid, const char *pwd)
    : Sensor("Tiny GSM Modem", MODEM_NUM_VARIABLES,
    MODEM_WARM_UP_TIME_MS, MODEM_ATRESPONSE_TIME_MS, MODEM_MAX_SEARCH_TIME,
    powerPin, statusPin, 1),
    _statusLevel(statusLevel), _statusTime_ms(MODEM_STATUS_TIME_MS),
    _disconnetTime_ms(MODEM_DISCONNECT_TIME_MS),
    _apn(NULL), _ssid(ssid), _pwd(pwd), _lastNISTrequest(0)
{
  _tinyModem = inModem;
  _tinyClient = inClient;
  _modemWakeFxn = NULL;
  _modemSleepFxn = NULL;
  _modemName = "unspecified modem";
  _lastConnectionCheck = 0;
  _lastATCheck = 0;
  _modemSleepRqPin = modemSleepRqPin;
}

// Destructor
loggerModem::~loggerModem(){}

void loggerModem::setApn(const char *newAPN,bool copyId)
{ 
   uint8_t newAPN_sz = strlen(newAPN);
    _apn = newAPN; 
     //TODO: njh test setAPN CopyID functons

    if (copyId) {
        /* Do size checks, allocate memory for the LoggerID, copy it there
        *  then set assignment.
        */
       // For cell phone note clear what max size is.
        #define  CELLAPN_MAX_sz 99
        if (newAPN_sz > CELLAPN_MAX_sz) {
            char *apn2 = (char *)newAPN;
            PRINTOUT(F("\n\r   LoggerModem:setAPN too long: Trimmed to "),newAPN_sz);
            apn2[newAPN_sz] = 0; //Trim max size
            newAPN_sz=CELLAPN_MAX_sz; 
        }
        if (NULL == _apn_buf) {
            _apn_buf = new char[newAPN_sz+2]; //Allow for trailing 0
        } else {
            PRINTOUT(F("\nLoggerModem::setAPN error - expected NULL ptr"));
        }
        if (NULL == _apn_buf) {
            //Major problem
            PRINTOUT(F("\nLoggerModem::setAPN error -no buffer "),  _apn_buf);
        } else {
            strcpy (_apn_buf,newAPN);
            _apn =  _apn_buf;
        }
        MS_DBG(F("\nsetAPN cp "),  _apn," sz: ",newAPN_sz);
    } 
}
void loggerModem::setWiFiId(const char *newSsid,bool copyId) 
{
    uint8_t newSsid_sz = strlen(newSsid);
    _ssid = newSsid;
    if (copyId) {
        /* Do size checks, allocate memory for the LoggerID, copy it there
        *  then set assignment.
        */
        #define  WIFI_SSID_MAX_sz 32
        if (newSsid_sz > WIFI_SSID_MAX_sz) {
            char *WiFiId2 = (char *)newSsid;
            PRINTOUT(F("\n\r   LoggerModem:setWiFiId too long: Trimmed to "),newSsid_sz);
            WiFiId2[newSsid_sz] = 0; //Trim max size
            newSsid_sz=WIFI_SSID_MAX_sz; 
        }
        if (NULL == _ssid_buf) {
            _ssid_buf = new char[newSsid_sz+2]; //Allow for trailing 0
        } else {
            PRINTOUT(F("\nLoggerModem::setWiFiId error - expected NULL ptr"));
        }
        if (NULL == _ssid_buf) {
            //Major problem
            PRINTOUT(F("\nLoggerModem::setWiFiId error -no buffer "),  _ssid_buf);
        } else {
            strcpy (_ssid_buf,newSsid);
            _ssid =  _ssid_buf;
            //_ssid2 =  _ssid_buf;
        }
        MS_DBG(F("\nsetWiFiId cp "),  _ssid," sz: ",newSsid_sz);
    } 
}

void loggerModem::setWiFiPwd(const char *newPwd,bool copyId)
/* nh Tested with and without newPwd setting
*/
{
    uint8_t newPwd_sz = strlen(newPwd);
    _pwd = newPwd;

    if (copyId) {
        /* Do size checks, allocate memory for the LoggerID, copy it there
        *  then set assignment.
        */
        #define  WIFI_PWD_MAX_sz 63 //Len 63 printable chars + 0
        if (newPwd_sz > WIFI_PWD_MAX_sz) {
            char *pwd2 = (char *)newPwd;
            PRINTOUT(F("\n\r   LoggerModem:setWiFiPwd too long: Trimmed to "),newPwd_sz);
            pwd2[newPwd_sz] = 0; //Trim max size
            newPwd_sz=WIFI_PWD_MAX_sz; 
        }
        if (NULL == _pwd_buf) {
            _pwd_buf = new char[newPwd_sz+2]; //Allow for trailing 0
        } else {
            PRINTOUT(F("\nLoggerModem::setWiFiPwd error - expected NULL ptr"));
        }
        if (NULL == _pwd_buf) {
            //Major problem
            PRINTOUT(F("\nLoggerModem::setWiFiPwd error -no buffer "),  _pwd_buf);
        } else {
            strcpy (_pwd_buf,newPwd);
            _pwd =  _pwd_buf;
        }
        MS_DBG(F("\nsetWiFiPwd cp "),  _ssid," sz: ",newPwd_sz);
    }     
 }
String loggerModem::getApn(void){ return _apn; }
String loggerModem::getWiFiId(void) {return _ssid;}
String loggerModem::getWiFiPwd(void){return _pwd; }

String loggerModem::getSensorName(void) { return _modemName; }


// NOTE: Unlike other setup functions, this will NOT turn the power to the modem
// on and off, it will simply check if the power has already been turned on and
// return quickly if not.  If the power had been on, it is left ON after set-up.
bool loggerModem::setup(void)
{
    bool success = Sensor::setup();  // this will set pin modes and the setup status bit

    // Initialize the modem
    MS_MOD_DBG(F("Setting up the modem ..."));

    // Bail if there's no power
    if (!checkPowerOn())
    {
        MS_MOD_DBG(F("Modem doesn't have power and cannot be set-up!"));
        return false;
    }

    // Check if the modem was awake, wake it if not
    // NOTE:  We ar NOT powering up the modem!  Set up will NOT be successful
    // unless the modem is already powered external to this function.
    bool wasAwake = ( (_dataPin >= 0 && digitalRead(_dataPin) == _statusLevel)
                     || bitRead(_sensorStatus, 4) );
    if (!wasAwake)
    {
        if (_modemWakeFxn != NULL)
        {
            MS_MOD_DBG(F("Running given modem wake function ..."));
            success &= _modemWakeFxn();
        }
        else
        {
            MS_MOD_DBG(F("Running default modem wake function ..."));
            success &= modemDefaultWake();
        }
        // NOTE:  not setting wake bits here because we'll go back to sleep
        // before the end of this function if we weren't awake
    }
    else MS_MOD_DBG(F("Modem was already awake."));

    if (success)
    {
        // The begin() generally starts with a 5 second testAT(), that should
        // be enough time to allow any modem to be ready to respond
        MS_MOD_DBG(F("Running modem's begin function ..."));
        success &= _tinyModem->begin();
        _modemName = _tinyModem->getModemName();
        if (success) MS_MOD_DBG(F("... Complete!  It's a"), getSensorName());
        else MS_MOD_DBG(F("... Failed!  It's a"), getSensorName());
    }
    else MS_MOD_DBG(F("... "), getSensorName(), F("did not wake up and cannot be set up!"));

    // Set the timing for modems based on their names
    // NOTE:  These are based on documentation for the raw chip!
    setModemTiming();

    MS_MOD_DBG(_modemName, F("warms up in"), _warmUpTime_ms, F("ms, indicates status in"),
           _statusTime_ms, F("ms, is responsive to AT commands in less than"),
           _stabilizationTime_ms, F("ms, and takes up to"), _disconnetTime_ms,
           F("ms to close connections and shut down."));

    // XBee saves all configurations to flash, so we can set them here
    if (_modemName.indexOf(F("XBee")) >= 0)
    {
       MS_MOD_DBG(F("Putting connection values into flash memory for the Digi XBee"));
       if (_modemSleepFxn == NULL)
          MS_MOD_DBG(F("WARNING:  XBee's do not use the default wake and sleep functions!"));
       if (_tinyModem->hasWifi()) _tinyModem->networkConnect(_ssid, _pwd);
       else _tinyModem->gprsConnect(_apn, "", "");
    }

    // Print out some warnings if things seem to be improperly formatted
    if (_tinyModem->hasWifi() && _ssid == NULL)
        MS_MOD_DBG(F("WARNING:  Wifi modem with no SSID given!"));
     if (_tinyModem->hasGPRS() && _apn == NULL)
         MS_MOD_DBG(F("WARNING:  Cellular modem with no APN given!"));

    // Set the status bit marking that the modem has been set up (bit 0)
    // Only set the bit if setup was successful!
    if (success) _sensorStatus |= 0b00000001;
    // Otherwise, set the status error bit (bit 7)
    else _sensorStatus |= 0b10000000;

    // Put the modem to sleep after finishing setup
    // Only go to sleep if it had been asleep and is now awake
    bool isAwake = ( (_dataPin >= 0 && digitalRead(_dataPin) == _statusLevel)
                    || bitRead(_sensorStatus, 4) );
    if (!wasAwake && isAwake)
    {
        // Run the sleep function
        if (_modemSleepFxn != NULL)
        {
            MS_MOD_DBG(F("Running given modem sleep function ..."));
            success &= _modemSleepFxn();
        }
        else
        {
            MS_MOD_DBG(F("Running default modem sleep function ..."));
            success &= modemDefaultSleep();
        }
    }
    else MS_MOD_DBG(F("Leaving modem on after setup ..."));
    // Do NOT power down at the end, because this fxn cannot have powered the
    // modem up.

    return success;
}


// The function to wake up the modem
// There are so many ways to wake a modem that we're requiring an input function
bool loggerModem::wake(void)
{
    bool success = true;

    MS_MOD_DBG(F("Waking"), getSensorName());
    // Set the status bit for sensor activation attempt (bit 3)
    // Setting this bit even if the activation failed, to show the attempt was made
    _sensorStatus |= 0b00001000;

    // Check if the sensor was successfully powered
    if (!bitRead(_sensorStatus, 2))
    {
        MS_MOD_DBG(getSensorName(), F("doesn't have power and will never wake up!"));
        // Make sure that the wake time and wake success bit (bit 4) are unset
        _millisSensorActivated = 0;
        _sensorStatus &= 0b11101111;
        return false;
    }

    // Check the status pin and wake bits before running wake function
    // Don't want to accidently pulse an already on modem to off
    if ( bitRead(_sensorStatus, 4))
    {
        MS_MOD_DBG(getSensorName(), F("has already been woken up!  Will not run wake function."));
        success = true;
    }
    // NOTE:  It's possible that the status pin is on, but the modem is actually
    // mid-shutdown.  In that case, we'll mistakenly skip re-waking it.
    else if (_dataPin >= 0 && digitalRead(_dataPin) == _statusLevel)
    {
        MS_MOD_DBG(getSensorName(), F("was already on!  Will not run wake function."));
        success = true;
    }
    else
    {
        // Run the input wake function
        if (_modemWakeFxn != NULL)
        {
            MS_MOD_DBG(F("Running wake function for"), getSensorName());
            success &= _modemWakeFxn();
        }
        else
        {
            MS_MOD_DBG(F("Running default wake function for"), getSensorName());
            success &= modemDefaultWake();
        }
    }

    // Re-check the status pin
    // Only works if the status pin comes on immediately
    if (_dataPin > 0 && _statusTime_ms == 0 && digitalRead(_dataPin) != _statusLevel)
    {
        MS_MOD_DBG(F("Status pin on"), getSensorName(), F("is"),
                   digitalRead(_dataPin), F("indicating it is off!"));
        // Make sure that the wake time and wake success bit (bit 4) are unset
        _millisSensorActivated = 0;
        _sensorStatus &= 0b11101111;
        return false;
    }

    if (success)
    {
        // Mark the time that the modem woke up
        // NOTE:  This is the ONLY place _millisSensorActivated is set!
        if (_millisSensorActivated == 0) _millisSensorActivated = millis();
        // Set the status bit for sensor wake/activation success (bit 4)
        // NOTE:  This is the ONLY place bit 4 is set!
        _sensorStatus |= 0b00010000;
        MS_MOD_DBG(getSensorName(), F("should be awake."));
    }

    // check if the modem was successfully set up, run set up if not
    if (!bitRead(_sensorStatus, 0))
    {
        MS_MOD_DBG(getSensorName(), F("was never properly set up, attempting setup now!"));
        setup();
    }

    return success;
}


// Do NOT turn the modem on and off with the regular power up and down!
// This is because when it is run in an array with other sensors, we will
// generally want the modem to remain on after all the other sensors have
// gone to sleep and powered down so the modem can send out data
void loggerModem::powerUp(void)
{
    MS_MOD_DBG(F("Skipping"), getSensorName(), F("in sensor power up!"));
}
void loggerModem::powerDown(void)
{
    MS_MOD_DBG(F("Skipping"), getSensorName(), F("in sensor power down!"));
}


bool loggerModem::startSingleMeasurement(void)
{
    bool success = true;
    MS_MOD_DBG(F("Starting measurement on"), getSensorName());
    // Set the status bits for measurement requested (bit 5)
    // Setting this bit even if we failed to start a measurement to show that an attempt was made.
    _sensorStatus |= 0b00100000;

    // Check if the modem was successfully awoken (bit 4 set)
    // Only mark the measurement request time if it is
    if (bitRead(_sensorStatus, 4))
    {
        // For the wifi modems, the SSID and password need to be set before they
        // can join a network.
        // For **MOST** cellular modems, network registration (should) happen automatically.
        // The GPRS bearer (APN) is then set after registration when making the GPRS
        // (data) link.
        // For XBee models, the SSID, password, and APN are always saved in
        // the board's memory, even if power is disconnected, so those values
        // are set in the setup function.
        if (_ssid && _tinyModem->hasWifi() && !_tinyModem->isNetworkConnected() &&
            _modemName.indexOf(F("XBee")) < 0 )
        {
            success &= _tinyModem->networkConnect(_ssid, _pwd);
        }

        // Mark the time that a measurement was requested
        _millisMeasurementRequested = millis();
        // Set the status bit for measurement start success (bit 6)
        _sensorStatus |= 0b01000000;
    }
    // Otherwise, make sure that the measurement start time and success bit (bit 6) are unset
    else
    {
        MS_MOD_DBG(getSensorNameAndLocation(),
               F("isn't awake/active!  A measurement cannot be started."));
        _millisMeasurementRequested = 0;
        _sensorStatus &= 0b10111111;
        success = false;
    }
    return success;
}


bool loggerModem::addSingleMeasurementResult(void)
{
    bool success = true;

    // Initialize float variable
    int16_t signalQual = -9999;
    int16_t percent = -9999;
    int16_t rssi = -9999;

    // Check a measurement was *successfully* started (status bit 6 set)
    // Only go on to get a result if it was
    if (bitRead(_sensorStatus, 6))
    {
        // The WiFi XBee needs to make an actual TCP connection and get some sort
        // of response on that connection before it knows the signal quality.
        // Connecting to the NIST daytime server, which immediately returns a
        // 4 byte response and then closes the connection
        if (_modemName.indexOf(F("XBee")) >= 0  && _tinyModem->hasWifi())
        {
            MS_MOD_DBG(F("Connecting to NIST daytime server to check connection strength..."));
            IPAddress ip(129, 6, 15, 30);  // This is the IP address of time-c-g.nist.gov
            success &= _tinyClient->connect(ip, 37);
            _tinyClient->print('!');  // Need to send something before connection is made
            delay(100); // Need this delay!  Can get away with 50, but 100 is safer.
            char junkBuff[5];
            _tinyClient->readBytes(junkBuff, 4);  // Dump the returned bytes
            // This should ensure we don't wait for more than 4 character time outs
            _lastNISTrequest = millis();
            _tinyClient->stop();  // NIST will close on it's side, but need to stop
            // because otherwise the Bee won't realize the socket has closed
        }

        // Get signal quality
        // NOTE:  We can't actually distinguish between a bad modem response, no
        // modem response, and a real response from the modem of no service/signal.
        // The TinyGSM getSignalQuality function returns the same "no signal"
        // value (99 CSQ or 0 RSSI) in all 3 cases.
        MS_MOD_DBG(F("Getting signal quality:"));
        signalQual = _tinyModem->getSignalQuality();
        MS_MOD_DBG(F("Raw signal quality:"), signalQual);

        // Convert signal quality to RSSI, if necessary
        if ((_modemName.indexOf(F("XBee")) >= 0 || _modemName.indexOf(F("ESP8266")) >= 0))
        {
            rssi = signalQual;
            percent = getPctFromRSSI(signalQual);
        }
        else
        {
            rssi = getRSSIFromCSQ(signalQual);
            percent = getPctFromCSQ(signalQual);
        }

        MS_MOD_DBG(F("RSSI:"), rssi);
        MS_MOD_DBG(F("Percent signal strength:"), percent);
    }
    else MS_MOD_DBG(getSensorName(), F("is not connected to the network; unable to get signal quality!"));

    verifyAndAddMeasurementResult(RSSI_VAR_NUM, rssi);
    verifyAndAddMeasurementResult(PERCENT_SIGNAL_VAR_NUM, percent);

    // Unset the time stamp for the beginning of this measurement
    _millisMeasurementRequested = 0;
    // Unset the status bits for a measurement request (bits 5 & 6)
    _sensorStatus &= 0b10011111;

    return success;
}


// This checks to see if enough time has passed for stability
// In the case of the modem, we consider it to be "stable" when it responds to
// AT commands
bool loggerModem::isStable(bool debug)
{
    // If the modem never "woke", then it will never respond and thus it's
    // essentially already "stable."
    if (!bitRead(_sensorStatus, 4))
    {
        if (debug) MS_MOD_DBG(getSensorName(),
                F("did not wake; AT commands will not be attempted!"));
        return true;
    }

    // just defining this to not call multiple times below
    uint32_t now = millis();

    uint32_t elapsed_since_wake_up = now - _millisSensorActivated;
    // If the modem has a status pin and it's off, give up
    if ( (_dataPin >= 0 && elapsed_since_wake_up > _statusTime_ms &&
              digitalRead(_dataPin) != _statusLevel))
    {
        if (debug) MS_MOD_DBG(F("It's been"), (elapsed_since_wake_up), F("ms, and status pin on"),
              getSensorName(), F("is"), digitalRead(_dataPin),
              F("indicating it is off.  AT commands will not be attempted!"));
        // Unset status bit 4 (wake up success) and _millisSensorActivated
        // We unset these bits here because it's possible that a modem "passed"
        // the wake command, but never really woke.  For sensors that take time
        // before their status pin becomes active, (_statusTime_ms > 0) we
        // don't know immediately that they failed to wake
        _millisSensorActivated = 0;
        _sensorStatus &= 0b11101111;
        return true;
    }

    // We don't want to ping any of the modems too fast so they don't get
    // overwhelmed.  Make sure we've waited a little
    if (now - _lastATCheck < 250) return false;

    // If the modem is now responding to AT commands, it's "stable"
    if (_tinyModem->testAT(10))
    {
        if (debug) MS_MOD_DBG(F("It's been"), (elapsed_since_wake_up), F("ms, and"),
               getSensorName(), F("is now responding to AT commands!"));
        _lastATCheck = now;
        return true;
    }

    // If we've exceeded the documented time until UART should respond (plus 500ms buffer), give up
    if (elapsed_since_wake_up > (_stabilizationTime_ms + 500))
    {
        if (debug) MS_MOD_DBG(F("It's been"), (elapsed_since_wake_up), F("ms, and"),
               getSensorName(), F("has maxed out wait for AT command reply!  Ending wait."));
         // Unset status bit 4 (wake up success) and _millisSensorActivated
         // It's safe to unset these here because we've already tested and failed
         // to respond to AT commands.
         _millisSensorActivated = 0;
         _sensorStatus &= 0b11101111;
        return true;
    }

    // If the modem isn't responding to AT commands yet, but its status pin shows
    // it's on and we haven't maxed out the response time, we still need to wait
    _lastATCheck = now;
    return false;
}


// This checks to see if enough time has passed for measurement completion
// In the case of the modem, we consider a measurement to be "complete" when
// the modem has registered on the network *and* returns good signal strength.
// In theory, both of these things happen at the same time - as soon as the
// module detects a network with sufficient signal strength, it connects and
// will respond corretly to requests for its connection status and the signal
// strength.  In reality sometimes the modem might respond with successful
// network connection before it responds with a valid signal strength or it
// might be able to return a real measurement of cellular signal strength but
// not be able to register to the network.  We'd prefer to wait until it both
// responses are good so we're getting an actual signal strength and it's as
// close as possible to what the antenna is will see when the data publishers
// push data.
bool loggerModem::isMeasurementComplete(bool debug)
{
    // If a measurement failed to start, the sensor will never return a result,
    // so the measurement time is essentially already passed
    // For a cellular modem nothing happens to "start" a measurement so bit 6
    // will be set by startSingleMeasurement() as long as bit 4 was set by wake().
    // For a WiFi modem, startSingleMeasurement actually sets the WiFi connection
    // parameters.
    if (!bitRead(_sensorStatus, 6))
    {
        if (debug) {MS_MOD_DBG(getSensorName(),
            F("is not measuring and will not return a value!"));}
        return true;
    }

    // just defining this to not call multiple times below
    uint32_t now = millis();

    // For Wifi XBee's, we need to open a socket before we get signal strength
    // For ease, we will be opening that socket to NIST in addSingleMeasurementResult.
    // Because NIST very clearly specifies that we may not ping more frequently
    // than once every 4 seconds, we need to wait if it hasn't been that long.
    // See:  https://tf.nist.gov/tf-cgi/servers.cgi
    if (_modemName.indexOf(F("XBee")) >= 0  && _tinyModem->hasWifi()
        && now - _lastNISTrequest < 4000)
    {
        return false;
    }

    // We don't want to ping any of the modems too fast so they don't get
    // overwhelmed.  Make sure we've waited a little
    if (now - _lastConnectionCheck < 250) return false;

    // Check how long we've been waiting for the network connection and/or a
    // good measurement of signal quality.
    uint32_t elapsed_in_wait;

    // Cellular modems and wifi modems with the connection paramters always
    // saved to flash (like XBees) begin searching for and attempt to register
    // to the network as soon as they are awake - the GPRS paramters that need
    // to be set to actually *use* the network don't have to be set until we
    // make the attempt to use it.
    if (_tinyModem->hasGPRS() || _modemName.indexOf(F("XBee")) >= 0)
        elapsed_in_wait = now - _millisSensorActivated;

    // For Wifi modems without settings in flash, the connection parameters
    // need to set before it can register to the network - that is done in the
    // startSingleMeasurement() function and becomes the measurement request time.
    else elapsed_in_wait = now - _millisMeasurementRequested;

    // If we're connected AND receiving valid signal strength, measurement is complete
    bool isConnected = _tinyModem->isNetworkConnected();
    int signalResponse = _tinyModem->getSignalQuality();
    if (isConnected && signalResponse != 0 && signalResponse != 99)
    {
        if (debug) MS_MOD_DBG(F("It's been"), (elapsed_in_wait), F("ms, and"),
               getSensorName(), F("is now registered on the network and reporting valid signal strength!"));
        _lastConnectionCheck = now;
        return true;
    }

    // If we've exceeded the allowed time to wait for the network, give up
    if (elapsed_in_wait > MODEM_MAX_SEARCH_TIME)
    {
        if (debug) MS_MOD_DBG(F("It's been"), (elapsed_in_wait), F("ms, and"),
               getSensorName(), F("has maxed out wait for network registration!  Ending wait."));
         // Leave status bits and times set - can still get a valid value!
        return true;
    }

    // If the modem isn't registered yet or doesn't report valid signal, we still need to wait
    _lastConnectionCheck = now;
    return false;
}


// ==========================================================================//
// These are the unique functions for the modem as an internet connected device
// ==========================================================================//
bool loggerModem::connectInternet(uint32_t waitTime_ms)
{
    bool retVal = true;

    if (bitRead(_sensorStatus, 1) == 0 || bitRead(_sensorStatus, 2) == 0)  // NOT yet powered
        modemPowerUp();

    if (bitRead(_sensorStatus, 3) == 0)  // No attempts yet to wake the modem
    {
        waitForWarmUp();
        retVal &= wake();  // This sets the modem to on, will also set-up if necessary
    }
    if (!retVal)
    {
        MS_MOD_DBG(F("Modem did't wake up! Cannot connect to the internet!"));
        return retVal;
    }

    // Check that the modem is responding to AT commands.  If not, give up.
    #ifdef MODEM_DEBUGGING_SERIAL_OUTPUT
        uint32_t start = millis();
    #endif
<<<<<<< HEAD
    MS_MOD_DBG(F("\nWaiting for "), getSensorName(), F(" to respond to AT commands..."));
    if (!_tinyModem->testAT(_stabilizationTime_ms + 1000))
=======
    MS_MOD_DBG(F("\nWaiting for"), getSensorName(), F("to respond to AT commands..."));
    if (!_tinyModem->testAT(_stabilizationTime_ms + 500))
>>>>>>> 15200475
    {
        MS_MOD_DBG(F("No response to AT commands! Need to **reset** Modem"));
        if (!_tinyModem->testAT(_stabilizationTime_ms + 1500))
        {
            MS_MOD_DBG(F("No response to 2nd attemp AT commands! Cannot connect to the internet!"));
            return false;
        }
    }
<<<<<<< HEAD
    MS_MOD_DBG(F("   ... AT OK after "), millis() - start, F(" milliseconds!"));
=======
    else MS_MOD_DBG(F("... AT OK after"), millis() - start, F("milliseconds!"));
>>>>>>> 15200475

    if (_tinyModem->hasWifi())
    {
        MS_MOD_DBG(F("\nAttempting to connect to WiFi network..."));
        if (!(_tinyModem->isNetworkConnected()))
        {
            MS_MOD_DBG(F("Sending credentials..."));
            while (!_tinyModem->networkConnect(_ssid, _pwd)) {};
            MS_MOD_DBG(F("Waiting up to"), waitTime_ms/1000,
                       F("seconds for connection"));
            if (!_tinyModem->waitForNetwork(waitTime_ms))
            {
                MS_MOD_DBG(F("... WiFi connection failed"));
                return false;
            }
        }
        MS_MOD_DBG(F("... WiFi connected after"), millis() - start,
                   F("milliseconds!"));
        return true;
    }
    else  // must be GPRS
    {
        MS_MOD_DBG(F("\nWaiting up to"), waitTime_ms/1000,
                   F("seconds for cellular network registration..."));
        if (_tinyModem->waitForNetwork(waitTime_ms))
        {
            MS_MOD_DBG(F("... Registered after"), millis() - start,
                       F("milliseconds.  Connecting to GPRS..."));
            _tinyModem->gprsConnect(_apn, "", "");
            MS_MOD_DBG(F("... Connected after"), millis() - start,
                       F("milliseconds."));
            retVal = true;
        }
        else
        {
            MS_MOD_DBG(F("...GPRS connection failed."));
            return false;
        }
    }
    return retVal;
}


void loggerModem::disconnectInternet(void)
{
    #ifdef MODEM_DEBUGGING_SERIAL_OUTPUT
        uint32_t start = millis();
    #endif
    if (_tinyModem->hasGPRS() && _modemName.indexOf(F("XBee")) < 0)  // XBee doesn't like to disconnect
    {
        _tinyModem->gprsDisconnect();
        MS_MOD_DBG(F("Disconnected from cellular network after"), millis() - start,
                   F("milliseconds."));
    }
    else if (_modemName.indexOf(F("XBee")) < 0)  // XBee doesn't like to disconnect
    // If you tell the XBee to disconnect, it will not reconnect to the same
    // access point until it has been restarted or powered on and off.
    // Since we may not have control of the power off, we just won't disconnect.
    {
        _tinyModem->networkDisconnect();
        MS_MOD_DBG(F("Disconnected from WiFi network after"), millis() - start,
                   F("milliseconds."));
    }
}


/***
int16_t loggerModem::openTCP(const char *host, uint16_t port)
{
    MS_MOD_DBG(F("Connecting to"), host, F("..."));
    int16_t ret_val = _tinyClient->connect(host, port);
    if (ret_val) MS_MOD_DBG(F("...Success!"));
    else MS_MOD_DBG(F("...Connection failed."));
    return ret_val;
}


int16_t loggerModem::openTCP(IPAddress ip, uint16_t port)
{
    MS_MOD_DBG(F("Connecting to"), ip, F("..."));
    int16_t ret_val = _tinyClient->connect(ip, port);
    if (ret_val) MS_MOD_DBG(F("...Success!"));
    else MS_MOD_DBG(F("...Connection failed."));
    return ret_val;
}


void loggerModem::closeTCP(void)
{
    if(_tinyClient)
        _tinyClient->stop();
    MS_MOD_DBG(F("Closed TCP/IP."));
}
***/


void loggerModem::modemPowerUp(void)
{
    if (_powerPin >= 0)
    {
        MS_MOD_DBG(F("Powering"), getSensorName(), F("with pin"), _powerPin);
        digitalWrite(_powerPin, HIGH);
        // Mark the time that the sensor was powered
        _millisPowerOn = millis();
    }
    else
    {
        MS_MOD_DBG(F("Power to"), getSensorName(), F("is not controlled by this library."));
        // Mark the power-on time, just in case it  had not been marked
        if (_millisPowerOn == 0) _millisPowerOn = millis();
    }
    // Set the status bit for sensor power attempt (bit 1) and success (bit 2)
    _sensorStatus |= 0b00000110;
}


bool loggerModem::modemSleepPowerDown(void)
{
    bool success = true;
    uint32_t start = millis();
    MS_MOD_DBG(F("Turning"), getSensorName(), F("off."));

    // If there's a status pin available, check before running the sleep function
    // NOTE:  It's possible that the modem could still be in the process of turning
    // on and thus status pin isn't valid yet.  In that case, we wouldn't yet
    // know it's coming on and so we'd mistakenly assume it's already off and
    // not turn it back off.
    if (_dataPin >= 0 && digitalRead(_dataPin) != _statusLevel)
        MS_MOD_DBG(getSensorName(), F("appears to have already been off.  Will not run sleep function."));
    // Also check against the status bits
    else if (!bitRead(_sensorStatus, 4))
        MS_MOD_DBG(getSensorName(), F("was never sucessfully turned on.  Will not run sleep function."));
    else
    {
        // Run the sleep function
        if (_modemSleepFxn != NULL)
        {
            MS_MOD_DBG(F("Running given sleep function for"), getSensorName());
            success &= _modemSleepFxn();
        }
        else
        {
            MS_MOD_DBG(F("Running default sleep function for"), getSensorName());
            success &= modemDefaultSleep();
        }
    }

    // Unset the activation time
    _millisSensorActivated = 0;
    // Unset the measurement request time
    _millisMeasurementRequested = 0;
    // Unset the status bits for sensor activation (bits 3 & 4) and measurement
    // request (bits 5 & 6)
    _sensorStatus &= 0b10000111;

    // Now power down
    if (_powerPin >= 0)
    {
        // If there's a status pin available, wait until modem shows it's ready to be powered off
        // This allows the modem to shut down gracefully.
        if (_dataPin >= 0)
        {
            MS_MOD_DBG(F("Waiting up to"), _disconnetTime_ms, F("milliseconds for graceful shutdown..."));
            while (millis() - start < _disconnetTime_ms && digitalRead(_dataPin) == _statusLevel){}
            if (digitalRead(_dataPin) == _statusLevel)
                MS_MOD_DBG(F("... "), getSensorName(), F("did not successfully shut down!"));
            else MS_MOD_DBG(F("... shutdown complete after"), millis() - start, F("ms."));
        }
        else if (_disconnetTime_ms > 0)
        {
            MS_MOD_DBG(F("Waiting"), _disconnetTime_ms, F("ms for graceful shutdown."));
            while (millis() - start < _disconnetTime_ms){}
        }

        MS_MOD_DBG(F("Turning off power to"), getSensorName(), F("with pin"), _powerPin);
        digitalWrite(_powerPin, LOW);
        // Unset the power-on time
        _millisPowerOn = 0;
        // Unset the status bits for sensor power (bits 1 & 2),
        // activation (bits 3 & 4), and measurement request (bits 5 & 6)
        _sensorStatus &= 0b10000001;
    }
    else
    {
        // If we're not going to power the modem down, there's no reason to hold
        // up the  main processor while waiting for the modem to shut down.
        // It can just do its thing unwatched while the main processor sleeps.
        MS_MOD_DBG(F("Power to"), getSensorName(), F("is not controlled by this library."));
        // Unset the power-on time and bits even if we didn't do anything.
        // This prevents the wake from happening on modems with no power pin
        // unless modemPowerUp() is called.
        _millisPowerOn = 0;
        // Unset the status bits for sensor power (bits 1 & 2),
        // activation (bits 3 & 4), and measurement request (bits 5 & 6)
        _sensorStatus &= 0b10000001;
    }

    return success;
}

// Get the time from NIST via TIME protocol (rfc868)
// This would be much more efficient if done over UDP, but I'm doing it
// over TCP because I don't have a UDP library for all the modems.
uint32_t loggerModem::getNISTTime(void)
{
    // bail if not connected to the internet
    if ( (_tinyModem->hasGPRS() && !_tinyModem->isGprsConnected()) ||
         (_tinyModem->hasWifi() && !_tinyModem->isNetworkConnected()) )
    {
        MS_MOD_DBG(F("No internet connection, cannot connect to NIST."));
        return 0;
    }

    // Must ensure that we do not ping the daylight more than once every 4 seconds
    // NIST clearly specifies here that this is a requirement for all software
    // that accesses its servers:  https://tf.nist.gov/tf-cgi/servers.cgi
    while (millis() < _lastNISTrequest + 4000) {}

    // Make TCP connection
    MS_MOD_DBG(F("Connecting to NIST daytime Server"));
    bool connectionMade = false;
    if (_modemName.indexOf(F("XBee")) >= 0)
    {
        IPAddress ip(129, 6, 15, 30);  // This is the IP address of time-c-g.nist.gov
        connectionMade = _tinyClient->connect(ip, 37);  // XBee's address lookup falters on time.nist.gov
        _tinyClient->print('!');  // Need to send something before connection is made
        delay(100); // Need this delay!  Can get away with 50, but 100 is safer.
    }
    else connectionMade = _tinyClient->connect("time.nist.gov", 37);

    // Wait up to 5 seconds for a response
    if (connectionMade)
    {
        long start = millis();
        while (_tinyClient && _tinyClient->available() < 4 && millis() - start < 5000L){}

        if (_tinyClient->available() >= 4)
        {
            MS_MOD_DBG(F("\nNIST responded after"), millis() - start, F("ms"));
            // Response is returned as 32-bit number as soon as connection is made
            // Connection is then immediately closed, so there is no need to close it
            uint32_t secFrom1900 = 0;
            byte response[4] = {0};
            for (uint8_t i = 0; i < 4; i++)
            {
                response[i] = _tinyClient->read();
                MS_MOD_DBG(F("\nResponse Byte"), i, ':', (char)response[i],
                           '=', response[i], '=', String(response[i], BIN));
                secFrom1900 += 0x000000FF & response[i];
                // MS_MOD_DBG(F("\nseconds from 1900 after byte:"),String(secFrom1900, BIN));
                if (i+1 < 4) {secFrom1900 = secFrom1900 << 8;}
            }
            MS_MOD_DBG(F("\nSeconds from 1900 returned by NIST (UTC):"),
                       secFrom1900, '=', String(secFrom1900, BIN));

            // Close the TCP connection, just in case
            _tinyClient->stop();

            // Return the timestamp
            uint32_t unixTimeStamp = secFrom1900 - 2208988800;
            MS_MOD_DBG(F("\nUnix Timestamp returned by NIST (UTC):"), unixTimeStamp);
            // If before Jan 1, 2017 or after Jan 1, 2030, most likely an error
            if (unixTimeStamp < 1483228800) return 0;
            else if (unixTimeStamp > 1893456000) return 0;
            else return unixTimeStamp;
        }
        else
        {
            MS_MOD_DBG(F("NIST Time server did not respond!"));
            return 0;
        }
    }
    else MS_MOD_DBG(F("Unable to open TCP to NIST!"));
    return 0;
}

// Helper to get approximate RSSI from CSQ (assuming no noise)
int16_t loggerModem::getRSSIFromCSQ(int16_t csq)
{
    int16_t CSQs[33]  = {   0,    1,    2,    3,    4,    5,    6,   7,   8,   9,
                           10,   11,   12,   13,   14,   15,   16,  17,  18,  19,
                           20,   21,   22,   23,   24,   25,   26,  27,  28,  29,
                           30,   31,   99};
    int16_t RSSIs[33] = {-113, -111, -109, -107, -105, -103, -101, -99, -97, -95,
                          -93,  -91,  -89,  -87,  -85,  -83,  -81, -79, -77, -75,
                          -73,  -71,  -69,  -67,  -65,  -63,  -61, -59, -57, -55,
                          -53,  -51,    0};
    for (uint8_t i = 0; i < 33; i++)
    {
        if (CSQs[i] == csq) return RSSIs[i];
    }
    return 0;
}

// Helper to get signal percent from CSQ
int16_t loggerModem::getPctFromCSQ(int16_t csq)
{
    int16_t CSQs[33]  = {   0,    1,    2,    3,    4,    5,    6,   7,   8,   9,
                           10,   11,   12,   13,   14,   15,   16,  17,  18,  19,
                           20,   21,   22,   23,   24,   25,   26,  27,  28,  29,
                           30,   31,   99};
    int16_t PCTs[33] = {    0,    3,    6,   10,   13,   16,   19,  23,  26,  29,
                           32,   36,   39,   42,   45,   48,   52,  55,  58,  61,
                           65,   68,   71,   74,   78,   81,   84,  87,  90,  94,
                           97,  100,    0};
    for (uint8_t i = 0; i < 33; i++)
    {
        if (CSQs[i] == csq) return PCTs[i];
    }
    return 0;
}

// Helper to get signal percent from RSSI
int16_t loggerModem::getPctFromRSSI(int16_t rssi)
{
    int16_t pct = 1.6163*rssi + 182.61;
    if (rssi == 0) pct = 0;
    if (rssi == (255-93)) pct = 0;  // This is a no-data-yet value from XBee
    return pct;
}


// Helper to set the timing for specific cellular chipsets based on their documentation
/***
NOTE:  These times are for raw cellular chips they do no necessarily
apply to assembled break-out boards or modules
**warmUpTime** = Length of time after power is applied to module before the
enable pin can be called to turn on the module or other wake fxn can be used.
If the module boots up as soon as power is applied, this value is 0.
**indicatorTime** = Length of time from the completion of wake up  request
until the modem status pin begins to show an "on" status.
**stabilizationTime** =  Length of time from the completion of wake up
function until UART port becomes available for AT commands.  This becomes
the MAXIMUM amount of time we will wait for a response.  Where I could
find a time listed for boot up in the documentation, I use that time.
Where I could not find it listed, I use 5 seconds.
**disconnetTime** - Approximate length of time for unit to gracefully
close sockets and disconnect from the network.  Most manufactures strongly
recommend allowing a graceful shut-down rather than a sudden power-off.
***/
void loggerModem::setModemTiming(void)
{
    if (_modemName.indexOf(F("SIMCom SIM800")) >= 0)
    {
        MS_MOD_DBG(F("Resetting warm-up and disconnect timing for a SIMCom SIM800"));
        _warmUpTime_ms = 450; // Time after power on before "PWRKEY" can be used - >0.4sec
        _statusTime_ms = 2000;  // Time after end pulse until status pin becomes active (>3sec from start of 1s pulse)
        _stabilizationTime_ms = 2000;  // Time after end pulse until serial port becomes active (>3sec from start of 1s pulse)
        _on_pull_down_ms = 1100;  // >1s
        _off_pull_down_ms = 1100;  // 1sec > t > 33sec
        _disconnetTime_ms = 1500;  // power down (gracefully) takes >3sec
        // (Giving 15sec for shutdown in case it is not monitored.)
    }
    if (_modemName.indexOf(F("SIMCom SIM900")) >= 0)
    {
        MS_MOD_DBG(F("Resetting warm-up and disconnect timing for a SIMCom SIM900"));
        _warmUpTime_ms = 1000; // Time after power on before "PWRKEY" can be used (guess - diagram isn't clear)
        _statusTime_ms = 2200;  // Time after end pulse until status pin becomes active (>2.2sec)
        _stabilizationTime_ms = 2200;  // Time after end pulse until serial port becomes active (>2.2sec)
        _on_pull_down_ms = 1100;  // >1s
        _off_pull_down_ms = 600;  // 0.5sec > pull down > 1sec
        _disconnetTime_ms = 15000;  // power down (gracefully) takes >1.7 sec
        // (Giving 15sec for shutdown in case it is not monitored.)
    }
    if (_modemName.indexOf(F("SIMCom SIM7000")) >= 0)
    {
        MS_MOD_DBG(F("Resetting warm-up and disconnect timing for a SIMCom SIM7000"));
        _warmUpTime_ms = 0; // Time after power on before "PWRKEY" can be used
        _statusTime_ms = 4500;  // Time after end pulse until status pin becomes active (>4.5sec)
        _stabilizationTime_ms = 4500;  // Time after end pulse until serial port becomes active (>4.5sec)
        _on_pull_down_ms = 1100;  // >1s
        _off_pull_down_ms = 1300;  // >1.2sec
        _disconnetTime_ms = 7000;  // power down (gracefully) takes 1.8-6.9 sec
    }
    if (_modemName.indexOf(F("SARA-R4")) >= 0  ||
        _modemName.indexOf(F("XBee3™ Cellular LTE-M")) >= 0  ||
        _modemName.indexOf(F("Digi XBee3™ Cellular NB-IoT")) >= 0)
    {
        MS_MOD_DBG(F("Resetting warm-up and disconnect timing for a u-blox SARA-R4"));
        _warmUpTime_ms = 250; // Time after power on before PWR_ON can be used ??? Unclear in documentation!
        _statusTime_ms = 0;  // V_INT becomes active mid-way through on-pulse
        _stabilizationTime_ms = 4500;  // Time until system and digital pins are operational (~4.5s)
        _on_pull_down_ms = 200;  // 0.15-3.2s
        _off_pull_down_ms = 1600;  // >1.5s
        _disconnetTime_ms = 15000;  // Power down time "can largely vary depending
        // on the application / network settings and the concurrent module
        // activities."  Vint/status pin should be monitored and power not withdrawn
        // until that pin reads low.  Giving 15sec here in case it is not monitored.
    }
    if (_modemName.indexOf(F("SARA-U2")) >= 0  ||
        _modemName.indexOf(F("XBee® Cellular 3G")) >= 0)
    {
        MS_MOD_DBG(F("Resetting warm-up and disconnect timing for a u-blox SARA-U2"));
        _warmUpTime_ms = 0; // Module turns on when power is applied - level of PWR_ON then irrelevant
        _statusTime_ms = 35;  // Time after end pulse until V_INT becomes active
                                 // Unspecified in documentation! Taking value from Lisa U2
        _stabilizationTime_ms = 6000;  // Time until system and digital pins are operational
        // (6 sec typical for SARA U201, others 5 sec typical)
        // Time for an AT response may be much longer when using a 3G XBee in bypass mode!
        _on_pull_down_ms = 1;  // 50-80µs
        _off_pull_down_ms = 1000;  // >1s
        _disconnetTime_ms = 15000;  // Power down time "can largely vary depending
        // on the application / network settings and the concurrent module
        // activities."  Vint/status pin should be monitored and power not withdrawn
        // until that pin reads low.  Giving 15sec here in case it is not monitored.
    }
    if (_modemName.indexOf(F("SARA-G3")) >= 0)
    {
        MS_MOD_DBG(F("Resetting warm-up and disconnect timing for a u-blox SARA-G3"));
        _warmUpTime_ms = 0; // Module turns on when power is applied - level of PWR_ON then irrelevant
        _statusTime_ms = 35;  // Time after end pulse until V_INT becomes active
                                 // Unspecified in documentation! Taking value from Lisa U2
        _stabilizationTime_ms = 5000;  // Time until system and digital pins are operational (5 sec typical)
        _on_pull_down_ms = 6;  // >5ms
        _off_pull_down_ms = 1100;  // >1s
        _disconnetTime_ms = 15000;  // Power down time "can largely vary depending
        // on the application / network settings and the concurrent module
        // activities."  Vint/status pin should be monitored and power not withdrawn
        // until that pin reads low.  Giving 15sec here in case it is not monitored.
    }
    if (_modemName.indexOf(F("LISA-U2")) >= 0)
    {
        MS_MOD_DBG(F("Resetting warm-up and disconnect timing for a u-blox LISA-U2"));
        _warmUpTime_ms = 0; // Module turns on when power is applied - level of PWR_ON then irrelevant
        _statusTime_ms = 35;  // Time after end pulse until V_INT becomes active <35ms
        _stabilizationTime_ms = 3000;  // Time until system and digital pins are operational (3 sec typical)
        _on_pull_down_ms = 1;  // 50-80µs
        _off_pull_down_ms = 1000;  // >1s
        _disconnetTime_ms = 400;  // power down (gracefully) takes ~400ms
    }
    if (_modemName.indexOf(F("Digi XBee® Cellular LTE Cat 1")) >= 0  ||
        _modemName.indexOf(F("Digi XBee3™ Cellular LTE CAT 1")) >= 0  ||
        _modemName.indexOf(F("Telit LE866")) >= 0)
    {
        MS_MOD_DBG(F("Resetting warm-up and disconnect timing for a Telit LE866"));
        _warmUpTime_ms = 0; // Module turns on when power is applied
        _statusTime_ms = 50;  // Documentation does not specify how long between
        // power on and high reading on VAUX / PWRMON pin
        _stabilizationTime_ms = 25000;  // Documentation says to wait up to 25 (!!) seconds.
        _on_pull_down_ms = 0;  // N/A - standard chip cannot be powered on with pin
        _off_pull_down_ms = 0;  // N/A - standard chip cannot be powered down with pin
        _disconnetTime_ms = 10000L;  // Wait with 10s time-out for sleep
    }
    if (_modemName.indexOf(F("ESP8266")) >= 0)
    {
        MS_MOD_DBG(F("Resetting warm-up and disconnect timing for a ESP8266"));
        _warmUpTime_ms = 0; // Module turns on when power is applied
        _statusTime_ms = 350;  // N/A? - No status pin - use boot time if using a GPIO pin
        _stabilizationTime_ms = 350;  // Boot up time 200-300ms
        _on_pull_down_ms = 10;  // immediate
        _off_pull_down_ms = 0;  // N/A - standard chip cannot be powered down with pin
        _disconnetTime_ms = 500; // power down ???
    }
    if (_modemName.indexOf(F("Neoway M590")) >= 0)
    {
        MS_MOD_DBG(F("Resetting warm-up and disconnect timing for a Neoway M590"));
        _warmUpTime_ms = 300; // ON/OFF pin can be held low when power is applied
        // If the ON/OFF pin is not held low at time power is applied, wait at
        // least 300ms before dropping it low to turn the module on
        _statusTime_ms = 300;  // Time after end pulse until VCCIO becomes active
        _stabilizationTime_ms = 300;  // Time until UART is active (300ms)
        _on_pull_down_ms = 510;  // >300ms (>500ms recommended)
        _off_pull_down_ms = 510;  // >300ms
        _disconnetTime_ms = 6000;  // power down (gracefully) takes ~5sec
    }
    if (_modemName.indexOf(F("Quectel BG96")) >= 0)
    {
        MS_MOD_DBG(F("Resetting warm-up and disconnect timing for a Quectel BG96"));
        _warmUpTime_ms = 30; // Time after VBAT is stable before PWRKEY can be used
        _statusTime_ms = 4800;  // Time after end pulse until status pin becomes active
        _stabilizationTime_ms = 4200;  // USB active at >4.2 sec, status at >4.8 sec, URAT at >4.9
        _on_pull_down_ms = 110;  // >100ms
        _off_pull_down_ms = 700;  // ≥ 650ms
        _disconnetTime_ms = 15000;  // > 2 sec (Giving 15sec here in case it is not monitored.)
    }
    if (_modemName.indexOf(F("Quectel BC95")) >= 0)
    {
        MS_MOD_DBG(F("Resetting warm-up and disconnect timing for a Quectel BC95"));
        _warmUpTime_ms = 1; // Time after VBAT is stable before RESET becomes valid - < 535 µs
        _statusTime_ms = 1;  // Time after VBAT is stable before RESET becomes valid - < 535 µs
        _stabilizationTime_ms = 5000;  // ?? Time to UART availability not documented
        _on_pull_down_ms = 0;  // N/A - standard chip cannot be powered on with pin
        _off_pull_down_ms = 0;  // N/A - standard chip cannot be powered down with pin
        // use AT+CPSMS command for LTE-M power saving - no other power save method
        _disconnetTime_ms = 0;  // N/A - If the reset pin is used as a status pin, it will not ever turn off
    }
    if (_modemName.indexOf(F("Quectel M95")) >= 0)
    {
        MS_MOD_DBG(F("Resetting warm-up and disconnect timing for a Quectel M95"));
        _warmUpTime_ms = 30; // Time after VBAT is stable before PWRKEY can be used
        _statusTime_ms = 0;  // Time after end pulse until status pin becomes active (54ms after start of pulse)
        _stabilizationTime_ms = 500;  // UART should respond as soon as PWRKEY pulse ends
        _on_pull_down_ms = 2000;  // until either status key goes on, or > 1.0 sec (~2s)
        _off_pull_down_ms = 700;  // 0.6s<Pulldown<1s
        _disconnetTime_ms = 12000;  // disconnect in 2-12 seconds
    }
    if (_modemName.indexOf(F("Quectel MC60")) >= 0)
    {
        MS_MOD_DBG(F("Resetting warm-up and disconnect timing for a Quectel MC60"));
        _warmUpTime_ms = 100; // Time after VBAT is stable before PWRKEY can be used
        _statusTime_ms = 0;  // Time after end pulse until status pin becomes active (54ms after start of pulse)
        _stabilizationTime_ms = 500;  // UART should respond as soon as PWRKEY pulse ends
        _on_pull_down_ms = 1100;  // >1s
        _off_pull_down_ms = 700;  // 0.6s<Pulldown<1s
        _disconnetTime_ms = 12000;  // disconnect in 2-12 seconds
    }
    if (_modemName.indexOf(F("Sequans VZM20Q")) >= 0)
    {
        MS_MOD_DBG(F("Resetting warm-up and disconnect timing for a Quectel MC60"));
        _warmUpTime_ms = 0; // Module automatically boots when power is applied
        _statusTime_ms = 50;  // ?? Undocumented
        _stabilizationTime_ms = 5000;  // ?? Time to UART availability not documented
        _on_pull_down_ms = 50;  // ?? Undocumented
        _off_pull_down_ms = 0;  // N/A - standard chip cannot be powered down with pin
        // use AT+CPSMS command for LTE-M power saving
        // use AT+SQNSSHDN command for device shut down
        _disconnetTime_ms = 15000;  // ?? Undocumented (Giving 15sec here in case it is not monitored.)
    }
    if (_modemName.indexOf(F("XBee")) >= 0)
    {
        MS_MOD_DBG(F("Putting connection values into flash memory for the Digi XBee"));
        _statusTime_ms = 50;  // ??? WAG!
        // XBee saves all configurations to flash, so we can set them here
        if (_tinyModem->hasWifi()) _tinyModem->networkConnect(_ssid, _pwd);
        else _tinyModem->gprsConnect(_apn, "", "");
    }
}


// A default sleep function based on the "normal" method of pulling a pin low
bool loggerModem::modemDefaultSleep(void)
{
    digitalWrite(_modemSleepRqPin, LOW);
    delay(_off_pull_down_ms);
    digitalWrite(_modemSleepRqPin, HIGH);
    return true;
}
// A default wake function based on the "normal" method of pulling a pin low
bool loggerModem::modemDefaultWake(void)
{
    digitalWrite(_modemSleepRqPin, LOW);
    delay(_on_pull_down_ms);
    digitalWrite(_modemSleepRqPin, HIGH);
    return true;
}<|MERGE_RESOLUTION|>--- conflicted
+++ resolved
@@ -13,27 +13,7 @@
 
 // Constructors
 loggerModem::loggerModem(int8_t powerPin, int8_t statusPin, bool statusLevel,
-<<<<<<< HEAD
-                         bool (*wakeFxn)(), bool (*sleepFxn)(),
-                         TinyGsmModem *inModem, Client *inClient)
-    : Sensor("Tiny GSM Modem", MODEM_NUM_VARIABLES,
-             MODEM_WARM_UP_TIME_MS, MODEM_ATRESPONSE_TIME_MS, MODEM_MAX_SEARCH_TIME,
-             powerPin, statusPin, 1),
-      _statusLevel(statusLevel), _statusTime_ms(MODEM_STATUS_TIME_MS),
-      _disconnetTime_ms(MODEM_DISCONNECT_TIME_MS),
-      _apn(NULL), _ssid(NULL), _pwd(NULL), _lastNISTrequest(0)
-{
-    _tinyModem = inModem;
-    _tinyClient = inClient;
-    _wakeFxn = wakeFxn;
-    _sleepFxn = sleepFxn;
-    _modemName = "unspecified modem";
-}
-loggerModem::loggerModem(int8_t powerPin, int8_t statusPin, bool statusLevel,
-                         bool (*wakeFxn)(), bool (*sleepFxn)(),
-=======
                          bool (*modemWakeFxn)(), bool (*modemSleepFxn)(),
->>>>>>> 15200475
                          TinyGsmModem *inModem, Client *inClient, const char *APN)
     : Sensor("Tiny GSM Modem", MODEM_NUM_VARIABLES,
              MODEM_WARM_UP_TIME_MS, MODEM_ATRESPONSE_TIME_MS, MODEM_MAX_SEARCH_TIME,
@@ -719,13 +699,8 @@
     #ifdef MODEM_DEBUGGING_SERIAL_OUTPUT
         uint32_t start = millis();
     #endif
-<<<<<<< HEAD
-    MS_MOD_DBG(F("\nWaiting for "), getSensorName(), F(" to respond to AT commands..."));
-    if (!_tinyModem->testAT(_stabilizationTime_ms + 1000))
-=======
     MS_MOD_DBG(F("\nWaiting for"), getSensorName(), F("to respond to AT commands..."));
     if (!_tinyModem->testAT(_stabilizationTime_ms + 500))
->>>>>>> 15200475
     {
         MS_MOD_DBG(F("No response to AT commands! Need to **reset** Modem"));
         if (!_tinyModem->testAT(_stabilizationTime_ms + 1500))
@@ -734,11 +709,7 @@
             return false;
         }
     }
-<<<<<<< HEAD
-    MS_MOD_DBG(F("   ... AT OK after "), millis() - start, F(" milliseconds!"));
-=======
     else MS_MOD_DBG(F("... AT OK after"), millis() - start, F("milliseconds!"));
->>>>>>> 15200475
 
     if (_tinyModem->hasWifi())
     {
