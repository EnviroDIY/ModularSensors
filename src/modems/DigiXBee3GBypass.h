/**
 * @file DigiXBee3GBypass.h
 * @copyright 2020 Stroud Water Research Center
 * Part of the EnviroDIY ModularSensors library for Arduino
 * @author Sara Geleskie Damiano <sdamiano@stroudcenter.org>
 *
<<<<<<< HEAD
 *Initial library developement done by Sara Damiano (sdamiano@stroudcenter.org).
 *
 *This file is for Digi Cellular XBee's BASED ON UBLOX CHIPS in bypass mode
=======
 * @brief Contains the DigiXBee3GBypass subclass of the DigiXBee class for Digi
 * Cellular XBee's based on u-blox SARA U201 chips and operated in bypass mode.
>>>>>>> 31fa4cea
 */

// Header Guards
#ifndef SRC_MODEMS_DIGIXBEE3GBYPASS_H_
#define SRC_MODEMS_DIGIXBEE3GBYPASS_H_

// Debugging Statement
// #define MS_DIGIXBEE3GBYPASS_DEBUG
// #define MS_DIGIXBEE3GBYPASS_DEBUG_DEEP

#ifdef MS_DIGIXBEE3GBYPASS_DEBUG
#define MS_DEBUGGING_STD "DigiXBee3GBypass"
#endif

/**
 * @brief The modem type for the underlying TinyGSM library.
 */
#define TINY_GSM_MODEM_UBLOX
#ifndef TINY_GSM_RX_BUFFER
/**
 * @brief The size of the buffer for incoming data.
 */
#define TINY_GSM_RX_BUFFER 64
#endif

// Included Dependencies
#include "ModSensorDebugger.h"
#undef MS_DEBUGGING_STD
<<<<<<< HEAD
=======
#include "TinyGsmClient.h"
#undef TINY_GSM_MODEM_HAS_WIFI
>>>>>>> 31fa4cea
#include "DigiXBee.h"
#include "TinyGsmClient.h"

#ifdef MS_DIGIXBEE3GBYPASS_DEBUG_DEEP
#include <StreamDebugger.h>
#endif

<<<<<<< HEAD
class DigiXBee3GBypass : public DigiXBee {

public:
  // Constructor/Destructor
  DigiXBee3GBypass(Stream *modemStream, int8_t powerPin, int8_t statusPin,
                   bool useCTSStatus, int8_t modemResetPin,
                   int8_t modemSleepRqPin, const char *apn);
  ~DigiXBee3GBypass();
=======

/**
 * @brief The loggerModem subclass for Digi Cellular XBee's based on u-blox SARA
 * U201 chips and operated in bypass mode.
 *
 * @warning Digi strongly recommends against this, but it actually seems to be
 * more stable in our tests.  Your milage may vary.
 *
 * @see #DigiXBee
 * @see #SodaqUBeeU201
 * @see @ref xbees_3g_bypass
 */
class DigiXBee3GBypass : public DigiXBee {
 public:
    /**
     * @brief Construct a new Digi XBee 3G Bypass object
     *
     * The constuctor initializes all of the provided member variables,
     * constructs a loggerModem parent class with the appropriate timing for the
     * module, calls the constructor for a TinyGSM modem on the provided
     * modemStream, and creates a TinyGSM Client linked to the modem.
     *
     * @param modemStream The Arduino stream instance for serial communication.
     * @param powerPin @copydoc loggerModem::_powerPin
     * @param statusPin @copydoc loggerModem::_statusPin
     * This can be either the pin named `ON/SLEEP_N/DIO9` or `CTS_N/DIO7` pin in
     * Digi's hardware reference.
     * @param useCTSStatus True to use the `CTS_N/DIO7` pin of the XBee as a
     * status indicator rather than the true status (`ON/SLEEP_N/DIO9`) pin.
     * This inverts the loggerModem::_statusLevel.
     * @param modemResetPin @copydoc loggerModem::_modemResetPin
     * This shold be the pin called `RESET_N` in Digi's hardware reference.
     * @param modemSleepRqPin @copydoc loggerModem::_modemSleepRqPin
     * This shold be the pin called `DTR_N/SLEEP_RQ/DIO8` in Digi's hardware
     * reference.
     * @param apn The Access Point Name (APN) for the SIM card.
     *
     * @see DigiXBee::DigiXBee
     */
    DigiXBee3GBypass(Stream* modemStream, int8_t powerPin, int8_t statusPin,
                     bool useCTSStatus, int8_t modemResetPin,
                     int8_t modemSleepRqPin, const char* apn);
    /**
     * @brief Destroy the Digi XBee 3G Bypass object - no action needed
     */
    ~DigiXBee3GBypass();
>>>>>>> 31fa4cea

  bool modemWake(void) override;

  bool connectInternet(uint32_t maxConnectionTime = 50000L) override;
  void disconnectInternet(void) override;

  uint32_t getNISTTime(void) override;

<<<<<<< HEAD
  bool getModemSignalQuality(int16_t &rssi, int16_t &percent) override;
  bool getModemBatteryStats(uint8_t &chargeState, int8_t &percent,
                            uint16_t &milliVolts) override;
  float getModemChipTemperature(void) override;
=======
    bool  getModemSignalQuality(int16_t& rssi, int16_t& percent) override;
    bool  getModemBatteryStats(uint8_t& chargeState, int8_t& percent,
                               uint16_t& milliVolts) override;
    float getModemChipTemperature(void) override;
>>>>>>> 31fa4cea

  bool modemHardReset(void) override;

#ifdef MS_DIGIXBEE3GBYPASS_DEBUG_DEEP
  StreamDebugger _modemATDebugger;
#endif

<<<<<<< HEAD
  TinyGsm gsmModem;
  TinyGsmClient gsmClient;

protected:
  bool isInternetAvailable(void) override;
  bool extraModemSetup(void) override;

private:
  const char *_apn;
};

#endif // Header Guard
=======
    /**
     * @brief Public reference to the TinyGSM modem.
     */
    TinyGsm gsmModem;
    /**
     * @brief Public reference to the TinyGSM Client.
     */
    TinyGsmClient gsmClient;

 protected:
    bool isInternetAvailable(void) override;
    /**
     * @copybrief loggerModem::extraModemSetup()
     *
     * For XBees, this sets the appropriate operating mode (transparent or
     * bypass), enables pin sleep, sets the DIO pins to the expected functions,
     * and reboots the modem to ensure all settings are applied.
     *
     * @return true The extra setup succeeded.
     * @return false The extra setup failed.
     */
    bool extraModemSetup(void) override;
    bool isModemAwake(void) override;

 private:
    const char* _apn;
};

#endif  // SRC_MODEMS_DIGIXBEE3GBYPASS_H_
>>>>>>> 31fa4cea
<|MERGE_RESOLUTION|>--- conflicted
+++ resolved
@@ -4,14 +4,8 @@
  * Part of the EnviroDIY ModularSensors library for Arduino
  * @author Sara Geleskie Damiano <sdamiano@stroudcenter.org>
  *
-<<<<<<< HEAD
- *Initial library developement done by Sara Damiano (sdamiano@stroudcenter.org).
- *
- *This file is for Digi Cellular XBee's BASED ON UBLOX CHIPS in bypass mode
-=======
  * @brief Contains the DigiXBee3GBypass subclass of the DigiXBee class for Digi
  * Cellular XBee's based on u-blox SARA U201 chips and operated in bypass mode.
->>>>>>> 31fa4cea
  */
 
 // Header Guards
@@ -40,28 +34,14 @@
 // Included Dependencies
 #include "ModSensorDebugger.h"
 #undef MS_DEBUGGING_STD
-<<<<<<< HEAD
-=======
 #include "TinyGsmClient.h"
 #undef TINY_GSM_MODEM_HAS_WIFI
->>>>>>> 31fa4cea
 #include "DigiXBee.h"
-#include "TinyGsmClient.h"
 
 #ifdef MS_DIGIXBEE3GBYPASS_DEBUG_DEEP
 #include <StreamDebugger.h>
 #endif
 
-<<<<<<< HEAD
-class DigiXBee3GBypass : public DigiXBee {
-
-public:
-  // Constructor/Destructor
-  DigiXBee3GBypass(Stream *modemStream, int8_t powerPin, int8_t statusPin,
-                   bool useCTSStatus, int8_t modemResetPin,
-                   int8_t modemSleepRqPin, const char *apn);
-  ~DigiXBee3GBypass();
-=======
 
 /**
  * @brief The loggerModem subclass for Digi Cellular XBee's based on u-blox SARA
@@ -108,47 +88,25 @@
      * @brief Destroy the Digi XBee 3G Bypass object - no action needed
      */
     ~DigiXBee3GBypass();
->>>>>>> 31fa4cea
 
-  bool modemWake(void) override;
+    bool modemWake(void) override;
 
-  bool connectInternet(uint32_t maxConnectionTime = 50000L) override;
-  void disconnectInternet(void) override;
+    bool connectInternet(uint32_t maxConnectionTime = 50000L) override;
+    void disconnectInternet(void) override;
 
-  uint32_t getNISTTime(void) override;
+    uint32_t getNISTTime(void) override;
 
-<<<<<<< HEAD
-  bool getModemSignalQuality(int16_t &rssi, int16_t &percent) override;
-  bool getModemBatteryStats(uint8_t &chargeState, int8_t &percent,
-                            uint16_t &milliVolts) override;
-  float getModemChipTemperature(void) override;
-=======
     bool  getModemSignalQuality(int16_t& rssi, int16_t& percent) override;
     bool  getModemBatteryStats(uint8_t& chargeState, int8_t& percent,
                                uint16_t& milliVolts) override;
     float getModemChipTemperature(void) override;
->>>>>>> 31fa4cea
 
-  bool modemHardReset(void) override;
+    bool modemHardReset(void) override;
 
 #ifdef MS_DIGIXBEE3GBYPASS_DEBUG_DEEP
-  StreamDebugger _modemATDebugger;
+    StreamDebugger _modemATDebugger;
 #endif
 
-<<<<<<< HEAD
-  TinyGsm gsmModem;
-  TinyGsmClient gsmClient;
-
-protected:
-  bool isInternetAvailable(void) override;
-  bool extraModemSetup(void) override;
-
-private:
-  const char *_apn;
-};
-
-#endif // Header Guard
-=======
     /**
      * @brief Public reference to the TinyGSM modem.
      */
@@ -177,5 +135,4 @@
     const char* _apn;
 };
 
-#endif  // SRC_MODEMS_DIGIXBEE3GBYPASS_H_
->>>>>>> 31fa4cea
+#endif  // SRC_MODEMS_DIGIXBEE3GBYPASS_H_