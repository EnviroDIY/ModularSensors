/**
 * @file DigiXBeeLTEBypass.cpp
 * @copyright 2020 Stroud Water Research Center
 * Part of the EnviroDIY ModularSensors library for Arduino
 * @author Sara Geleskie Damiano <sdamiano@stroudcenter.org>
 *
<<<<<<< HEAD
 *Initial library developement done by Sara Damiano (sdamiano@stroudcenter.org).
 *
 *This file is for Digi Cellular XBee's BASED ON UBLOX CHIPS in bypass mode
=======
 * @brief Implements the DigiXBeeLTEBypass class.
>>>>>>> 31fa4cea
 */

// Included Dependencies
#include "DigiXBeeLTEBypass.h"
#include "LoggerModemMacros.h"

// Constructor/Destructor
<<<<<<< HEAD
DigiXBeeLTEBypass::DigiXBeeLTEBypass(Stream *modemStream, int8_t powerPin,
                                     int8_t statusPin, bool useCTSStatus,
                                     int8_t modemResetPin,
                                     int8_t modemSleepRqPin, const char *apn)
=======
DigiXBeeLTEBypass::DigiXBeeLTEBypass(Stream* modemStream, int8_t powerPin,
                                     int8_t statusPin, bool useCTSStatus,
                                     int8_t modemResetPin,
                                     int8_t modemSleepRqPin, const char* apn)
>>>>>>> 31fa4cea
    : DigiXBee(powerPin, statusPin, useCTSStatus, modemResetPin,
               modemSleepRqPin),
#ifdef MS_DIGIXBEELTEBYPASS_DEBUG_DEEP
      _modemATDebugger(*modemStream, DEEP_DEBUGGING_SERIAL_OUTPUT),
      gsmModem(_modemATDebugger),
#else
      gsmModem(*modemStream),
#endif
      gsmClient(gsmModem) {
<<<<<<< HEAD
  _apn = apn;
=======
    _apn = apn;
>>>>>>> 31fa4cea
}

// Destructor
DigiXBeeLTEBypass::~DigiXBeeLTEBypass() {}

MS_IS_MODEM_AWAKE(DigiXBeeLTEBypass);
MS_MODEM_WAKE(DigiXBeeLTEBypass);

MS_MODEM_CONNECT_INTERNET(DigiXBeeLTEBypass);
MS_MODEM_DISCONNECT_INTERNET(DigiXBeeLTEBypass);
MS_MODEM_IS_INTERNET_AVAILABLE(DigiXBeeLTEBypass);

MS_MODEM_GET_NIST_TIME(DigiXBeeLTEBypass);

MS_MODEM_GET_MODEM_SIGNAL_QUALITY(DigiXBeeLTEBypass);
MS_MODEM_GET_MODEM_BATTERY_DATA(DigiXBeeLTEBypass);
MS_MODEM_GET_MODEM_TEMPERATURE_DATA(DigiXBeeLTEBypass);

bool DigiXBeeLTEBypass::extraModemSetup(void) {
<<<<<<< HEAD
  bool success = false;
  MS_DBG(F("Putting XBee into command mode..."));
  for (uint8_t i = 0; i < 5; i++) {
    delay(1010); // Wait the required guard time before entering command mode
    gsmModem.streamWrite(GF("+++")); // enter command mode
    success = gsmModem.waitResponse(2000, GF("OK\r")) == 1;
    if (success)
      break;
  }
  if (success) {
    MS_DBG(F("Setting I/O Pins..."));
    // Set DIO8 to be used for sleep requests
    // NOTE:  Only pin 9/DIO8/DTR can be used for this function
    gsmModem.sendAT(GF("D8"), 1);
    success &= gsmModem.waitResponse(GF("OK\r")) == 1;
    // Turn on status indication pin - it will be HIGH when the XBee is awake
    // NOTE:  Only pin 13/ON/SLEEPnot/DIO9 can be used for this function
    gsmModem.sendAT(GF("D9"), 1);
    success &= gsmModem.waitResponse(GF("OK\r")) == 1;
    // Turn on CTS pin - it will be LOW when the XBee is ready to receive
    // commands This can be used as proxy for status indication if the true
    // status pin is not accessible NOTE:  Only pin 12/DIO7/CTS can be used for
    // this function
    gsmModem.sendAT(GF("D7"), 1);
    success &= gsmModem.waitResponse(GF("OK\r")) == 1;
    // Turn on the associate LED (if you're using a board with one)
    // NOTE:  Only pin 15/DIO5 can be used for this function
    gsmModem.sendAT(GF("D5"), 1);
    success &= gsmModem.waitResponse(GF("OK\r")) == 1;
    // Turn on the RSSI indicator LED (if you're using a board with one)
    // NOTE:  Only pin 6/DIO10/PWM0 can be used for this function
    gsmModem.sendAT(GF("P0"), 1);
    success &= gsmModem.waitResponse(GF("OK\r")) == 1;
    // Put the XBee in pin sleep mode
    MS_DBG(F("Setting Sleep Options..."));
    gsmModem.sendAT(GF("SM"), 1);
    success &= gsmModem.waitResponse(GF("OK\r")) == 1;
    MS_DBG(F("Setting Other Options..."));
    // Disable remote manager, USB Direct, and LTE PSM
    // NOTE:  LTE-M's PSM (Power Save Mode) sounds good, but there's no
    // easy way on the LTE-M Bee to wake the cell chip itself from PSM,
    // so we'll use the Digi pin sleep instead.
    gsmModem.sendAT(GF("DO"), 0);
    success &= gsmModem.waitResponse(GF("OK\r")) == 1;
    // Make sure pins 7&8 are not set for USB direct on XBee3 units
    gsmModem.sendAT(GF("P1"), 0);
    success &= gsmModem.waitResponse(GF("OK\r")) == 1;
    // MS_DBG(F("Setting Cellular Carrier Options..."));
    // // Carrier Profile - 1 = No profile/SIM ICCID selected
    // gsmModem.sendAT(GF("CP"),1);
    // success &= gsmModem.waitResponse(GF("OK\r")) == 1;
    // // Cellular network technology - LTE-M/NB IoT
    // gsmModem.sendAT(GF("N#"),0);
    // success &= gsmModem.waitResponse(GF("OK\r")) == 1;
    // Make sure airplane mode is off - bypass and airplane mode are
    // incompatible
    MS_DBG(F("Making sure airplane mode is off..."));
    gsmModem.sendAT(GF("AM"), 0);
    success &= gsmModem.waitResponse(GF("OK\r")) == 1;
    MS_DBG(F("Turning on Bypass Mode..."));
    // Turn on bypass mode
    gsmModem.sendAT(GF("AP5"));
    success &= gsmModem.waitResponse(GF("OK\r")) == 1;
    // Write changes to flash
    gsmModem.sendAT(GF("WR"));
    success &= gsmModem.waitResponse(GF("OK\r")) == 1;
    // Apply changes
    gsmModem.sendAT(GF("AC"));
    success &= gsmModem.waitResponse(GF("OK\r")) == 1;
    // Force reset to actually enter bypass mode - this effectively exits
    // command mode
    MS_DBG(F("Resetting the module to reboot in bypass mode..."));
    gsmModem.sendAT(GF("FR"));
    success &= gsmModem.waitResponse(5000L, GF("OK\r")) == 1;
    delay(500); // Allow the unit to reset
    // re-initialize
    MS_DBG(F("Attempting to reconnect to the u-blox SARA R410M module..."));
    success &= gsmModem.init();
    gsmClient.init(&gsmModem);
    _modemName = gsmModem.getModemName();
  } else {
    success = false;
  }

  if (success) {
    MS_DBG(F("... Setup successful!"));
  } else {
    MS_DBG(F("... setup failed!"));
  }
  return success;
}

bool DigiXBeeLTEBypass::modemHardReset(void) {
  bool success = false;
  // If the u-blox cellular component isn't responding but the Digi processor
  // is, use the Digi API to reset the cellular component
  MS_DBG(F("Returning XBee to command mode..."));
  for (uint8_t i = 0; i < 5; i++) {
    delay(1010); // Wait the required guard time before entering command mode
    gsmModem.streamWrite(GF("+++")); // enter command mode
    success = gsmModem.waitResponse(2000, GF("OK\r")) == 1;
    if (success)
      break;
  }
  if (success) {
    MS_DBG(F("... and forcing a reset of the cellular component."));
    // Force a reset of the undelying cellular component
    gsmModem.sendAT(GF("!R"));
    success &= gsmModem.waitResponse(30000L, GF("OK\r")) == 1;
    // Exit command mode
    gsmModem.sendAT(GF("CN"));
    success &= gsmModem.waitResponse(5000L, GF("OK\r")) == 1;
  } else {
    MS_DBG(F("... failed!  Using a pin reset on the XBee."));
    success = loggerModem::modemHardReset();
  }
  return success;
=======
    bool success = false;
    MS_DBG(F("Putting XBee into command mode..."));
    for (uint8_t i = 0; i < 5; i++) {
        /** First, wait the required guard time before entering command mode. */
        delay(1010);
        /** Now, enter command mode to set all pin I/O functionality. */
        gsmModem.streamWrite(GF("+++"));
        success = gsmModem.waitResponse(2000, GF("OK\r")) == 1;
        if (success) break;
    }
    if (success) {
        MS_DBG(F("Setting I/O Pins..."));
        /** Enable pin sleep functionality on `DIO9`.
         * NOTE: Only the `DTR_N/SLEEP_RQ/DIO8` pin (9 on the bee socket) can be
         * used for this pin sleep/wake. */
        gsmModem.sendAT(GF("D8"), 1);
        success &= gsmModem.waitResponse(GF("OK\r")) == 1;
        /** Enable status indication on `DIO9` - it will be HIGH when the XBee
         * is awake.
         * NOTE: Only the `ON/SLEEP_N/DIO9` pin (13 on the bee socket) can be
         * used for direct status indication. */
        gsmModem.sendAT(GF("D9"), 1);
        success &= gsmModem.waitResponse(GF("OK\r")) == 1;
        /** Enable CTS on `DIO7` - it will be `LOW` when it is clear to send
         * data to the XBee.  This can be used as proxy for status indication if
         * that pin is not readable.
         * NOTE: Only the `CTS_N/DIO7` pin (12 on the bee socket) can be used
         * for CTS. */
        gsmModem.sendAT(GF("D7"), 1);
        success &= gsmModem.waitResponse(GF("OK\r")) == 1;
        /** Enable association indication on `DIO5` - this is should be directly
         * attached to an LED if possible.
         * - Solid light indicates no connection
         * - Single blink indicates connection
         * - double blink indicates connection but failed TCP link on last
         * attempt
         *
         * NOTE: Only the `Associate/DIO5` pin (15 on the bee socket) can be
         * used for this function. */
        gsmModem.sendAT(GF("D5"), 1);
        success &= gsmModem.waitResponse(GF("OK\r")) == 1;
        /** Enable RSSI PWM output on `DIO10` - this should be directly attached
         * to an LED if possible.  A higher PWM duty cycle (and thus brighter
         * LED) indicates better signal quality.
         * NOTE: Only the `DIO10/PWM0` pin (6 on the bee socket) can be used for
         * this function. */
        gsmModem.sendAT(GF("P0"), 1);
        success &= gsmModem.waitResponse(GF("OK\r")) == 1;
        /** Enable pin sleep on the XBee. */
        MS_DBG(F("Setting Sleep Options..."));
        gsmModem.sendAT(GF("SM"), 1);
        success &= gsmModem.waitResponse(GF("OK\r")) == 1;
        MS_DBG(F("Setting Other Options..."));
        /** Disable remote manager, USB Direct, and LTE PSM.
         * NOTE:  LTE-M's PSM (Power Save Mode) sounds good, but there's no easy
         * way on the LTE-M Bee to wake the cell chip itself from PSM, so we'll
         * use the Digi pin sleep instead. */
        gsmModem.sendAT(GF("DO"), 0);
        success &= gsmModem.waitResponse(GF("OK\r")) == 1;
        /* Make sure USB direct is NOT enabled on the XBee3 units. */
        gsmModem.sendAT(GF("P1"), 0);
        success &= gsmModem.waitResponse(GF("OK\r")) == 1;
        // MS_DBG(F("Setting Cellular Carrier Options..."));
        // // Carrier Profile - 1 = No profile/SIM ICCID selected
        // gsmModem.sendAT(GF("CP"),1);
        // success &= gsmModem.waitResponse(GF("OK\r")) == 1;
        // // Cellular network technology - LTE-M/NB IoT
        // gsmModem.sendAT(GF("N#"),0);
        // success &= gsmModem.waitResponse(GF("OK\r")) == 1;
        /** Make sure airplane mode is off - bypass and airplane mode are
         * incompatible. */
        MS_DBG(F("Making sure airplane mode is off..."));
        gsmModem.sendAT(GF("AM"), 0);
        success &= gsmModem.waitResponse(GF("OK\r")) == 1;
        MS_DBG(F("Turning on Bypass Mode..."));
        /** Enable bypass mode. */
        gsmModem.sendAT(GF("AP5"));
        success &= gsmModem.waitResponse(GF("OK\r")) == 1;
        /** Write changes to flash. */
        gsmModem.sendAT(GF("WR"));
        success &= gsmModem.waitResponse(GF("OK\r")) == 1;
        /** Apply changes. */
        gsmModem.sendAT(GF("AC"));
        success &= gsmModem.waitResponse(GF("OK\r")) == 1;
        /* Finally, force a reset to actually enter bypass mode - this
         * effectively exits command mode. */
        MS_DBG(F("Resetting the module to reboot in bypass mode..."));
        gsmModem.sendAT(GF("FR"));
        success &= gsmModem.waitResponse(5000L, GF("OK\r")) == 1;
        /** Allow 5s for the unit to reset. */
        delay(500);
        /** Re-initialize the TinyGSM SARA R4 instance. */
        MS_DBG(F("Attempting to reconnect to the u-blox SARA R410M module..."));
        success &= gsmModem.init();
        gsmClient.init(&gsmModem);
        _modemName = gsmModem.getModemName();
    } else {
        success = false;
    }

    if (success) {
        MS_DBG(F("... Setup successful!"));
    } else {
        MS_DBG(F("... setup failed!"));
    }
    return success;
}

bool DigiXBeeLTEBypass::modemHardReset(void) {
    bool success = false;
    // If the u-blox cellular component isn't responding but the Digi processor
    // is, use the Digi API to reset the cellular component
    MS_DBG(F("Returning XBee to command mode..."));
    for (uint8_t i = 0; i < 5; i++) {
        // Wait the required guard time before entering command mode
        delay(1010);
        gsmModem.streamWrite(GF("+++"));  // enter command mode
        success = gsmModem.waitResponse(2000, GF("OK\r")) == 1;
        if (success) break;
    }
    if (success) {
        MS_DBG(F("... and forcing a reset of the cellular component."));
        // Force a reset of the undelying cellular component
        gsmModem.sendAT(GF("!R"));
        success &= gsmModem.waitResponse(30000L, GF("OK\r")) == 1;
        // Exit command mode
        gsmModem.sendAT(GF("CN"));
        success &= gsmModem.waitResponse(5000L, GF("OK\r")) == 1;
    } else {
        MS_DBG(F("... failed!  Using a pin reset on the XBee."));
        success = loggerModem::modemHardReset();
    }
    return success;
>>>>>>> 31fa4cea
}<|MERGE_RESOLUTION|>--- conflicted
+++ resolved
@@ -4,13 +4,7 @@
  * Part of the EnviroDIY ModularSensors library for Arduino
  * @author Sara Geleskie Damiano <sdamiano@stroudcenter.org>
  *
-<<<<<<< HEAD
- *Initial library developement done by Sara Damiano (sdamiano@stroudcenter.org).
- *
- *This file is for Digi Cellular XBee's BASED ON UBLOX CHIPS in bypass mode
-=======
  * @brief Implements the DigiXBeeLTEBypass class.
->>>>>>> 31fa4cea
  */
 
 // Included Dependencies
@@ -18,17 +12,10 @@
 #include "LoggerModemMacros.h"
 
 // Constructor/Destructor
-<<<<<<< HEAD
-DigiXBeeLTEBypass::DigiXBeeLTEBypass(Stream *modemStream, int8_t powerPin,
-                                     int8_t statusPin, bool useCTSStatus,
-                                     int8_t modemResetPin,
-                                     int8_t modemSleepRqPin, const char *apn)
-=======
 DigiXBeeLTEBypass::DigiXBeeLTEBypass(Stream* modemStream, int8_t powerPin,
                                      int8_t statusPin, bool useCTSStatus,
                                      int8_t modemResetPin,
                                      int8_t modemSleepRqPin, const char* apn)
->>>>>>> 31fa4cea
     : DigiXBee(powerPin, statusPin, useCTSStatus, modemResetPin,
                modemSleepRqPin),
 #ifdef MS_DIGIXBEELTEBYPASS_DEBUG_DEEP
@@ -38,11 +25,7 @@
       gsmModem(*modemStream),
 #endif
       gsmClient(gsmModem) {
-<<<<<<< HEAD
-  _apn = apn;
-=======
     _apn = apn;
->>>>>>> 31fa4cea
 }
 
 // Destructor
@@ -62,125 +45,6 @@
 MS_MODEM_GET_MODEM_TEMPERATURE_DATA(DigiXBeeLTEBypass);
 
 bool DigiXBeeLTEBypass::extraModemSetup(void) {
-<<<<<<< HEAD
-  bool success = false;
-  MS_DBG(F("Putting XBee into command mode..."));
-  for (uint8_t i = 0; i < 5; i++) {
-    delay(1010); // Wait the required guard time before entering command mode
-    gsmModem.streamWrite(GF("+++")); // enter command mode
-    success = gsmModem.waitResponse(2000, GF("OK\r")) == 1;
-    if (success)
-      break;
-  }
-  if (success) {
-    MS_DBG(F("Setting I/O Pins..."));
-    // Set DIO8 to be used for sleep requests
-    // NOTE:  Only pin 9/DIO8/DTR can be used for this function
-    gsmModem.sendAT(GF("D8"), 1);
-    success &= gsmModem.waitResponse(GF("OK\r")) == 1;
-    // Turn on status indication pin - it will be HIGH when the XBee is awake
-    // NOTE:  Only pin 13/ON/SLEEPnot/DIO9 can be used for this function
-    gsmModem.sendAT(GF("D9"), 1);
-    success &= gsmModem.waitResponse(GF("OK\r")) == 1;
-    // Turn on CTS pin - it will be LOW when the XBee is ready to receive
-    // commands This can be used as proxy for status indication if the true
-    // status pin is not accessible NOTE:  Only pin 12/DIO7/CTS can be used for
-    // this function
-    gsmModem.sendAT(GF("D7"), 1);
-    success &= gsmModem.waitResponse(GF("OK\r")) == 1;
-    // Turn on the associate LED (if you're using a board with one)
-    // NOTE:  Only pin 15/DIO5 can be used for this function
-    gsmModem.sendAT(GF("D5"), 1);
-    success &= gsmModem.waitResponse(GF("OK\r")) == 1;
-    // Turn on the RSSI indicator LED (if you're using a board with one)
-    // NOTE:  Only pin 6/DIO10/PWM0 can be used for this function
-    gsmModem.sendAT(GF("P0"), 1);
-    success &= gsmModem.waitResponse(GF("OK\r")) == 1;
-    // Put the XBee in pin sleep mode
-    MS_DBG(F("Setting Sleep Options..."));
-    gsmModem.sendAT(GF("SM"), 1);
-    success &= gsmModem.waitResponse(GF("OK\r")) == 1;
-    MS_DBG(F("Setting Other Options..."));
-    // Disable remote manager, USB Direct, and LTE PSM
-    // NOTE:  LTE-M's PSM (Power Save Mode) sounds good, but there's no
-    // easy way on the LTE-M Bee to wake the cell chip itself from PSM,
-    // so we'll use the Digi pin sleep instead.
-    gsmModem.sendAT(GF("DO"), 0);
-    success &= gsmModem.waitResponse(GF("OK\r")) == 1;
-    // Make sure pins 7&8 are not set for USB direct on XBee3 units
-    gsmModem.sendAT(GF("P1"), 0);
-    success &= gsmModem.waitResponse(GF("OK\r")) == 1;
-    // MS_DBG(F("Setting Cellular Carrier Options..."));
-    // // Carrier Profile - 1 = No profile/SIM ICCID selected
-    // gsmModem.sendAT(GF("CP"),1);
-    // success &= gsmModem.waitResponse(GF("OK\r")) == 1;
-    // // Cellular network technology - LTE-M/NB IoT
-    // gsmModem.sendAT(GF("N#"),0);
-    // success &= gsmModem.waitResponse(GF("OK\r")) == 1;
-    // Make sure airplane mode is off - bypass and airplane mode are
-    // incompatible
-    MS_DBG(F("Making sure airplane mode is off..."));
-    gsmModem.sendAT(GF("AM"), 0);
-    success &= gsmModem.waitResponse(GF("OK\r")) == 1;
-    MS_DBG(F("Turning on Bypass Mode..."));
-    // Turn on bypass mode
-    gsmModem.sendAT(GF("AP5"));
-    success &= gsmModem.waitResponse(GF("OK\r")) == 1;
-    // Write changes to flash
-    gsmModem.sendAT(GF("WR"));
-    success &= gsmModem.waitResponse(GF("OK\r")) == 1;
-    // Apply changes
-    gsmModem.sendAT(GF("AC"));
-    success &= gsmModem.waitResponse(GF("OK\r")) == 1;
-    // Force reset to actually enter bypass mode - this effectively exits
-    // command mode
-    MS_DBG(F("Resetting the module to reboot in bypass mode..."));
-    gsmModem.sendAT(GF("FR"));
-    success &= gsmModem.waitResponse(5000L, GF("OK\r")) == 1;
-    delay(500); // Allow the unit to reset
-    // re-initialize
-    MS_DBG(F("Attempting to reconnect to the u-blox SARA R410M module..."));
-    success &= gsmModem.init();
-    gsmClient.init(&gsmModem);
-    _modemName = gsmModem.getModemName();
-  } else {
-    success = false;
-  }
-
-  if (success) {
-    MS_DBG(F("... Setup successful!"));
-  } else {
-    MS_DBG(F("... setup failed!"));
-  }
-  return success;
-}
-
-bool DigiXBeeLTEBypass::modemHardReset(void) {
-  bool success = false;
-  // If the u-blox cellular component isn't responding but the Digi processor
-  // is, use the Digi API to reset the cellular component
-  MS_DBG(F("Returning XBee to command mode..."));
-  for (uint8_t i = 0; i < 5; i++) {
-    delay(1010); // Wait the required guard time before entering command mode
-    gsmModem.streamWrite(GF("+++")); // enter command mode
-    success = gsmModem.waitResponse(2000, GF("OK\r")) == 1;
-    if (success)
-      break;
-  }
-  if (success) {
-    MS_DBG(F("... and forcing a reset of the cellular component."));
-    // Force a reset of the undelying cellular component
-    gsmModem.sendAT(GF("!R"));
-    success &= gsmModem.waitResponse(30000L, GF("OK\r")) == 1;
-    // Exit command mode
-    gsmModem.sendAT(GF("CN"));
-    success &= gsmModem.waitResponse(5000L, GF("OK\r")) == 1;
-  } else {
-    MS_DBG(F("... failed!  Using a pin reset on the XBee."));
-    success = loggerModem::modemHardReset();
-  }
-  return success;
-=======
     bool success = false;
     MS_DBG(F("Putting XBee into command mode..."));
     for (uint8_t i = 0; i < 5; i++) {
@@ -314,5 +178,4 @@
         success = loggerModem::modemHardReset();
     }
     return success;
->>>>>>> 31fa4cea
 }