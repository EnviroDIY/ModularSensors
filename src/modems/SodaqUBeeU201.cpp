--- conflicted
+++ resolved
@@ -4,13 +4,7 @@
  * Part of the EnviroDIY ModularSensors library for Arduino
  * @author Sara Geleskie Damiano <sdamiano@stroudcenter.org>
  *
-<<<<<<< HEAD
- *Initial library developement done by Sara Damiano (sdamiano@stroudcenter.org).
- *
- *This file is the Sodaq UBee based on the u-blox SARA U201 3G Cellular Module
-=======
  * @brief Implements the SodaqUBeeU201 class.
->>>>>>> 31fa4cea
  */
 
 // Included Dependencies
@@ -18,15 +12,6 @@
 #include "LoggerModemMacros.h"
 
 // Constructor
-<<<<<<< HEAD
-SodaqUBeeU201::SodaqUBeeU201(Stream *modemStream, int8_t powerPin,
-                             int8_t statusPin, int8_t modemResetPin,
-                             int8_t modemSleepRqPin, const char *apn)
-    : loggerModem(powerPin, statusPin, U201_STATUS_LEVEL, modemResetPin,
-                  U201_RESET_LEVEL, U201_RESET_PULSE_MS, modemSleepRqPin,
-                  U201_WAKE_LEVEL, U201_WAKE_PULSE_MS, U201_STATUS_TIME_MS,
-                  U201_DISCONNECT_TIME_MS, U201_WARM_UP_TIME_MS,
-=======
 SodaqUBeeU201::SodaqUBeeU201(Stream* modemStream, int8_t powerPin,
                              int8_t statusPin, int8_t modemResetPin,
                              int8_t modemSleepRqPin, const char* apn)
@@ -34,7 +19,6 @@
                   U201_RESET_LEVEL, U201_RESET_PULSE_MS, modemSleepRqPin,
                   U201_WAKE_LEVEL, U201_WAKE_PULSE_MS, U201_STATUS_TIME_MS,
                   U201_DISCONNECT_TIME_MS, U201_WAKE_DELAY_MS,
->>>>>>> 31fa4cea
                   U201_ATRESPONSE_TIME_MS),
 #ifdef MS_SODAQUBEEU201_DEBUG_DEEP
       _modemATDebugger(*modemStream, DEEP_DEBUGGING_SERIAL_OUTPUT),
@@ -43,11 +27,7 @@
       gsmModem(*modemStream),
 #endif
       gsmClient(gsmModem) {
-<<<<<<< HEAD
-  _apn = apn;
-=======
     _apn = apn;
->>>>>>> 31fa4cea
 }
 
 // Destructor
@@ -69,48 +49,6 @@
 // Create the wake and sleep methods for the modem
 // These can be functions of any type and must return a boolean
 bool SodaqUBeeU201::modemWakeFxn(void) {
-<<<<<<< HEAD
-  // SARA/LISA U2/G2 and SARA G3 series turn on when power is applied
-  // No pulsing required in this case
-  if (_powerPin >= 0) {
-    return true;
-  }
-  if (_modemSleepRqPin >= 0) {
-    MS_DBG(F("Sending a"), _wakePulse_ms, F("ms"),
-           _wakeLevel ? F("HIGH") : F("LOW"), F("wake-up pulse on pin"),
-           _modemSleepRqPin, F("for Sodaq UBee U201"));
-    digitalWrite(_modemSleepRqPin, _wakeLevel);
-    delayMicroseconds(
-        _wakePulse_ms); // 50-80µs pulse for wake on SARA/LISA U2/G2
-    digitalWrite(_modemSleepRqPin, !_wakeLevel);
-    return true;
-  } else {
-    return true;
-  }
-}
-
-bool SodaqUBeeU201::modemSleepFxn(void) {
-  if (_powerPin >= 0 || _modemSleepRqPin >= 0) // will go on with power on
-  {
-    // Easiest to just go to sleep with the AT command rather than using pins
-    MS_DBG(F("Asking u-blox SARA U201 to power down"));
-    return gsmModem.poweroff();
-  } else // DON'T go to sleep if we can't wake up!
-  {
-    return true;
-  }
-}
-
-bool SodaqUBeeU201::extraModemSetup(void) {
-  bool success = gsmModem.init();
-  gsmClient.init(&gsmModem);
-  _modemName = gsmModem.getModemName();
-  // Turn on network indicator light
-  // Pin 16 = GPIO1, function 2 = network status indication
-  gsmModem.sendAT(GF("+UGPIOC=16,2"));
-  gsmModem.waitResponse();
-  return success;
-=======
     // SARA/LISA U2/G2 and SARA G3 series turn on when power is applied
     // No pulsing required in this case
     if (_powerPin >= 0) { return true; }
@@ -150,5 +88,4 @@
     gsmModem.sendAT(GF("+UGPIOC=16,2"));
     gsmModem.waitResponse();
     return success;
->>>>>>> 31fa4cea
 }