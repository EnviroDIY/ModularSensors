--- conflicted
+++ resolved
@@ -4,15 +4,9 @@
  * Part of the EnviroDIY ModularSensors library for Arduino
  * @author Sara Geleskie Damiano <sdamiano@stroudcenter.org>
  *
-<<<<<<< HEAD
- *Initial library developement done by Sara Damiano (sdamiano@stroudcenter.org).
- *
- *This file is for Digi Cellular XBee's BASED ON UBLOX CHIPS in bypass mode
-=======
  * @brief Contains the DigiXBeeLTEBypass subclass of the DigiXBee class for Digi
  * Cellular XBee3's based on u-blox SARA R410M chips and operated in bypass
  * mode.
->>>>>>> 31fa4cea
  */
 
 // Header Guards
@@ -41,28 +35,14 @@
 // Included Dependencies
 #include "ModSensorDebugger.h"
 #undef MS_DEBUGGING_STD
-<<<<<<< HEAD
-=======
 #include "TinyGsmClient.h"
 #undef TINY_GSM_MODEM_HAS_WIFI
->>>>>>> 31fa4cea
 #include "DigiXBee.h"
-#include "TinyGsmClient.h"
 
 #ifdef MS_DIGIXBEELTEBYPASS_DEBUG_DEEP
 #include <StreamDebugger.h>
 #endif
 
-<<<<<<< HEAD
-class DigiXBeeLTEBypass : public DigiXBee {
-
-public:
-  // Constructor/Destructor
-  DigiXBeeLTEBypass(Stream *modemStream, int8_t powerPin, int8_t statusPin,
-                    bool useCTSStatus, int8_t modemResetPin,
-                    int8_t modemSleepRqPin, const char *apn);
-  ~DigiXBeeLTEBypass();
-=======
 /**
  * @brief The class for any of Digi's cellular LTE-M XBee3 modules operating in
  * Digi's "bypass" mode.
@@ -108,47 +88,25 @@
      * @brief Destroy the Digi XBee LTE Bypass object - no action needed
      */
     ~DigiXBeeLTEBypass();
->>>>>>> 31fa4cea
 
-  bool modemWake(void) override;
+    bool modemWake(void) override;
 
-  bool connectInternet(uint32_t maxConnectionTime = 50000L) override;
-  void disconnectInternet(void) override;
+    bool connectInternet(uint32_t maxConnectionTime = 50000L) override;
+    void disconnectInternet(void) override;
 
-  uint32_t getNISTTime(void) override;
+    uint32_t getNISTTime(void) override;
 
-<<<<<<< HEAD
-  bool getModemSignalQuality(int16_t &rssi, int16_t &percent) override;
-  bool getModemBatteryStats(uint8_t &chargeState, int8_t &percent,
-                            uint16_t &milliVolts) override;
-  float getModemChipTemperature(void) override;
-=======
     bool  getModemSignalQuality(int16_t& rssi, int16_t& percent) override;
     bool  getModemBatteryStats(uint8_t& chargeState, int8_t& percent,
                                uint16_t& milliVolts) override;
     float getModemChipTemperature(void) override;
->>>>>>> 31fa4cea
 
-  bool modemHardReset(void) override;
+    bool modemHardReset(void) override;
 
 #ifdef MS_DIGIXBEELTEBYPASS_DEBUG_DEEP
-  StreamDebugger _modemATDebugger;
+    StreamDebugger _modemATDebugger;
 #endif
 
-<<<<<<< HEAD
-  TinyGsm gsmModem;
-  TinyGsmClient gsmClient;
-
-protected:
-  bool isInternetAvailable(void) override;
-  bool extraModemSetup(void) override;
-
-private:
-  const char *_apn;
-};
-
-#endif // Header Guard
-=======
     /**
      * @brief Public reference to the TinyGSM modem.
      */
@@ -177,5 +135,4 @@
     const char* _apn;
 };
 
-#endif  // SRC_MODEMS_DIGIXBEELTEBYPASS_H_
->>>>>>> 31fa4cea
+#endif  // SRC_MODEMS_DIGIXBEELTEBYPASS_H_