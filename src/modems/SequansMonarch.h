/**
 * @file SequansMonarch.h
 * @copyright 2020 Stroud Water Research Center
 * Part of the EnviroDIY ModularSensors library for Arduino
 * @author Sara Geleskie Damiano <sdamiano@stroudcenter.org>
 *
<<<<<<< HEAD
 *Initial library developement done by Sara Damiano (sdamiano@stroudcenter.org).
 *
 *This file is for the Dragino BG96, Nimbelink Skywire 4G LTE-M Global, and
 *other modules based on the Quectel BG96.
=======
 * @brief Contains the SequansMonarch subclass of loggerModem for Nimbelink or
 * other modules based on the Sequans Monarch VZM20Q.
>>>>>>> 31fa4cea
 */

// Header Guards
#ifndef SRC_MODEMS_SEQUANSMONARCH_H_
#define SRC_MODEMS_SEQUANSMONARCH_H_

// Debugging Statement
// #define MS_SEQUANSMONARCH_DEBUG
// #define MS_SEQUANSMONARCH_DEBUG_DEEP

#ifdef MS_SEQUANSMONARCH_DEBUG
#define MS_DEBUGGING_STD "SequansMonarch"
#endif

/**
 * @brief The modem type for the underlying TinyGSM library.
 */
#define TINY_GSM_MODEM_SEQUANS_MONARCH
#ifndef TINY_GSM_RX_BUFFER
/**
 * @brief The size of the buffer for incoming data.
 */
#define TINY_GSM_RX_BUFFER 64
#endif

<<<<<<< HEAD
// Depending on firmware, you MIGHT be able to monitor the status on either
// GPIO2/POWER_MON or GPIO3/STATUS_LED The module integration guide says: GPIO3:
// Optional STATUS_LED.  Note that the LED function is currently not available.
// GPIO2:  GPIO or Power monitor (Output) in option.  POWER_MON is high right
// after POWER_ON, then remains high until shutdown procedure is completed.
// Module can be safely electrically power off as soon as POWER_MON goes low.
// Note that this feature is currently not available. Very useful, right? The
// Nimbelink manual for their breakout lists a status pin, but doesn't disclose
// which of these it is and the time for reporting isn't mentioned either.
=======

/**
 * @brief The loggerModem::_statusLevel.
 *
 * Depending on firmware, you MIGHT be able to monitor the status on either
 * `GPIO2/POWER_MON` or `GPIO3/STATUS_LED`
 *
 * The module integration guide says:
 * > GPIO3: Optional STATUS_LED.  _Note that the LED function is currently not
 * > available._
 * >
 * > GPIO2:  GPIO or Power monitor (Output) in option.  POWER_MON is high right
 * > after POWER_ON, then remains high until shutdown procedure is completed.
 * > Module can be safely electrically power off as soon as POWER_MON goes
 * > low. _Note that this feature is currently not available._
 *
 * Very useful, right?
 *
 * The Nimbelink manual for their breakout lists a status pin, but doesn't
 * disclose which of these it is and the time for reporting isn't mentioned
 * either.
 */
>>>>>>> 31fa4cea
#define VZM20Q_STATUS_LEVEL HIGH
/**
 * @brief The loggerModem::_statusTime_ms.
 *
 * @copydetails #VZM20Q_STATUS_LEVEL
 */
#define VZM20Q_STATUS_TIME_MS 5000

/**
 * @brief The loggerModem::_resetLevel.
 *
 * Reset for VZM20Q with a minimum 1µs `LOW` pulse on `RESETN`.  The maximum
 * time is not documented.
 */
#define VZM20Q_RESET_LEVEL LOW
/**
 * @brief The loggerModem::_resetPulse_ms.
 *
 * @copydetails #VZM20Q_RESET_LEVEL
 */
#define VZM20Q_RESET_PULSE_MS 1

<<<<<<< HEAD
// Module automatically boots when power is applied
// To enter PSM, you need to do the following :
// 1.Request timers from the network
// 2.Register on the network
// 3.Pull the RTS pin logic - level HIGH - device will enter PSM a minimum of
// 100s later To exit PSM, you need to do the following : 1.Pull the RTS pin
// logic - level LOW
#define VZM20Q_WARM_UP_TIME_MS 0
=======
/**
 * @brief The loggerModem::_wakeDelayTime_ms.
 *
 * Module automatically boots when power is applied, no further command is
 * needed.
 *
 * To enter PSM (power save mode), you need to do the following :
 * 1. Request timers from the network
 * 2. Register on the network
 * 3. Pull the `RTS` pin logic - level `HIGH` - device will enter PSM a minimum
 * of 100s later
 *
 * To exit PSM, you need to do the following :
 * 1. Pull the `RTS` pin logic - level `LOW`
 */
#define VZM20Q_WAKE_DELAY_MS 0
/**
 * @brief The loggerModem::_wakeLevel.
 *
 * The Sequans Monarch/VZM20Q wakes at `LOW` level.
 *
 * @note This wake functionality is unconfirmed.
 *
 */
>>>>>>> 31fa4cea
#define VZM20Q_WAKE_LEVEL LOW
/**
 * @brief The loggerModem::_wakePulse_ms.
 *
 * @copydetails #VZM20Q_WAKE_LEVEL
 */
#define VZM20Q_WAKE_PULSE_MS 0
/**
 * @brief The loggerModem::_max_atresponse_time_ms.
 *
 * Time to UART availability not documented for the VZM20Q; allowing a long 15s
 * buffer.
 */
#define VZM20Q_ATRESPONSE_TIME_MS 15000L

/**
 * @brief The loggerModem::_disconnetTime_ms.
 *
 * Shutdown time for VZM20Q is undocumented.  We allow 15sec in case it is not
 * monitored.
 */
#define VZM20Q_DISCONNECT_TIME_MS 15000L

// Included Dependencies
#include "ModSensorDebugger.h"
#undef MS_DEBUGGING_STD
#include "LoggerModem.h"
#include "TinyGsmClient.h"

#ifdef MS_SEQUANSMONARCH_DEBUG_DEEP
#include <StreamDebugger.h>
#endif

<<<<<<< HEAD
class SequansMonarch : public loggerModem {

public:
  // Constructor/Destructor
  SequansMonarch(Stream *modemStream, int8_t powerPin, int8_t statusPin,
                 int8_t modemResetPin, int8_t modemSleepRqPin, const char *apn);
  ~SequansMonarch();
=======

/**
 * @brief The loggerModem subclass for Nimbelink or other modules based on the
 * Sequans Monarch VZM20Q.
 *
 * #### Pin and timing information for the VZM20Q
 *
 * @copydetails #VZM20Q_STATUS_LEVEL
 *
 * @copydetails #VZM20Q_RESET_LEVEL
 *
 * @copydetails #VZM20Q_WAKE_LEVEL
 *
 * @copydetails #VZM20Q_WAKE_DELAY_MS
 *
 * @copydetails #VZM20Q_ATRESPONSE_TIME_MS
 *
 * @copydetails #VZM20Q_DISCONNECT_TIME_MS
 *
 * @see @ref monarch_page
 */
class SequansMonarch : public loggerModem {
 public:
    /**
     * @brief Construct a new Sequans Monarch object
     *
     * The constuctor initializes all of the provided member variables,
     * constructs a loggerModem parent class with the appropriate timing for the
     * module, calls the constructor for a TinyGSM modem on the provided
     * modemStream, and creates a TinyGSM Client linked to the modem.
     *
     * @param modemStream The Arduino stream instance for serial communication.
     * @param powerPin @copydoc loggerModem::_powerPin
     * @param statusPin @copydoc loggerModem::_statusPin
     * This could be the pin called either the `GPIO3/STATUS_LED` or `POWER_MON`
     * in the Sequans Monarch integration guide.
     * @param modemResetPin @copydoc loggerModem::_modemResetPin
     * This should be the pin called `RESETN` in the Sequans Monarch integration
     * guide.
     * @param modemSleepRqPin @copydoc loggerModem::_modemSleepRqPin
     * This should be the pin called `RTS` or `RTS0` in the Sequans Monarch
     * integration guide.
     * @param apn The Access Point Name (APN) for the SIM card.
     *
     * @see loggerModem::loggerModem
     */
    SequansMonarch(Stream* modemStream, int8_t powerPin, int8_t statusPin,
                   int8_t modemResetPin, int8_t modemSleepRqPin,
                   const char* apn);
    /**
     * @brief Destroy the Sequans Monarch object - no action taken
     */
    ~SequansMonarch();
>>>>>>> 31fa4cea

  bool modemWake(void) override;

<<<<<<< HEAD
  virtual bool connectInternet(uint32_t maxConnectionTime = 50000L) override;
  virtual void disconnectInternet(void) override;

  virtual uint32_t getNISTTime(void) override;

  virtual bool getModemSignalQuality(int16_t &rssi, int16_t &percent) override;
  virtual bool getModemBatteryStats(uint8_t &chargeState, int8_t &percent,
                                    uint16_t &milliVolts) override;
  virtual float getModemChipTemperature(void) override;
=======
    bool connectInternet(uint32_t maxConnectionTime = 50000L) override;
    void disconnectInternet(void) override;

    uint32_t getNISTTime(void) override;

    bool  getModemSignalQuality(int16_t& rssi, int16_t& percent) override;
    bool  getModemBatteryStats(uint8_t& chargeState, int8_t& percent,
                               uint16_t& milliVolts) override;
    float getModemChipTemperature(void) override;
>>>>>>> 31fa4cea

#ifdef MS_SEQUANSMONARCH_DEBUG_DEEP
  StreamDebugger _modemATDebugger;
#endif

<<<<<<< HEAD
  TinyGsm gsmModem;
  TinyGsmClient gsmClient;

protected:
  virtual bool isInternetAvailable(void) override;
  virtual bool modemSleepFxn(void) override;
  virtual bool modemWakeFxn(void) override;
  virtual bool extraModemSetup(void) override;

private:
  const char *_apn;
};

#endif // Header Guard
=======
    /**
     * @brief Public reference to the TinyGSM modem.
     */
    TinyGsm gsmModem;
    /**
     * @brief Public reference to the TinyGSM Client.
     */
    TinyGsmClient gsmClient;

 protected:
    bool isInternetAvailable(void) override;
    bool modemSleepFxn(void) override;
    bool modemWakeFxn(void) override;
    bool extraModemSetup(void) override;
    bool isModemAwake(void) override;

 private:
    const char* _apn;
};

#endif  // SRC_MODEMS_SEQUANSMONARCH_H_
>>>>>>> 31fa4cea
<|MERGE_RESOLUTION|>--- conflicted
+++ resolved
@@ -4,15 +4,8 @@
  * Part of the EnviroDIY ModularSensors library for Arduino
  * @author Sara Geleskie Damiano <sdamiano@stroudcenter.org>
  *
-<<<<<<< HEAD
- *Initial library developement done by Sara Damiano (sdamiano@stroudcenter.org).
- *
- *This file is for the Dragino BG96, Nimbelink Skywire 4G LTE-M Global, and
- *other modules based on the Quectel BG96.
-=======
  * @brief Contains the SequansMonarch subclass of loggerModem for Nimbelink or
  * other modules based on the Sequans Monarch VZM20Q.
->>>>>>> 31fa4cea
  */
 
 // Header Guards
@@ -38,17 +31,6 @@
 #define TINY_GSM_RX_BUFFER 64
 #endif
 
-<<<<<<< HEAD
-// Depending on firmware, you MIGHT be able to monitor the status on either
-// GPIO2/POWER_MON or GPIO3/STATUS_LED The module integration guide says: GPIO3:
-// Optional STATUS_LED.  Note that the LED function is currently not available.
-// GPIO2:  GPIO or Power monitor (Output) in option.  POWER_MON is high right
-// after POWER_ON, then remains high until shutdown procedure is completed.
-// Module can be safely electrically power off as soon as POWER_MON goes low.
-// Note that this feature is currently not available. Very useful, right? The
-// Nimbelink manual for their breakout lists a status pin, but doesn't disclose
-// which of these it is and the time for reporting isn't mentioned either.
-=======
 
 /**
  * @brief The loggerModem::_statusLevel.
@@ -71,7 +53,6 @@
  * disclose which of these it is and the time for reporting isn't mentioned
  * either.
  */
->>>>>>> 31fa4cea
 #define VZM20Q_STATUS_LEVEL HIGH
 /**
  * @brief The loggerModem::_statusTime_ms.
@@ -94,16 +75,6 @@
  */
 #define VZM20Q_RESET_PULSE_MS 1
 
-<<<<<<< HEAD
-// Module automatically boots when power is applied
-// To enter PSM, you need to do the following :
-// 1.Request timers from the network
-// 2.Register on the network
-// 3.Pull the RTS pin logic - level HIGH - device will enter PSM a minimum of
-// 100s later To exit PSM, you need to do the following : 1.Pull the RTS pin
-// logic - level LOW
-#define VZM20Q_WARM_UP_TIME_MS 0
-=======
 /**
  * @brief The loggerModem::_wakeDelayTime_ms.
  *
@@ -128,7 +99,6 @@
  * @note This wake functionality is unconfirmed.
  *
  */
->>>>>>> 31fa4cea
 #define VZM20Q_WAKE_LEVEL LOW
 /**
  * @brief The loggerModem::_wakePulse_ms.
@@ -155,22 +125,13 @@
 // Included Dependencies
 #include "ModSensorDebugger.h"
 #undef MS_DEBUGGING_STD
+#include "TinyGsmClient.h"
 #include "LoggerModem.h"
-#include "TinyGsmClient.h"
 
 #ifdef MS_SEQUANSMONARCH_DEBUG_DEEP
 #include <StreamDebugger.h>
 #endif
 
-<<<<<<< HEAD
-class SequansMonarch : public loggerModem {
-
-public:
-  // Constructor/Destructor
-  SequansMonarch(Stream *modemStream, int8_t powerPin, int8_t statusPin,
-                 int8_t modemResetPin, int8_t modemSleepRqPin, const char *apn);
-  ~SequansMonarch();
-=======
 
 /**
  * @brief The loggerModem subclass for Nimbelink or other modules based on the
@@ -224,21 +185,9 @@
      * @brief Destroy the Sequans Monarch object - no action taken
      */
     ~SequansMonarch();
->>>>>>> 31fa4cea
-
-  bool modemWake(void) override;
-
-<<<<<<< HEAD
-  virtual bool connectInternet(uint32_t maxConnectionTime = 50000L) override;
-  virtual void disconnectInternet(void) override;
-
-  virtual uint32_t getNISTTime(void) override;
-
-  virtual bool getModemSignalQuality(int16_t &rssi, int16_t &percent) override;
-  virtual bool getModemBatteryStats(uint8_t &chargeState, int8_t &percent,
-                                    uint16_t &milliVolts) override;
-  virtual float getModemChipTemperature(void) override;
-=======
+
+    bool modemWake(void) override;
+
     bool connectInternet(uint32_t maxConnectionTime = 50000L) override;
     void disconnectInternet(void) override;
 
@@ -248,28 +197,11 @@
     bool  getModemBatteryStats(uint8_t& chargeState, int8_t& percent,
                                uint16_t& milliVolts) override;
     float getModemChipTemperature(void) override;
->>>>>>> 31fa4cea
 
 #ifdef MS_SEQUANSMONARCH_DEBUG_DEEP
-  StreamDebugger _modemATDebugger;
-#endif
-
-<<<<<<< HEAD
-  TinyGsm gsmModem;
-  TinyGsmClient gsmClient;
-
-protected:
-  virtual bool isInternetAvailable(void) override;
-  virtual bool modemSleepFxn(void) override;
-  virtual bool modemWakeFxn(void) override;
-  virtual bool extraModemSetup(void) override;
-
-private:
-  const char *_apn;
-};
-
-#endif // Header Guard
-=======
+    StreamDebugger _modemATDebugger;
+#endif
+
     /**
      * @brief Public reference to the TinyGSM modem.
      */
@@ -290,5 +222,4 @@
     const char* _apn;
 };
 
-#endif  // SRC_MODEMS_SEQUANSMONARCH_H_
->>>>>>> 31fa4cea
+#endif  // SRC_MODEMS_SEQUANSMONARCH_H_