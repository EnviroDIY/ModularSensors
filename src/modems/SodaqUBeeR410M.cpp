--- conflicted
+++ resolved
@@ -4,14 +4,7 @@
  * Part of the EnviroDIY ModularSensors library for Arduino
  * @author Sara Geleskie Damiano <sdamiano@stroudcenter.org>
  *
-<<<<<<< HEAD
- *Initial library developement done by Sara Damiano (sdamiano@stroudcenter.org).
- *
- *This file is the Sodaq UBee based on the u-blox SARA R410M LTE-M Cellular
- *Module
-=======
  * @brief Implements the SodaqUBeeR410M class.
->>>>>>> 31fa4cea
  */
 
 // Included Dependencies
@@ -20,15 +13,6 @@
 
 // Constructor
 #if F_CPU == 8000000L
-<<<<<<< HEAD
-SodaqUBeeR410M::SodaqUBeeR410M(HardwareSerial *modemStream, int8_t powerPin,
-                               int8_t statusPin, int8_t modemResetPin,
-                               int8_t modemSleepRqPin, const char *apn)
-    : loggerModem(powerPin, statusPin, R410M_STATUS_LEVEL, modemResetPin,
-                  R410M_RESET_LEVEL, R410M_RESET_PULSE_MS, modemSleepRqPin,
-                  R410M_WAKE_LEVEL, R410M_WAKE_PULSE_MS, R410M_STATUS_TIME_MS,
-                  R410M_DISCONNECT_TIME_MS, R410M_WARM_UP_TIME_MS,
-=======
 SodaqUBeeR410M::SodaqUBeeR410M(HardwareSerial* modemStream, int8_t powerPin,
                                int8_t statusPin, int8_t modemResetPin,
                                int8_t modemSleepRqPin, const char* apn)
@@ -36,7 +20,6 @@
                   R410M_RESET_LEVEL, R410M_RESET_PULSE_MS, modemSleepRqPin,
                   R410M_WAKE_LEVEL, R410M_WAKE_PULSE_MS, R410M_STATUS_TIME_MS,
                   R410M_DISCONNECT_TIME_MS, R410M_WAKE_DELAY_MS,
->>>>>>> 31fa4cea
                   R410M_ATRESPONSE_TIME_MS),
 #ifdef MS_SODAQUBEER410M_DEBUG_DEEP
       _modemATDebugger(*modemStream, DEEP_DEBUGGING_SERIAL_OUTPUT),
@@ -45,19 +28,6 @@
       gsmModem(*modemStream),
 #endif
       gsmClient(gsmModem) {
-<<<<<<< HEAD
-  _apn = apn;
-  _modemSerial = modemStream;
-}
-#else
-SodaqUBeeR410M::SodaqUBeeR410M(Stream *modemStream, int8_t powerPin,
-                               int8_t statusPin, int8_t modemResetPin,
-                               int8_t modemSleepRqPin, const char *apn)
-    : loggerModem(powerPin, statusPin, R410M_STATUS_LEVEL, modemResetPin,
-                  R410M_RESET_LEVEL, R410M_RESET_PULSE_MS, modemSleepRqPin,
-                  R410M_WAKE_LEVEL, R410M_WAKE_PULSE_MS, R410M_STATUS_TIME_MS,
-                  R410M_DISCONNECT_TIME_MS, R410M_WARM_UP_TIME_MS,
-=======
     _apn         = apn;
     _modemSerial = modemStream;
 }
@@ -69,7 +39,6 @@
                   R410M_RESET_LEVEL, R410M_RESET_PULSE_MS, modemSleepRqPin,
                   R410M_WAKE_LEVEL, R410M_WAKE_PULSE_MS, R410M_STATUS_TIME_MS,
                   R410M_DISCONNECT_TIME_MS, R410M_WAKE_DELAY_MS,
->>>>>>> 31fa4cea
                   R410M_ATRESPONSE_TIME_MS),
 #ifdef MS_SODAQUBEER410M_DEBUG_DEEP
       _modemATDebugger(*modemStream, DEEP_DEBUGGING_SERIAL_OUTPUT),
@@ -78,11 +47,7 @@
       gsmModem(*modemStream),
 #endif
       gsmClient(gsmModem) {
-<<<<<<< HEAD
-  _apn = apn;
-=======
     _apn = apn;
->>>>>>> 31fa4cea
 }
 #endif
 
@@ -105,59 +70,6 @@
 // Create the wake and sleep methods for the modem
 // These can be functions of any type and must return a boolean
 bool SodaqUBeeR410M::modemWakeFxn(void) {
-<<<<<<< HEAD
-  // SARA R4/N4 series must power on and then pulse on
-  if (_modemSleepRqPin >= 0) {
-    MS_DBG(F("Sending a"), _wakePulse_ms, F("ms"),
-           _wakeLevel ? F("HIGH") : F("LOW"), F("wake-up pulse on pin"),
-           _modemSleepRqPin, F("for Sodaq UBee R410M"));
-    digitalWrite(_modemSleepRqPin, _wakeLevel);
-
-    // If possible, monitor the v_int pin waiting for it to become high before
-    // ending pulse
-    if (_statusPin >= 0) {
-      uint32_t startTimer = millis();
-      // 0.15-3.2s pulse for wake on SARA R4/N4 (ie, max is 3.2s)
-      // Wait no more than 3.2s
-      while (digitalRead(_statusPin) != _statusLevel &&
-             millis() - startTimer < 3200L) {
-      }
-      if (digitalRead(_statusPin) == _statusLevel) {
-        // Print when the pin lit up, if it lights up before end of 3.2s
-        MS_DBG(F("Status pin came on after"), millis() - startTimer, F("ms"));
-      }
-
-      // But at least 0.15s
-      while (millis() - startTimer < 150) {
-      }
-      // Say how long we pulsed for
-      MS_DBG(F("Pulsed for"), millis() - startTimer, F("ms"));
-
-      if (digitalRead(_statusPin) != _statusLevel) {
-        // make note if the pin never lit up!
-        MS_DBG(F("Status pin never turned on!"));
-      }
-    } else {
-      delay(_wakePulse_ms); // 0.15-3.2s pulse for wake on SARA R4/N4
-    }
-
-    digitalWrite(_modemSleepRqPin, HIGH);
-// Need to slow down R4/N4's default 115200 baud rate for slow processors
-// The baud rate setting is NOT saved to non-volatile memory, so it must
-// be changed every time after loosing power.
-#if F_CPU == 8000000L
-    if (_powerPin >= 0) {
-      MS_DBG(F("Waiting for UART to become active and requesting a slower baud "
-               "rate."));
-      delay(_max_atresponse_time_ms +
-            250); // Must wait for UART port to become active
-      _modemSerial->begin(115200);
-      gsmModem.setBaud(9600);
-      _modemSerial->end();
-      _modemSerial->begin(9600);
-      gsmModem.sendAT(GF("E0"));
-      gsmModem.waitResponse();
-=======
     // SARA R4/N4 series must power on and then pulse on
     if (_modemSleepRqPin >= 0) {
         MS_DBG(F("Sending a"), _wakePulse_ms, F("ms"),
@@ -226,66 +138,11 @@
         return gsmModem.poweroff();
     } else {  // DON'T go to sleep if we can't wake up!
         return true;
->>>>>>> 31fa4cea
     }
-#endif
-    return true;
-  } else {
-    return true;
-  }
 }
 
-bool SodaqUBeeR410M::modemSleepFxn(void) {
-  if (_modemSleepRqPin >= 0) // R410 must have access to PWR_ON pin to sleep
-  {
-    // Easiest to just go to sleep with the AT command rather than using pins
-    MS_DBG(F("Asking u-blox R410M to power down"));
-    return gsmModem.poweroff();
-  } else // DON'T go to sleep if we can't wake up!
-  {
-    return true;
-  }
-}
 
 bool SodaqUBeeR410M::modemHardReset(void) {
-<<<<<<< HEAD
-  if (_modemResetPin >= 0) {
-    MS_DBG(F("Doing a hard reset on the modem by setting pin"), _modemResetPin,
-           _resetLevel ? F("HIGH") : F("LOW"), F("for"), _resetPulse_ms,
-           F("ms"));
-    MS_DBG(F("Please be patient"));
-    digitalWrite(_modemResetPin, _resetLevel);
-    delay(_resetPulse_ms);
-    digitalWrite(_modemResetPin, !_resetLevel);
-#if F_CPU == 8000000L
-    MS_DBG(F("Waiting for UART to become active and requesting a slower baud "
-             "rate."));
-    delay(_max_atresponse_time_ms +
-          250); // Must wait for UART port to become active
-    _modemSerial->begin(115200);
-    gsmModem.setBaud(9600);
-    _modemSerial->end();
-    _modemSerial->begin(9600);
-    gsmModem.sendAT(GF("E0"));
-    gsmModem.waitResponse();
-#endif
-    return gsmModem.init();
-  } else {
-    MS_DBG(F("No pin has been provided to reset the modem!"));
-    return false;
-  }
-}
-
-bool SodaqUBeeR410M::extraModemSetup(void) {
-  bool success = gsmModem.init();
-  gsmClient.init(&gsmModem);
-  _modemName = gsmModem.getModemName();
-  // Turn on network indicator light
-  // Pin 16 = GPIO1, function 2 = network status indication
-  gsmModem.sendAT(GF("+UGPIOC=16,2"));
-  gsmModem.waitResponse();
-  return success;
-=======
     if (_modemResetPin >= 0) {
         MS_DBG(F("Doing a hard reset on the modem by setting pin"),
                _modemResetPin, _resetLevel ? F("HIGH") : F("LOW"), F("for"),
@@ -322,5 +179,4 @@
     gsmModem.sendAT(GF("+UGPIOC=16,2"));
     gsmModem.waitResponse();
     return success;
->>>>>>> 31fa4cea
 }