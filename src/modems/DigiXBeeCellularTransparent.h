--- conflicted
+++ resolved
@@ -4,14 +4,8 @@
  * Part of the EnviroDIY ModularSensors library for Arduino
  * @author Sara Geleskie Damiano <sdamiano@stroudcenter.org>
  *
-<<<<<<< HEAD
- *Initial library developement done by Sara Damiano (sdamiano@stroudcenter.org).
- *
- *This file is for Digi Cellular XBee's
-=======
  * @brief Contains the DigiXBeeCellularTransparent class for Digi Cellular
  * XBee's operating in transparent mode.
->>>>>>> 31fa4cea
  */
 
 // Header Guards
@@ -26,15 +20,9 @@
 #define MS_DEBUGGING_STD "DigiXBeeCellularTransparent"
 #endif
 
-<<<<<<< HEAD
-#ifdef MS_DIGIXBEECELLULARTRANSPARENT_DEBUG_DEEP
-#define MS_DEBUGGING_DEEP "DigiXBeeCellularTransparentD"
-#endif
-=======
 /**
  * @brief The modem type for the underlying TinyGSM library.
  */
->>>>>>> 31fa4cea
 #define TINY_GSM_MODEM_XBEE
 #ifndef TINY_GSM_RX_BUFFER
 /**
@@ -46,31 +34,14 @@
 // Included Dependencies
 #include "ModSensorDebugger.h"
 #undef MS_DEBUGGING_STD
-<<<<<<< HEAD
-#undef MS_DEBUGGING_DEEP
-
-=======
 #include "TinyGsmClient.h"
 #undef TINY_GSM_MODEM_HAS_WIFI
->>>>>>> 31fa4cea
 #include "DigiXBee.h"
-#include "TinyGsmClient.h"
 
 #ifdef MS_DIGIXBEECELLULARTRANSPARENT_DEBUG_DEEP
 #include <StreamDebugger.h>
 #endif
 
-<<<<<<< HEAD
-class DigiXBeeCellularTransparent : public DigiXBee {
-
-public:
-  // Constructor/Destructor
-  DigiXBeeCellularTransparent(Stream *modemStream, int8_t powerPin,
-                              int8_t statusPin, bool useCTSStatus,
-                              int8_t modemResetPin, int8_t modemSleepRqPin,
-                              const char *apn);
-  ~DigiXBeeCellularTransparent();
-=======
 /**
  * @brief The class for any of Digi's cellular XBee or XBee3 modules operating
  * in Digi's "transparent" mode.
@@ -121,58 +92,28 @@
      * needed
      */
     ~DigiXBeeCellularTransparent();
->>>>>>> 31fa4cea
 
-  bool modemWake(void) override;
+    bool modemWake(void) override;
 
-  bool connectInternet(uint32_t maxConnectionTime = 50000L) override;
-  void disconnectInternet(void) override;
+    bool connectInternet(uint32_t maxConnectionTime = 50000L) override;
+    void disconnectInternet(void) override;
 
-  uint32_t getNISTTime(void) override;
-  uint32_t getNISTTimeOrig(void);
-  uint32_t getTimeNTP(void);
-  uint32_t getTimeCellTower(void);
+    uint32_t getNISTTime(void) override;
+    uint32_t getNISTTimeOrig(void);
+    uint32_t getTimeNTP(void);
+    uint32_t getTimeCellTower(void);
 
-<<<<<<< HEAD
-  bool getModemSignalQuality(int16_t &rssi, int16_t &percent) override;
-  bool getModemBatteryStats(uint8_t &chargeState, int8_t &percent,
-                            uint16_t &milliVolts) override;
-  float getModemChipTemperature(void) override;
-=======
     bool  getModemSignalQuality(int16_t& rssi, int16_t& percent) override;
     bool  getModemBatteryStats(uint8_t& chargeState, int8_t& percent,
                                uint16_t& milliVolts) override;
     float getModemChipTemperature(void) override;
->>>>>>> 31fa4cea
 
-  bool updateModemMetadata(void) override;
+    bool updateModemMetadata(void) override;
 
 #ifdef MS_DIGIXBEECELLULARTRANSPARENT_DEBUG_DEEP
-  StreamDebugger _modemATDebugger;
+    StreamDebugger _modemATDebugger;
 #endif
 
-<<<<<<< HEAD
-  TinyGsm gsmModem;
-  TinyGsmClient gsmClient;
-
-  // Az Extensions
-  void setApn(const char *APN, bool copyId = false);
-  String getApn(void);
-
-protected:
-  bool isInternetAvailable(void) override;
-  bool modemWakeFxn(void) override;
-  bool modemSleepFxn(void) override;
-  bool extraModemSetup(void) override;
-
-private:
-  const char *_apn;
-  // Az extension
-  char *_apn_buf = NULL; // Pointer to updated buffer
-};
-
-#endif // Header Guard
-=======
     /**
      * @brief Public reference to the TinyGSM modem.
      */
@@ -181,6 +122,10 @@
      * @brief Public reference to the TinyGSM Client.
      */
     TinyGsmClient gsmClient;
+
+  // Az Extensions
+  void setApn(const char *APN, bool copyId = false);
+  String getApn(void);
 
  protected:
     bool isInternetAvailable(void) override;
@@ -201,7 +146,8 @@
 
  private:
     const char* _apn;
+    // Az extension
+    char *_apn_buf = NULL; // Pointer to updated buffer
 };
 
-#endif  // SRC_MODEMS_DIGIXBEECELLULARTRANSPARENT_H_
->>>>>>> 31fa4cea
+#endif  // SRC_MODEMS_DIGIXBEECELLULARTRANSPARENT_H_