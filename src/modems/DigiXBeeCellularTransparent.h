/**
 * @file DigiXBeeCellularTransparent.h
 * @copyright 2020 Stroud Water Research Center
 * Part of the EnviroDIY ModularSensors library for Arduino
 * @author Sara Geleskie Damiano <sdamiano@stroudcenter.org>
 * @author Greg Cutrell <gcutrell@limno.com>
 *
 * @brief Contains the DigiXBeeCellularTransparent class for Digi Cellular
 * XBee's operating in transparent mode.
 *
 * Modified to allow for username and password required by some cell providers,
 * such as Soracom (https://www.soracom.io)
 */
/* clang-format off */
/**
 * @defgroup modem_digi_cellular XBee Cellular
 *
 * @ingroup modem_digi
 *
 * @tableofcontents
 * @m_footernavigation
 *
 * @section modem_digi_cellular_notes Introduction
 *
 * **_All_** Digi _cellular_ modems can be implented as a DigiXBeeCellularTransparent
 * object - a subclass of DigiXBee and loggerModem.
 * The "transparent" refers to the Digi name for the operating mode of the module.
 * It is transparent in that data received by the module on the serial
 * interface is output directly the connected client - the module becomes
 * transparent allowing data to pass right through.
 *
 * The power requirements for the cellular XBee's depend on the specific module.
 * The 3G module *must* have **2 amps** of power available.
 * Most of the others can get by with ~1amp (which is still 2x what a standard
 * USB port of Arduino board can provide.)
 * The LTE-M module can just about almost get by on 500mA, but it definitely
 * not ideal.
 *
 * @note The u-blox based Digi XBee's (3G global and LTE-M global) may be more
 * stable used in bypass mode.
 * The Telit based Digi XBees (LTE Cat1 both Verizon and AT&T) can only use
 * this (transparent) mode.
 *
 * @section modem_digi_cellular_docs Manufacturer Documentation
 * The Digi product page for the various cellular modules is here:
 * https://www.digi.com/products/embedded-systems/digi-xbee/cellular-modems
 *
 * @section modem_digi_cellular_ctor Modem Constructor
 * {{ @ref DigiXBeeCellularTransparent::DigiXBeeCellularTransparent }}
 *
 * ___
 * @section modem_digi_cellular_examples Example Code
 * @subsection modem_digi_cellular_modem_obj Creating the Modem Object
 *
 * A transparent-mode Digi cellular module is used in the
 * @menulink{xbee_cell_trans} example.
 *
 * @menusnip{xbee_cell_transparent}
 *
 * @subsection modem_digi_cellular_network LTE Network Selection
 *
 * For LTE boards, it is good practice to select which network you'll be
 * connecting to based on your SIM card and signal availability.
 * Example code for this can also be found in the
 * [menu a la carte example](@ref menu_setup_xbeec_carrier).
 *
 * @menusnip{setup_xbeec_carrier}
 */
/* clang-format on */

// Header Guards
#ifndef SRC_MODEMS_DIGIXBEECELLULARTRANSPARENT_H_
#define SRC_MODEMS_DIGIXBEECELLULARTRANSPARENT_H_

// Debugging Statement
// #define MS_DIGIXBEECELLULARTRANSPARENT_DEBUG
// #define MS_DIGIXBEECELLULARTRANSPARENT_DEBUG_DEEP

#ifdef MS_DIGIXBEECELLULARTRANSPARENT_DEBUG
#define MS_DEBUGGING_STD "DigiXBeeCellularTransparent"
#endif

/** @ingroup modem_digi_cellular */
/**@{*/

/**
 * @brief The modem type for the underlying TinyGSM library.
 */
#define TINY_GSM_MODEM_XBEE
#ifndef TINY_GSM_RX_BUFFER
/**
 * @brief The size of the buffer for incoming data.
 */
#define TINY_GSM_RX_BUFFER 64
#endif

// Included Dependencies
#include "ModSensorDebugger.h"
#undef MS_DEBUGGING_STD
#include "TinyGsmClient.h"
#undef TINY_GSM_MODEM_HAS_WIFI
#include "DigiXBee.h"

#ifdef MS_DIGIXBEECELLULARTRANSPARENT_DEBUG_DEEP
#include <StreamDebugger.h>
#endif

/**
 * @brief The class for any of Digi's cellular XBee or XBee3 modules operating
 * in Digi's "transparent" mode.
 *
 * The "transparent" refers to the Digi name for the operating mode of the
 * module.
 *
 * @note The u-blox based Digi XBee's (3G global and LTE-M global) may be more
 * stable used in bypass mode.  The Telit based Digi XBees (LTE Cat1 both
 * Verizon and AT&T) can only use this mode.
 *
 * @see @ref modem_digi_cellular
 */
class DigiXBeeCellularTransparent : public DigiXBee {
 public:
    /**
     * @brief Construct a new Digi XBee Cellular Transparent object
     *
     * The constuctor initializes all of the provided member variables,
     * constructs a loggerModem parent class with the appropriate timing for the
     * module, calls the constructor for a TinyGSM modem on the provided
     * modemStream, and creates a TinyGSM Client linked to the modem.
     *
     * @param modemStream The Arduino stream instance for serial communication.
     * @param powerPin @copydoc loggerModem::_powerPin
     * @param statusPin @copydoc loggerModem::_statusPin
     * This can be either the pin named `ON/SLEEP_N/DIO9` or `CTS_N/DIO7` pin in
     * Digi's hardware reference.
     * @param useCTSStatus True to use the `CTS_N/DIO7` pin of the XBee as a
     * status indicator rather than the true status (`ON/SLEEP_N/DIO9`) pin.
     * This inverts the loggerModem::_statusLevel.
     * @param modemResetPin @copydoc loggerModem::_modemResetPin
     * This shold be the pin called `RESET_N` in Digi's hardware reference.
     * @param modemSleepRqPin @copydoc loggerModem::_modemSleepRqPin
     * This shold be the pin called `DTR_N/SLEEP_RQ/DIO8` in Digi's hardware
     * reference.
     * @param apn The Access Point Name (APN) for the SIM card.
     * @param user The user name, if required, associated with the APN;
     * optional, defaulting to NULL
     * @param pwd The password, if required, associated with the APN; optional,
     * defaulting to NULL
     *
     * @see DigiXBee::DigiXBee
     */
    DigiXBeeCellularTransparent(Stream* modemStream, int8_t powerPin,
                                int8_t statusPin, bool useCTSStatus,
                                int8_t modemResetPin, int8_t modemSleepRqPin,
                                const char* apn, const char* user = NULL,
                                const char* pwd = NULL);
    /**
     * @brief Destroy the Digi XBee Cellular Transparent object - no action
     * needed
     */
    ~DigiXBeeCellularTransparent();

    bool modemWake(void) override;

    bool connectInternet(uint32_t maxConnectionTime = 50000L) override;
    void disconnectInternet(void) override;

    uint32_t getNISTTime(void) override;

    bool  getModemSignalQuality(int16_t& rssi, int16_t& percent) override;
    bool  getModemBatteryStats(uint8_t& chargeState, int8_t& percent,
                               uint16_t& milliVolts) override;
    float getModemChipTemperature(void) override;

    bool updateModemMetadata(void) override;

#ifdef MS_DIGIXBEECELLULARTRANSPARENT_DEBUG_DEEP
    StreamDebugger _modemATDebugger;
#endif

    /**
     * @brief Public reference to the TinyGSM modem.
     */
    TinyGsm gsmModem;
    /**
     * @brief Public reference to the TinyGSM Client.
     */
    TinyGsmClient gsmClient;

 protected:
    bool isInternetAvailable(void) override;
    bool modemWakeFxn(void) override;
    bool modemSleepFxn(void) override;
    /**
     * @copybrief loggerModem::extraModemSetup()
     *
     * For XBees, this sets the appropriate operating mode (transparent or
     * bypass), enables pin sleep, sets the DIO pins to the expected functions,
     * and reboots the modem to ensure all settings are applied.
     *
     * @return **bool** True if the extra setup succeeded.
     */
    bool extraModemSetup(void) override;
    bool isModemAwake(void) override;

 private:
    const char* _apn;
<<<<<<< HEAD
    // Az extension
    char* _apn_buf = NULL;  // Pointer to updated buffer
 public:
    // Az Extensions
    void   setApn(const char* APN, bool copyId = false);
    String getApn(void);
    uint32_t getNISTTimeOrig(void);
    uint32_t getTimeNTP(void);
    uint32_t getTimeCellTower(void);
=======
    const char* _user;
    const char* _pwd;
>>>>>>> 97bf7090
};
/**@}*/
#endif  // SRC_MODEMS_DIGIXBEECELLULARTRANSPARENT_H_<|MERGE_RESOLUTION|>--- conflicted
+++ resolved
@@ -205,20 +205,19 @@
 
  private:
     const char* _apn;
-<<<<<<< HEAD
+    const char* _user;
+    const char* _pwd;
+
+
     // Az extension
     char* _apn_buf = NULL;  // Pointer to updated buffer
  public:
     // Az Extensions
-    void   setApn(const char* APN, bool copyId = false);
-    String getApn(void);
+    void     setApn(const char* APN, bool copyId = false);
+    String   getApn(void);
     uint32_t getNISTTimeOrig(void);
     uint32_t getTimeNTP(void);
     uint32_t getTimeCellTower(void);
-=======
-    const char* _user;
-    const char* _pwd;
->>>>>>> 97bf7090
 };
 /**@}*/
 #endif  // SRC_MODEMS_DIGIXBEECELLULARTRANSPARENT_H_