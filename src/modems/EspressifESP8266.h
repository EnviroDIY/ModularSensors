/**
 * @file EspressifESP8266.h
 * @copyright 2020 Stroud Water Research Center
 * Part of the EnviroDIY ModularSensors library for Arduino
 * @author Sara Geleskie Damiano <sdamiano@stroudcenter.org>
 *
<<<<<<< HEAD
 *Initial library developement done by Sara Damiano (sdamiano@stroudcenter.org).
 *
 *This file SHOULD work for essentially any breakout of the Espressif ESP8266
 *wifi chip as long as the chip has been flashed with Espressif's AT command
 *firmware.
=======
 * @brief Contains the EspressifESP8266 subclass of loggerModem which SHOULD
 * work for essentially any breakout of the Espressif ESP8266 wifi chip or ESP32
 * wifi/bluetooth chip that has been flashed with Espressif's AT command
 * firmware.
>>>>>>> 31fa4cea
 */

// Header Guards
#ifndef SRC_MODEMS_ESPRESSIFESP8266_H_
#define SRC_MODEMS_ESPRESSIFESP8266_H_

// Debugging Statement
// #define MS_ESPRESSIFESP8266_DEBUG
// #define MS_ESPRESSIFESP8266_DEBUG_DEEP

#ifdef MS_ESPRESSIFESP8266_DEBUG
#define MS_DEBUGGING_STD "EspressifESP8266"
#endif

/**
 * @brief The modem type for the underlying TinyGSM library.
 */
#define TINY_GSM_MODEM_ESP8266
#ifndef TINY_GSM_RX_BUFFER
/**
 * @brief The size of the buffer for incoming data.
 */
#define TINY_GSM_RX_BUFFER 64
#endif


/**
 * @brief The loggerModem::_statusLevel.
 *
 * It is not possible to get status from the ESP8266 in deep sleep mode - during
 * deep sleep the pin state is undefined.
 *
 * For cases where a pin is defined for light sleep mode, the Espressif
 * documentation states:
 * > since the system needs some time to wake up from light sleep, it is
 * > suggested that wait at least 5ms before sending next AT command.
 * The documentation doesn't say anything about the time before the pin reaches
 * the expected level.  The status level during light sleep is user selectable,
 * this library sets it low for wake and high for sleep.  Of course, despite
 * being able to configure light sleep mode for the module, it's not actually
 * possible to purposefully enter light sleep via AT commands, so we are
 * dependent on the module deciding it's been idle long enough and entering
 * sleep on its own.  It is a terrible system.  Use a deep-sleep with reset if
 * possible.
 */
#define ESP8266_STATUS_LEVEL HIGH
/**
 * @brief The loggerModem::_statusTime_ms.
 * @copydetails #ESP8266_STATUS_LEVEL
 */
#define ESP8266_STATUS_TIME_MS 350

/**
 * @brief The loggerModem::_resetLevel.
 *
 * The ESP8266 is reset with a low pulse on pin 32.  The reset time is
 * undocumented but very fast - 1ms seems to be sufficient
 */
#define ESP8266_RESET_LEVEL LOW
/**
 * @brief The loggerModem::_resetPulse_ms.
 * @copydetails #ESP8266_RESET_LEVEL
 */
#define ESP8266_RESET_PULSE_MS 1

// See notes above.. this is user configurable, but useless
/**
 * @brief The loggerModem::_wakeLevel.
 *
 * This light sleep wake level is user configurable on the ESP8266.  This
 * library uses a `LOW` level for wake.
 */
#define ESP8266_WAKE_LEVEL LOW
/**
 * @brief The loggerModem::_wakePulse_ms.
 * @copydetails #ESP8266_WAKE_LEVEL
 */
#define ESP8266_WAKE_PULSE_MS 0

/**
 * @brief The loggerModem::_wakeDelayTime_ms.
 *
 * The ESP8266 turns on when power is applied regardless of pin states.  No
 * further wake command is needed.
 */
#define ESP8266_WAKE_DELAY_MS 0
/**
 * @brief The loggerModem::_max_atresponse_time_ms.
 *
 * The serial response time after boot (via power on or reset) is undocumented
 * for the ESP8266.  Other users online estimate about 350ms.
 *
 * The serial response time on waking from light sleep is 5ms.
 */
#define ESP8266_ATRESPONSE_TIME_MS 350

/**
 * @brief The loggerModem::_disconnetTime_ms.
 *
 * The disconnect time for the ESP8266 is not documented (and the status pin
 * isn't valid) so this time is just an estimate.
 */
#define ESP8266_DISCONNECT_TIME_MS 500

// Included Dependencies
#include "ModSensorDebugger.h"
#undef MS_DEBUGGING_STD
#include "LoggerModem.h"
#include "TinyGsmClient.h"

#ifdef MS_ESPRESSIFESP8266_DEBUG_DEEP
#include <StreamDebugger.h>
#endif

<<<<<<< HEAD
class EspressifESP8266 : public loggerModem {

public:
  // Constructor/Destructor
  EspressifESP8266(Stream *modemStream, int8_t powerPin, int8_t statusPin,
                   int8_t modemResetPin, int8_t modemSleepRqPin,
                   const char *ssid, const char *pwd, int8_t espSleepRqPin = -1,
                   int8_t espStatusPin = -1);
  ~EspressifESP8266();
=======
/**
 * @brief The loggerModem subclass for any breakout of the Espressif ESP8266
 * wifi chip or ESP32 wifi/bluetooth chip that has been flashed with Espressif's
 * AT command firmware.
 *
 * #### Pin and timing information for the ESP8266
 *
 * @copydetails #ESP8266_WAKE_DELAY_MS
 *
 * @copydetails #ESP8266_RESET_LEVEL
 *
 * @copydetails #ESP8266_ATRESPONSE_TIME_MS
 *
 * @copydetails #ESP8266_STATUS_LEVEL
 *
 * @warning Light sleep modes on the ESP8266 may not function as expected (or at
 * all).
 *
 * @see @ref esp8266_page
 */
class EspressifESP8266 : public loggerModem {
 public:
    // Constructor/Destructor
    /**
     * @brief Construct a new Espressif ESP8266 object.
     *
     * The constuctor initializes all of the provided member variables,
     * constructs a loggerModem parent class with the appropriate timing for the
     * module, calls the constructor for a TinyGSM modem on the provided
     * modemStream, and creates a TinyGSM Client linked to the modem.
     *
     * @param modemStream The Arduino stream instance for serial communication.
     * @param powerPin @copydoc loggerModem::_powerPin
     * @param statusPin @copydoc loggerModem::_statusPin
     * This can be any DIO pin on the esp.  It is only used in light sleep.
     * @param modemResetPin @copydoc loggerModem::_modemResetPin
     * This is the ESP's `RSTB/DIO16` pin.
     * @param modemSleepRqPin @copydoc loggerModem::_modemSleepRqPin
     * This can be any DIO pin on the esp.  It is only used in light sleep.
     * @param ssid The wifi network ID.
     * @param pwd The wifi network password, assuming WPA2.
     * @param espSleepRqPin The DIO pin on the ESP8266 assigned to light sleep
     * wake.  This can be any DIO pin on the esp.
     * @param espStatusPin The DIO pin on the ESP8566 assigned to status
     * indication.  This can be any DIO pin on the esp.
     *
     * @see loggerModem::loggerModem
     */
    EspressifESP8266(Stream* modemStream, int8_t powerPin, int8_t statusPin,
                     int8_t modemResetPin, int8_t modemSleepRqPin,
                     const char* ssid, const char* pwd,
                     int8_t espSleepRqPin = -1, int8_t espStatusPin = -1);
    /**
     * @brief Destroy the Espressif ESP8266 object - no action taken
     */
    ~EspressifESP8266();
>>>>>>> 31fa4cea

  bool modemWake(void) override;

<<<<<<< HEAD
  virtual bool connectInternet(uint32_t maxConnectionTime = 50000L) override;
  virtual void disconnectInternet(void) override;

  virtual uint32_t getNISTTime(void) override;

  virtual bool getModemSignalQuality(int16_t &rssi, int16_t &percent) override;
  virtual bool getModemBatteryStats(uint8_t &chargeState, int8_t &percent,
                                    uint16_t &milliVolts) override;
  virtual float getModemChipTemperature(void) override;

#ifdef MS_ESPRESSIFESP8266_DEBUG_DEEP
  StreamDebugger _modemATDebugger;
#endif

  TinyGsm gsmModem;
  TinyGsmClient gsmClient;

  // Need the stream for tossing junk on boot
  Stream *_modemStream;

protected:
  virtual bool isInternetAvailable(void) override;
  virtual bool modemSleepFxn(void) override;
  virtual bool modemWakeFxn(void) override;
  virtual bool extraModemSetup(void) override;

private:
  bool ESPwaitForBoot(void);
  const char *_ssid;
  const char *_pwd;

  int8_t _espSleepRqPin;
  int8_t _espStatusPin;
};

#endif // Header Guard
=======
    bool connectInternet(uint32_t maxConnectionTime = 50000L) override;
    void disconnectInternet(void) override;

    uint32_t getNISTTime(void) override;

    bool  getModemSignalQuality(int16_t& rssi, int16_t& percent) override;
    bool  getModemBatteryStats(uint8_t& chargeState, int8_t& percent,
                               uint16_t& milliVolts) override;
    float getModemChipTemperature(void) override;

#ifdef MS_ESPRESSIFESP8266_DEBUG_DEEP
    StreamDebugger _modemATDebugger;
#endif

    /**
     * @brief Public reference to the TinyGSM modem.
     */
    TinyGsm gsmModem;
    /**
     * @brief Public reference to the TinyGSM Client.
     */
    TinyGsmClient gsmClient;

    /**
     * @brief A pointer to the Arduino serial Stream used for communication
     * between the MCU and the ESP8266.
     *
     * We need to keep the pointer to the stream for tossing junk on boot.
     *
     */
    Stream* _modemStream;

 protected:
    bool isInternetAvailable(void) override;
    bool modemSleepFxn(void) override;
    bool modemWakeFxn(void) override;
    bool extraModemSetup(void) override;
    bool isModemAwake(void) override;

 private:
    bool        ESPwaitForBoot(void);
    const char* _ssid;
    const char* _pwd;

    int8_t _espSleepRqPin;
    int8_t _espStatusPin;
};

#endif  // SRC_MODEMS_ESPRESSIFESP8266_H_
>>>>>>> 31fa4cea
<|MERGE_RESOLUTION|>--- conflicted
+++ resolved
@@ -4,18 +4,10 @@
  * Part of the EnviroDIY ModularSensors library for Arduino
  * @author Sara Geleskie Damiano <sdamiano@stroudcenter.org>
  *
-<<<<<<< HEAD
- *Initial library developement done by Sara Damiano (sdamiano@stroudcenter.org).
- *
- *This file SHOULD work for essentially any breakout of the Espressif ESP8266
- *wifi chip as long as the chip has been flashed with Espressif's AT command
- *firmware.
-=======
  * @brief Contains the EspressifESP8266 subclass of loggerModem which SHOULD
  * work for essentially any breakout of the Espressif ESP8266 wifi chip or ESP32
  * wifi/bluetooth chip that has been flashed with Espressif's AT command
  * firmware.
->>>>>>> 31fa4cea
  */
 
 // Header Guards
@@ -123,24 +115,13 @@
 // Included Dependencies
 #include "ModSensorDebugger.h"
 #undef MS_DEBUGGING_STD
+#include "TinyGsmClient.h"
 #include "LoggerModem.h"
-#include "TinyGsmClient.h"
 
 #ifdef MS_ESPRESSIFESP8266_DEBUG_DEEP
 #include <StreamDebugger.h>
 #endif
 
-<<<<<<< HEAD
-class EspressifESP8266 : public loggerModem {
-
-public:
-  // Constructor/Destructor
-  EspressifESP8266(Stream *modemStream, int8_t powerPin, int8_t statusPin,
-                   int8_t modemResetPin, int8_t modemSleepRqPin,
-                   const char *ssid, const char *pwd, int8_t espSleepRqPin = -1,
-                   int8_t espStatusPin = -1);
-  ~EspressifESP8266();
-=======
 /**
  * @brief The loggerModem subclass for any breakout of the Espressif ESP8266
  * wifi chip or ESP32 wifi/bluetooth chip that has been flashed with Espressif's
@@ -197,48 +178,9 @@
      * @brief Destroy the Espressif ESP8266 object - no action taken
      */
     ~EspressifESP8266();
->>>>>>> 31fa4cea
 
   bool modemWake(void) override;
 
-<<<<<<< HEAD
-  virtual bool connectInternet(uint32_t maxConnectionTime = 50000L) override;
-  virtual void disconnectInternet(void) override;
-
-  virtual uint32_t getNISTTime(void) override;
-
-  virtual bool getModemSignalQuality(int16_t &rssi, int16_t &percent) override;
-  virtual bool getModemBatteryStats(uint8_t &chargeState, int8_t &percent,
-                                    uint16_t &milliVolts) override;
-  virtual float getModemChipTemperature(void) override;
-
-#ifdef MS_ESPRESSIFESP8266_DEBUG_DEEP
-  StreamDebugger _modemATDebugger;
-#endif
-
-  TinyGsm gsmModem;
-  TinyGsmClient gsmClient;
-
-  // Need the stream for tossing junk on boot
-  Stream *_modemStream;
-
-protected:
-  virtual bool isInternetAvailable(void) override;
-  virtual bool modemSleepFxn(void) override;
-  virtual bool modemWakeFxn(void) override;
-  virtual bool extraModemSetup(void) override;
-
-private:
-  bool ESPwaitForBoot(void);
-  const char *_ssid;
-  const char *_pwd;
-
-  int8_t _espSleepRqPin;
-  int8_t _espStatusPin;
-};
-
-#endif // Header Guard
-=======
     bool connectInternet(uint32_t maxConnectionTime = 50000L) override;
     void disconnectInternet(void) override;
 
@@ -287,5 +229,4 @@
     int8_t _espStatusPin;
 };
 
-#endif  // SRC_MODEMS_ESPRESSIFESP8266_H_
->>>>>>> 31fa4cea
+#endif  // SRC_MODEMS_ESPRESSIFESP8266_H_