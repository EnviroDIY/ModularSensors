/*
 *DigiXBeeWifi.cpp
 *This file is part of the EnviroDIY modular sensors library for Arduino
 *
 *Initial library developement done by Sara Damiano (sdamiano@stroudcenter.org).
 *
 *This file is for Digi S6B Wifi XBee's
*/

// Included DependenciesV
#include "DigiXBeeWifi.h"
#include "modems/LoggerModemMacros.h"
//#define USE_NTP 1
#if defined USE_NTP
#include "NTPClientTinyGsm.h"
//WiFiUDP ntpUDP;
//NTPClient timeClient(ntpUDP);
NTPClient timeClient();
#endif //USE_NTP


// Constructor/Destructor
DigiXBeeWifi::DigiXBeeWifi(Stream* modemStream,
                           int8_t powerPin, int8_t statusPin, bool useCTSStatus,
                           int8_t modemResetPin, int8_t modemSleepRqPin,
                           const char *ssid, const char *pwd,
                           uint8_t measurementsToAverage)
  : DigiXBee(powerPin, statusPin, useCTSStatus,
             modemResetPin, modemSleepRqPin,
             measurementsToAverage),
    #ifdef MS_DIGIXBEEWIFI_DEBUG_DEEP
    _modemATDebugger(*modemStream, DEEP_DEBUGGING_SERIAL_OUTPUT),
    gsmModem(_modemATDebugger, modemResetPin),
    #else
    gsmModem(*modemStream, modemResetPin),
    #endif
    gsmClient(gsmModem)
{
    _ssid = ssid;
    _pwd = pwd;
}


// Destructor
DigiXBeeWifi::~DigiXBeeWifi(){}


MS_MODEM_DID_AT_RESPOND(DigiXBeeWifi);
MS_MODEM_IS_INTERNET_AVAILABLE(DigiXBeeWifi);
MS_MODEM_GET_MODEM_BATTERY_AVAILABLE(DigiXBeeWifi);
MS_MODEM_GET_MODEM_TEMPERATURE_AVAILABLE(DigiXBeeWifi);
MS_MODEM_CONNECT_INTERNET(DigiXBeeWifi);


bool DigiXBeeWifi::extraModemSetup(void)
{
    bool success = true;
    MS_DBG(F("Initializing the XBee..."));
    success &= gsmModem.init();
    if (!success) {MS_DBG(F("Failed init")); } 
    gsmClient.init(&gsmModem);
    _modemName = gsmModem.getModemName();
    if (gsmModem.commandMode())
    {
        gsmModem.getSeries();
        _modemName = gsmModem.getModemName();
        PRINTOUT(F("XbeeWiFi Initializing Internet comms with modem '"),_modemName,F("'"));
        // Set DIO8 to be used for sleep requests
        // NOTE:  Only pin 9/DIO8/DTR can be used for this function
        gsmModem.sendAT(GF("D8"),1);
        success &= gsmModem.waitResponse() == 1;
        // Turn on status indication pin - it will be HIGH when the XBee is awake
        // NOTE:  Only pin 13/ON/SLEEPnot/DIO9 can be used for this function
        gsmModem.sendAT(GF("D9"),1);
        success &= gsmModem.waitResponse() == 1;
        // Turn on CTS pin - it will be LOW when the XBee is ready to receive commands
        // This can be used as proxy for status indication if the true status pin is not accessible
        // NOTE:  Only pin 12/DIO7/CTS can be used for this function
        gsmModem.sendAT(GF("D7"),1);
        success &= gsmModem.waitResponse() == 1;
        // Turn on the associate LED (if you're using a board with one)
        // NOTE:  Only pin 15/DIO5 can be used for this function
        gsmModem.sendAT(GF("D5"),1);
        success &= gsmModem.waitResponse() == 1;
        // Turn on the RSSI indicator LED (if you're using a board with one)
        // NOTE:  Only pin 6/DIO10/PWM0 can be used for this function
        gsmModem.sendAT(GF("P0"),1);
        success &= gsmModem.waitResponse() == 1;
        // Put the XBee in pin sleep mode
        MS_DBG(F("Setting Sleep Options..."));
        gsmModem.sendAT(GF("SM"),1);
        success &= gsmModem.waitResponse() == 1;
        // Disassociate from network for lowest power deep sleep
        gsmModem.sendAT(GF("SO"),100);
        success &= gsmModem.waitResponse() == 1;
        MS_DBG(F("Setting Wifi Network Options..."));
        // Put the network connection parameters into flash
        success &= gsmModem.networkConnect(_ssid, _pwd);
<<<<<<< HEAD
        if (success) {MS_DBG(F("Setup Wifi Network "),_ssid);} 
        else  {MS_DBG(F("Failed Setting WiFi"),_ssid);}
=======
        // Set the socket timeout to 10s (this is default)
        gsmModem.sendAT(GF("TM"),64);
        success &= gsmModem.waitResponse() == 1;
>>>>>>> 1bcd611e
        // Write changes to flash and apply them
        gsmModem.writeChanges();

        MS_DBG(F("Get IP number"));
        String xbeeRsp;
        uint8_t index=0;
        bool AllocatedIpSuccess = false;
        //Display IP allocation
        for (int mdm_lp=1;mdm_lp<11;mdm_lp++) {
            delay(mdm_lp*500);
            gsmModem.sendAT(F("MY"));  // Request IP #
            index = gsmModem.waitResponse(1000,xbeeRsp);
            MS_DBG(F("mdmIP["),toAscii(index),F("]"),xbeeRsp);
            if (0!=xbeeRsp.compareTo("0.0.0.0")) {
                AllocatedIpSuccess = true;
                break;
            }
            xbeeRsp="";
        }
        success &= AllocatedIpSuccess;
        PRINTOUT(F("XbeeWiFi IP# ["),xbeeRsp,F("]"));

        #ifdef MS_DIGIXBEEWIFI_DEBUG 
            //Display DNS allocation
            for (int mdm_lp=1;mdm_lp<11;mdm_lp++) 
            {
                delay(mdm_lp*500);
                gsmModem.sendAT(F("NS"));  // Request DNS #
                index &= gsmModem.waitResponse(1000,xbeeRsp);
                MS_DBG(F("mdmDNS["),toAscii(index),F("]"),xbeeRsp);
                if (0!=xbeeRsp.compareTo("0.0.0.0")) 
                {
                    break;
                }
                xbeeRsp="";
            }            

            int16_t rssi, percent;
            getModemSignalQuality(rssi, percent);
            MS_DBG(F("mdmSQ["),toAscii(rssi),F(","),percent,F("%]"));
        #endif //MS_DIGIXBEEWIFI_DEBUG

        gsmModem.exitCommand();
    }
<<<<<<< HEAD
    
    if (false== success) 
    {
        PRINTOUT(F("Xbee '"),_modemName,F("' failed."));
    }

    return success;
}

#if !defined USE_NTP
=======
    else
    {
        success = false;
    }

    if (success)
    {
        MS_DBG(F("... Setup successful!"));
    }
    else
    {
        MS_DBG(F("... failed!"));
    }
    return success;
}


bool DigiXBeeWifi::startSingleMeasurement(void)
{
    // Sensor::startSingleMeasurement() checks that if it's awake/active and sets
    // the timestamp and status bits.  If it returns false, there's no reason to go on.
    if (!Sensor::startSingleMeasurement()) return false;

    bool success = true;
    MS_DBG(F("Starting measurement on"), getSensorName());
    // Set the status bits for measurement requested (bit 5)
    // Setting this bit even if we failed to start a measurement to show that an attempt was made.
    _sensorStatus |= 0b00100000;

    // The SSID and password need to be set before the ESP8266m can join a
    //network and get signal strength
    bool alreadyConnect = gsmModem.isNetworkConnected();
    if (!alreadyConnect) success &= gsmModem.networkConnect(_ssid, _pwd);

    if (success)
    {

        // The WiFi XBee needs to make an actual TCP connection and get some sort
        // of response on that connection before it knows the signal quality.
        // MS_DBG(F("Opening connection to check connection strength..."));
        // Connecting to the Google DNS servers - this just isn't as reliable
        // if (!gsmModem.gotIPforSavedHost())
        // {
        //     MS_DBG(F("Using a Google IP to test connection..."));
        //     gsmClient.stop();
        //     IPAddress ip(8, 8, 8, 8);  // This is one of Google's IP's
        //     success &= gsmClient.connect(ip, 80);
        // }
        // else
        // {
        //     MS_DBG(F("Using last connected IP to test connection:"));
        // }
        // gsmClient.print('!');  // Need to send something before connection is made

        MS_DBG(F("Opening connection to NIST to check connection strength..."));
        // This is the IP address of time-e-wwv.nist.gov
        // XBee's address lookup falters on time.nist.gov
        IPAddress ip(132, 163, 97, 6);
        gsmClient.connect(ip, 37);

        // Unfortunately, using a ping doesn't work
        // gsmModem.commandMode();
        // gsmModem.sendAT(GF("PG8.8.8.8"));
        // gsmModem.waitResponse(10000L, GF("ms"));
        // gsmModem.exitCommand();

        // Update the time that a measurement was requested
        _millisMeasurementRequested = millis();
    }
    // Otherwise, make sure that the measurement start time and success bit (bit 6) are unset
    else
    {
        MS_DBG(getSensorNameAndLocation(), F("did not successfully start a measurement."));
        _millisMeasurementRequested = 0;
        _sensorStatus &= 0b10111111;
    }

    return success;
}


// This checks to see if enough time has passed for measurement completion
// In the case of the modem, we consider a measurement to be "complete" when
// the modem has registered on the network.
bool DigiXBeeWifi::verifyMeasurementComplete(bool debug)
{
    /* If a measurement failed to start, the sensor will never return a result, */
    /* so the measurement time is essentially already passed */
    /* For a cellular modem nothing happens to "start" a measurement so bit 6 */
    /* will be set by startSingleMeasurement() as long as bit 4 was set by wake(). */
    /* For a WiFi modem, startSingleMeasurement actually sets the WiFi connection */
    /* parameters. */
    if (!bitRead(_sensorStatus, 6))
    {
        if (debug)
        {
            MS_DBG(getSensorName(),
                   F("is not measuring and will not return a value!"));
        }
        return true;
    }

    /* just defining this to not call multiple times below */
    uint32_t now = millis();

    /* We don't want to ping any of the modems too fast so they don't get */
    /* overwhelmed.  Make sure we've waited a little */
    if (now - _lastConnectionCheck < 250)
        return false;

    /* Check how long we've been waiting for the network connection and/or a */
    /* good measurement of signal quality. */
    uint32_t elapsed_in_wait;
    MS_MODEM_IMEC_WAIT_LINE

    /* If we're connected AND receiving valid signal strength, measurement is complete */
    /* In theory these happen at the same time, but in reality one or the other */
    /* may happen first. */
    bool isConnected = gsmModem.isNetworkConnected();
    int signalResponse = gsmModem.getSignalQuality();
    /* The Wifi XBee is unique in that it cannot get signal quality until it */
    /* not only is connected to an access point and has opened a socket, but */
    /* has actually received data on that socket.  There's no command to force */
    /* open the socket, so we do it by sending out one character. */
    if (isConnected && signalResponse == 0 && millis() > _lastNISTrequest + 4000)
    {
        if (debug)
        {
            MS_DBG(F("Attempting to force open a connection to try and get valid signal strength!"));
        }
        gsmClient.print('!');  // Need to send something before connection is made
        delay(100);  // Need this delay!  Can get away with 50, but 100 is safer.
        return false;
    }
    if (isConnected && signalResponse != 0 && signalResponse != 99)
    {
        if (debug)
        {
            MS_DBG(F("It's been"), (elapsed_in_wait), F("ms, and"), getSensorName(),
            F("is now registered on the network and reporting valid signal strength!"));
        }
        _lastConnectionCheck = now;
        return true;
    }

    /* If we've exceeded the allowed time to wait for the network, give up */
    if (elapsed_in_wait > _measurementTime_ms)
    {
        if (debug)
        {
            MS_DBG(F("It's been"), (elapsed_in_wait), F("ms, and"), getSensorName(),
             F("has maxed out wait for network registration!  Ending wait."));
        }
        /* Leave status bits and times set - can still get a valid value! */
        return true;
    }

    /* If the modem isn't registered yet or doesn't report valid signal, we still need to wait */
    _lastConnectionCheck = now;
    return false;
}


void DigiXBeeWifi::disconnectInternet(void)
{
    // Wifi XBee doesn't like to disconnect AT ALL, so we're doing nothing
    // If you do disconnect, you must power cycle before you can reconnect
    // to the same access point.
}


>>>>>>> 1bcd611e
// Get the time from NIST via TIME protocol (rfc868)
uint32_t DigiXBeeWifi::getNISTTime(void)
{
    /* bail if not connected to the internet */
    if (!isInternetAvailable())
    {
        MS_DBG(F("No internet connection, cannot connect to NIST."));
        return 0;
    }

    gsmClient.stop();

    /* Must ensure that we do not ping the daylight more than once every 4 seconds */
    /* NIST clearly specifies here that this is a requirement for all software */
    /* that accesses its servers:  https://tf.nist.gov/tf-cgi/servers.cgi */
    while (millis() < _lastNISTrequest + 4000) {}

    /* Make TCP connection */
    MS_DBG(F("\nConnecting to NIST daytime Server"));
    bool connectionMade = false;

    /* This is the IP address of time-e-wwv.nist.gov  */
    /* XBee's address lookup falters on time.nist.gov */
    IPAddress ip(132, 163, 97, 6);
    connectionMade = gsmClient.connect(ip, 37);
    /* Wait again so NIST doesn't refuse us! */
    delay(4000L);
    /* Need to send something before connection is made */
    gsmClient.println('!');
    // delay(100);  // Need this delay!  Can get away with 50, but 100 is safer.

    /* Wait up to 5 seconds for a response */
    if (connectionMade)
    {
        uint32_t start = millis();
        while (gsmClient && gsmClient.available() < 4 && millis() - start < 5000L){}


        if (gsmClient.available() >= 4)
        {
            MS_DBG(F("NIST responded after"), millis() - start, F("ms"));
            byte response[100] = {0}; //Needs to be larger enough for complete response
            gsmClient.read(response, 4);
            MS_DBG(F("<<< something fm gsmClient.read"));
            return parseNISTBytes(response);
        }
        else
        {
            MS_DBG(F("NIST Time server did not respond!"));
            return 0;
        }
    }
    else
    {
        MS_DBG(F("Unable to open TCP to NIST!"));
    }
    return 0;
}
#elif 1 == USE_NTP
// Get the time from Http TIME protocol 
uint32_t DigiXBeeWifi::getNISTTime(void)
{
    uint32_t _currentEpoc=0;
    /* bail if not connected to the internet */
    if (!isInternetAvailable())
    {
        MS_DBG(F("No internet connection, cannot connect to NIST."));
        return 0;
    }

    /* Must ensure that we do not ping the daylight more than once every 4 seconds */
    /* NIST clearly specifies here that this is a requirement for all software */
    /* that accesses its servers:  https://tf.nist.gov/tf-cgi/servers.cgi */
    //while (millis() < _lastNISTrequest + 4000) {}

    /* Make TCP connection */
    MS_DBG(F("\nUsing HTP for time"));
   // bool connectionMade = false;

    /* This is the IP address of time-c-g.nist.gov */
    /* XBee's address lookup falters on time.nist.gov */
    //IPAddress ip(129, 6, 15, 30);
    //connectionMade = gsmClient.connect(ip, 37, 15);
    /* Wait again so NIST doesn't refuse us! */
    //delay(4000L);
    /* Need to send something before connection is made */
    String ui_vers = gsmModem.sendATGetString(GF("VR"));
    gsmModem.sendAT(GF("IP"), 0);  // Put in UDP mode
    //gsmClient.println("ATP0");
    //gsmClient.println("DL192.241.211.46");

    /* Wait up to 5 seconds for a response */
    //if (connectionMade)
    {
        uint32_t start = millis();
        /*Look for
        [00] HTTP/1.1 400 Bad Request
        [27] Server: nginx/1.10.3 (Ubuntu)
        [58] Date: Wed, 28 Aug 2019 22:50:25 GMT
        [95] Content-Type: text/html
        */ 
        while (gsmClient && gsmClient.available() < 95 && millis() - start < 5000L){}


        if (gsmClient.available() >= 4)
        {
            MS_DBG(F("Web responded after"), millis() - start, F("ms"));
            byte response[101] = {0}; //Needs to be larger enough for complete response
            gsmClient.read(response, 100);
            
            MS_DBG(F("<<< something fm gsmClient.read"));
            MS_DBG(F("rsp"),response[58]);
            //parseNISTBytes(response);
        }
        else
        {
            MS_DBG(F("HTTP server did not respond!"));
        }
    }
    return _currentEpoc;
}
#endif //
bool DigiXBeeWifi::getModemSignalQuality(int16_t &rssi, int16_t &percent)
{
    // Initialize float variable
    bool success = true;
    int16_t signalQual = -9999;
    percent = -9999;
    rssi = -9999;

    // The WiFi XBee needs to make an actual TCP connection and get some sort
    // of response on that connection before it knows the signal quality.
<<<<<<< HEAD
    // assume connection made
#if 0
    // Connecting to the Google DNS servers for now

    MS_DBG(F("Opening connection to check connection strength..."));
    bool usedGoogle = false;
    if (!gsmModem.gotIPforSavedHost())
    {
        usedGoogle = true;
        IPAddress ip(8, 8, 8, 8);  // This is one of Google's IP's
        success &= gsmClient.connect(ip, 80, 5);  // 5 second timeout
    }
    gsmClient.print('!');  // Need to send something before connection is made
    delay(100);  // Need this delay!  Can get away with 50, but 100 is safer.
    if (usedGoogle)
    {
        gsmClient.stop(15000L);
    }
#endif 
=======
    // Connecting to the Google DNS servers - this doesn't really work
    // MS_DBG(F("Opening connection to check connection strength..."));
    // bool usedGoogle = false;
    // if (!gsmModem.gotIPforSavedHost())
    // {
    //     usedGoogle = true;
    //     IPAddress ip(8, 8, 8, 8);  // This is one of Google's IP's
    //     gsmClient.stop();
    //     success &= gsmClient.connect(ip, 80);
    // }
    // gsmClient.print('!');  // Need to send something before connection is made
    // delay(100);  // Need this delay!  Can get away with 50, but 100 is safer.

    MS_DBG(F("Opening connection to NIST to check connection strength..."));
    // This is the IP address of time-c-g.nist.gov
    // XBee's address lookup falters on time.nist.gov
    IPAddress ip(132, 163, 97, 6);
    gsmClient.connect(ip, 37);
    // Wait again so NIST doesn't refuse us!
    delay(4000L);
    // Need to send something before connection is made
    gsmClient.println('!');
    delay(100);  // Need this delay!  Can get away with 50, but 100 is safer.

>>>>>>> 1bcd611e
    // Get signal quality
    // NOTE:  We can't actually distinguish between a bad modem response, no
    // modem response, and a real response from the modem of no service/signal.
    // The TinyGSM getSignalQuality function returns the same "no signal"
    // value (99 CSQ or 0 RSSI) in all 3 cases.
    MS_DBG(F("Getting signal quality:"));
    signalQual = gsmModem.getSignalQuality();
    MS_DBG(F("Raw signal quality:"), signalQual);

    if (gsmClient.connected())
    {
        gsmClient.stop();
    }

    // Convert signal quality to RSSI
    rssi = signalQual;
    percent = getPctFromRSSI(signalQual);

    MS_DBG(F("RSSI:"), rssi);
    MS_DBG(F("Percent signal strength:"), percent);

    return success;
}


bool DigiXBeeWifi::addSingleMeasurementResult(void)
{
    bool success = true;

    /* Initialize float variable */
    int16_t signalQual = -9999;
    int16_t percent = -9999;
    int16_t rssi = -9999;
    float temp = -9999;
    float volt = -9999;

    /* Check a measurement was *successfully* started (status bit 6 set) */
    /* Only go on to get a result if it was */
    if (bitRead(_sensorStatus, 6))
    {

        // Enter command mode only once
        MS_DBG(F("Entering Command Mode:"));
        gsmModem.commandMode();

        // Get signal quality
        // NOTE:  We can't actually distinguish between a bad modem response, no
        // modem response, and a real response from the modem of no service/signal.
        // The TinyGSM getSignalQuality function returns the same "no signal"
        // value (99 CSQ or 0 RSSI) in all 3 cases.
        MS_DBG(F("Getting signal quality:"));
        signalQual = gsmModem.getSignalQuality();
        MS_DBG(F("Raw signal quality:"), signalQual);

        // Since we had to open a connection in start single measurement, we
        // want to stop it here
        if (gsmClient.connected())
        {
            gsmClient.stop();
        }

        // Convert signal quality to RSSI
        rssi = signalQual;
        percent = getPctFromRSSI(signalQual);

        MS_DBG(F("RSSI:"), rssi);
        MS_DBG(F("Percent signal strength:"), percent);

        MS_DBG(F("Getting input voltage temperature:"));
        volt = gsmModem.getBattVoltage();
        MS_DBG(F("Modem input battery voltage:"), volt);

        MS_DBG(F("Getting chip temperature:"));
        temp = getModemTemperature();
        MS_DBG(F("Modem temperature:"), temp);

        // Exit command modem
        MS_DBG(F("Leaving Command Mode:"));
        gsmModem.exitCommand();
    }
    else
    {
        MS_DBG(getSensorName(), F("is not connected to the network; unable to get signal quality!"));
    }
<<<<<<< HEAD
=======

    MS_DBG(F("PRIOR modem active time:"), String(_priorActivationDuration, 3));
    MS_DBG(F("PRIOR modem powered time:"), String(_priorPoweredDuration, 3));
>>>>>>> 1bcd611e

    verifyAndAddMeasurementResult(MODEM_RSSI_VAR_NUM, rssi);
    verifyAndAddMeasurementResult(MODEM_PERCENT_SIGNAL_VAR_NUM, percent);
    verifyAndAddMeasurementResult(MODEM_BATTERY_STATE_VAR_NUM, (float)-9999);
    verifyAndAddMeasurementResult(MODEM_BATTERY_PERCENT_VAR_NUM, (float)-9999);
    verifyAndAddMeasurementResult(MODEM_BATTERY_VOLT_VAR_NUM, volt);
    verifyAndAddMeasurementResult(MODEM_TEMPERATURE_VAR_NUM, temp);
    verifyAndAddMeasurementResult(MODEM_ACTIVATION_VAR_NUM, _priorActivationDuration);
    verifyAndAddMeasurementResult(MODEM_POWERED_VAR_NUM, _priorPoweredDuration);

    /* Unset the time stamp for the beginning of this measurement */
    _millisMeasurementRequested = 0;
    /* Unset the status bits for a measurement request (bits 5 & 6) */
    _sensorStatus &= 0b10011111;

    return success;
}

//Az extensions
void DigiXBeeWifi::setWiFiId(const char *newSsid,bool copyId) 
{
    uint8_t newSsid_sz = strlen(newSsid);
    _ssid = newSsid;
    if (copyId) {
        /* Do size checks, allocate memory for the LoggerID, copy it there
        *  then set assignment.
        */
        #define  WIFI_SSID_MAX_sz 32
        if (newSsid_sz > WIFI_SSID_MAX_sz) {
            char *WiFiId2 = (char *)newSsid;
            PRINTOUT(F("\n\r   LoggerModem:setWiFiId too long: Trimmed to "),newSsid_sz);
            WiFiId2[newSsid_sz] = 0; //Trim max size
            newSsid_sz=WIFI_SSID_MAX_sz; 
        }
        if (NULL == _ssid_buf) {
            _ssid_buf = new char[newSsid_sz+2]; //Allow for trailing 0
        } else {
            PRINTOUT(F("\nLoggerModem::setWiFiId error - expected NULL ptr"));
        }
        if (NULL == _ssid_buf) {
            //Major problem
            PRINTOUT(F("\nLoggerModem::setWiFiId error -no buffer "),  _ssid_buf);
        } else {
            strcpy (_ssid_buf,newSsid);
            _ssid =  _ssid_buf;
            //_ssid2 =  _ssid_buf;
        }
        MS_DBG(F("\nsetWiFiId cp "),  _ssid," sz: ",newSsid_sz);
    } 
}

void DigiXBeeWifi::setWiFiPwd(const char *newPwd,bool copyId)
/* nh Tested with and without newPwd setting
*/
{
    uint8_t newPwd_sz = strlen(newPwd);
    _pwd = newPwd;

    if (copyId) {
        /* Do size checks, allocate memory for the LoggerID, copy it there
        *  then set assignment.
        */
        #define  WIFI_PWD_MAX_sz 63 //Len 63 printable chars + 0
        if (newPwd_sz > WIFI_PWD_MAX_sz) {
            char *pwd2 = (char *)newPwd;
            PRINTOUT(F("\n\r   LoggerModem:setWiFiPwd too long: Trimmed to "),newPwd_sz);
            pwd2[newPwd_sz] = 0; //Trim max size
            newPwd_sz=WIFI_PWD_MAX_sz; 
        }
        if (NULL == _pwd_buf) {
            _pwd_buf = new char[newPwd_sz+2]; //Allow for trailing 0
        } else {
            PRINTOUT(F("\nLoggerModem::setWiFiPwd error - expected NULL ptr"));
        }
        if (NULL == _pwd_buf) {
            //Major problem
            PRINTOUT(F("\nLoggerModem::setWiFiPwd error -no buffer "),  _pwd_buf);
        } else {
            strcpy (_pwd_buf,newPwd);
            _pwd =  _pwd_buf;
        }
        MS_DEEP_DBG(F("\nsetWiFiPwd cp "),  _ssid," sz: ",newPwd_sz);
    }     
 }

String DigiXBeeWifi::getWiFiId(void) {return _ssid;}
String DigiXBeeWifi::getWiFiPwd(void){return _pwd; }<|MERGE_RESOLUTION|>--- conflicted
+++ resolved
@@ -96,14 +96,11 @@
         MS_DBG(F("Setting Wifi Network Options..."));
         // Put the network connection parameters into flash
         success &= gsmModem.networkConnect(_ssid, _pwd);
-<<<<<<< HEAD
+        // Set the socket timeout to 10s (this is default)
+        gsmModem.sendAT(GF("TM"),64);
+        success &= gsmModem.waitResponse() == 1;
         if (success) {MS_DBG(F("Setup Wifi Network "),_ssid);} 
         else  {MS_DBG(F("Failed Setting WiFi"),_ssid);}
-=======
-        // Set the socket timeout to 10s (this is default)
-        gsmModem.sendAT(GF("TM"),64);
-        success &= gsmModem.waitResponse() == 1;
->>>>>>> 1bcd611e
         // Write changes to flash and apply them
         gsmModem.writeChanges();
 
@@ -148,31 +145,12 @@
 
         gsmModem.exitCommand();
     }
-<<<<<<< HEAD
     
     if (false== success) 
     {
         PRINTOUT(F("Xbee '"),_modemName,F("' failed."));
     }
 
-    return success;
-}
-
-#if !defined USE_NTP
-=======
-    else
-    {
-        success = false;
-    }
-
-    if (success)
-    {
-        MS_DBG(F("... Setup successful!"));
-    }
-    else
-    {
-        MS_DBG(F("... failed!"));
-    }
     return success;
 }
 
@@ -331,7 +309,6 @@
 }
 
 
->>>>>>> 1bcd611e
 // Get the time from NIST via TIME protocol (rfc868)
 uint32_t DigiXBeeWifi::getNISTTime(void)
 {
@@ -390,70 +367,8 @@
     }
     return 0;
 }
-#elif 1 == USE_NTP
-// Get the time from Http TIME protocol 
-uint32_t DigiXBeeWifi::getNISTTime(void)
-{
-    uint32_t _currentEpoc=0;
-    /* bail if not connected to the internet */
-    if (!isInternetAvailable())
-    {
-        MS_DBG(F("No internet connection, cannot connect to NIST."));
-        return 0;
-    }
-
-    /* Must ensure that we do not ping the daylight more than once every 4 seconds */
-    /* NIST clearly specifies here that this is a requirement for all software */
-    /* that accesses its servers:  https://tf.nist.gov/tf-cgi/servers.cgi */
-    //while (millis() < _lastNISTrequest + 4000) {}
-
-    /* Make TCP connection */
-    MS_DBG(F("\nUsing HTP for time"));
-   // bool connectionMade = false;
-
-    /* This is the IP address of time-c-g.nist.gov */
-    /* XBee's address lookup falters on time.nist.gov */
-    //IPAddress ip(129, 6, 15, 30);
-    //connectionMade = gsmClient.connect(ip, 37, 15);
-    /* Wait again so NIST doesn't refuse us! */
-    //delay(4000L);
-    /* Need to send something before connection is made */
-    String ui_vers = gsmModem.sendATGetString(GF("VR"));
-    gsmModem.sendAT(GF("IP"), 0);  // Put in UDP mode
-    //gsmClient.println("ATP0");
-    //gsmClient.println("DL192.241.211.46");
-
-    /* Wait up to 5 seconds for a response */
-    //if (connectionMade)
-    {
-        uint32_t start = millis();
-        /*Look for
-        [00] HTTP/1.1 400 Bad Request
-        [27] Server: nginx/1.10.3 (Ubuntu)
-        [58] Date: Wed, 28 Aug 2019 22:50:25 GMT
-        [95] Content-Type: text/html
-        */ 
-        while (gsmClient && gsmClient.available() < 95 && millis() - start < 5000L){}
-
-
-        if (gsmClient.available() >= 4)
-        {
-            MS_DBG(F("Web responded after"), millis() - start, F("ms"));
-            byte response[101] = {0}; //Needs to be larger enough for complete response
-            gsmClient.read(response, 100);
-            
-            MS_DBG(F("<<< something fm gsmClient.read"));
-            MS_DBG(F("rsp"),response[58]);
-            //parseNISTBytes(response);
-        }
-        else
-        {
-            MS_DBG(F("HTTP server did not respond!"));
-        }
-    }
-    return _currentEpoc;
-}
-#endif //
+
+
 bool DigiXBeeWifi::getModemSignalQuality(int16_t &rssi, int16_t &percent)
 {
     // Initialize float variable
@@ -464,27 +379,6 @@
 
     // The WiFi XBee needs to make an actual TCP connection and get some sort
     // of response on that connection before it knows the signal quality.
-<<<<<<< HEAD
-    // assume connection made
-#if 0
-    // Connecting to the Google DNS servers for now
-
-    MS_DBG(F("Opening connection to check connection strength..."));
-    bool usedGoogle = false;
-    if (!gsmModem.gotIPforSavedHost())
-    {
-        usedGoogle = true;
-        IPAddress ip(8, 8, 8, 8);  // This is one of Google's IP's
-        success &= gsmClient.connect(ip, 80, 5);  // 5 second timeout
-    }
-    gsmClient.print('!');  // Need to send something before connection is made
-    delay(100);  // Need this delay!  Can get away with 50, but 100 is safer.
-    if (usedGoogle)
-    {
-        gsmClient.stop(15000L);
-    }
-#endif 
-=======
     // Connecting to the Google DNS servers - this doesn't really work
     // MS_DBG(F("Opening connection to check connection strength..."));
     // bool usedGoogle = false;
@@ -498,18 +392,17 @@
     // gsmClient.print('!');  // Need to send something before connection is made
     // delay(100);  // Need this delay!  Can get away with 50, but 100 is safer.
 
-    MS_DBG(F("Opening connection to NIST to check connection strength..."));
+    //MS_DBG(F("Opening connection to NIST to check connection strength..."));
     // This is the IP address of time-c-g.nist.gov
     // XBee's address lookup falters on time.nist.gov
-    IPAddress ip(132, 163, 97, 6);
-    gsmClient.connect(ip, 37);
+    //IPAddress ip(132, 163, 97, 6);
+    //gsmClient.connect(ip, 37);
     // Wait again so NIST doesn't refuse us!
-    delay(4000L);
+    //delay(4000L);
     // Need to send something before connection is made
-    gsmClient.println('!');
-    delay(100);  // Need this delay!  Can get away with 50, but 100 is safer.
-
->>>>>>> 1bcd611e
+    //gsmClient.println('!');
+    //delay(100);  // Need this delay!  Can get away with 50, but 100 is safer.
+
     // Get signal quality
     // NOTE:  We can't actually distinguish between a bad modem response, no
     // modem response, and a real response from the modem of no service/signal.
@@ -594,12 +487,9 @@
     {
         MS_DBG(getSensorName(), F("is not connected to the network; unable to get signal quality!"));
     }
-<<<<<<< HEAD
-=======
 
     MS_DBG(F("PRIOR modem active time:"), String(_priorActivationDuration, 3));
     MS_DBG(F("PRIOR modem powered time:"), String(_priorPoweredDuration, 3));
->>>>>>> 1bcd611e
 
     verifyAndAddMeasurementResult(MODEM_RSSI_VAR_NUM, rssi);
     verifyAndAddMeasurementResult(MODEM_PERCENT_SIGNAL_VAR_NUM, percent);
@@ -617,6 +507,126 @@
 
     return success;
 }
+#if 0 // !defined USE_NTP
+// Get the time from NIST via TIME protocol (rfc868)
+uint32_t DigiXBeeWifi::getNISTTime(void)
+{
+    /* bail if not connected to the internet */
+    if (!isInternetAvailable())
+    {
+        MS_DBG(F("No internet connection, cannot connect to NIST."));
+        return 0;
+    }
+
+    /* Must ensure that we do not ping the daylight more than once every 4 seconds */
+    /* NIST clearly specifies here that this is a requirement for all software */
+    /* that accesses its servers:  https://tf.nist.gov/tf-cgi/servers.cgi */
+    while (millis() < _lastNISTrequest + 4000) {}
+
+    /* Make TCP connection */
+    MS_DBG(F("\nConnecting to NIST daytime Server"));
+    bool connectionMade = false;
+
+    /* This is the IP address of time-c-g.nist.gov */
+    /* XBee's address lookup falters on time.nist.gov */
+    IPAddress ip(129, 6, 15, 30);
+    connectionMade = gsmClient.connect(ip, 37, 15);
+    /* Wait again so NIST doesn't refuse us! */
+    delay(4000L);
+    /* Need to send something before connection is made */
+    gsmClient.println('!');
+
+    /* Wait up to 5 seconds for a response */
+    if (connectionMade)
+    {
+        uint32_t start = millis();
+        while (gsmClient && gsmClient.available() < 4 && millis() - start < 5000L){}
+
+
+        if (gsmClient.available() >= 4)
+        {
+            MS_DBG(F("NIST responded after"), millis() - start, F("ms"));
+            byte response[100] = {0}; //Needs to be larger enough for complete response
+            gsmClient.read(response, 4);
+            MS_DBG(F("<<< something fm gsmClient.read"));
+            return parseNISTBytes(response);
+        }
+        else
+        {
+            MS_DBG(F("NIST Time server did not respond!"));
+            return 0;
+        }
+    }
+    else
+    {
+        MS_DBG(F("Unable to open TCP to NIST!"));
+    }
+    return 0;
+}
+#elif 0//1 == USE_NTP
+// Get the time from Http TIME protocol 
+uint32_t DigiXBeeWifi::getNISTTime(void)
+{
+    uint32_t _currentEpoc=0;
+    /* bail if not connected to the internet */
+    if (!isInternetAvailable())
+    {
+        MS_DBG(F("No internet connection, cannot connect to NIST."));
+        return 0;
+    }
+
+    /* Must ensure that we do not ping the daylight more than once every 4 seconds */
+    /* NIST clearly specifies here that this is a requirement for all software */
+    /* that accesses its servers:  https://tf.nist.gov/tf-cgi/servers.cgi */
+    //while (millis() < _lastNISTrequest + 4000) {}
+
+    /* Make TCP connection */
+    MS_DBG(F("\nUsing HTP for time"));
+   // bool connectionMade = false;
+
+    /* This is the IP address of time-c-g.nist.gov */
+    /* XBee's address lookup falters on time.nist.gov */
+    //IPAddress ip(129, 6, 15, 30);
+    //connectionMade = gsmClient.connect(ip, 37, 15);
+    /* Wait again so NIST doesn't refuse us! */
+    //delay(4000L);
+    /* Need to send something before connection is made */
+    String ui_vers = gsmModem.sendATGetString(GF("VR"));
+    gsmModem.sendAT(GF("IP"), 0);  // Put in UDP mode
+    //gsmClient.println("ATP0");
+    //gsmClient.println("DL192.241.211.46");
+
+    /* Wait up to 5 seconds for a response */
+    //if (connectionMade)
+    {
+        uint32_t start = millis();
+        /*Look for
+        [00] HTTP/1.1 400 Bad Request
+        [27] Server: nginx/1.10.3 (Ubuntu)
+        [58] Date: Wed, 28 Aug 2019 22:50:25 GMT
+        [95] Content-Type: text/html
+        */ 
+        while (gsmClient && gsmClient.available() < 95 && millis() - start < 5000L){}
+
+
+        if (gsmClient.available() >= 4)
+        {
+            MS_DBG(F("Web responded after"), millis() - start, F("ms"));
+            byte response[101] = {0}; //Needs to be larger enough for complete response
+            gsmClient.read(response, 100);
+            
+            MS_DBG(F("<<< something fm gsmClient.read"));
+            MS_DBG(F("rsp"),response[58]);
+            //parseNISTBytes(response);
+        }
+        else
+        {
+            MS_DBG(F("HTTP server did not respond!"));
+        }
+    }
+    return _currentEpoc;
+}
+#endif //
 
 //Az extensions
 void DigiXBeeWifi::setWiFiId(const char *newSsid,bool copyId) 
