/**
 * @file DigiXBeeWifi.cpp
 * @copyright 2020 Stroud Water Research Center
 * Part of the EnviroDIY ModularSensors library for Arduino
 * @author Sara Geleskie Damiano <sdamiano@stroudcenter.org>
 *
<<<<<<< HEAD
 *Initial library developement done by Sara Damiano (sdamiano@stroudcenter.org).
 *
 *This file is for Digi S6B Wifi XBee's
=======
 * @brief Implements the DigiXBeeWifi class.
>>>>>>> 31fa4cea
 */

// Included Dependencies
#include "DigiXBeeWifi.h"

#include "LoggerModemMacros.h"
//#define USE_NTP 1
#if defined USE_NTP
#include "NTPClientTinyGsm.h"
// WiFiUDP ntpUDP;
// NTPClient timeClient(ntpUDP);
NTPClient timeClient();
#endif // USE_NTP

// Constructor/Destructor
<<<<<<< HEAD
DigiXBeeWifi::DigiXBeeWifi(Stream *modemStream, int8_t powerPin,
                           int8_t statusPin, bool useCTSStatus,
                           int8_t modemResetPin, int8_t modemSleepRqPin,
                           const char *ssid, const char *pwd)
=======
DigiXBeeWifi::DigiXBeeWifi(Stream* modemStream, int8_t powerPin,
                           int8_t statusPin, bool useCTSStatus,
                           int8_t modemResetPin, int8_t modemSleepRqPin,
                           const char* ssid, const char* pwd)
>>>>>>> 31fa4cea
    : DigiXBee(powerPin, statusPin, useCTSStatus, modemResetPin,
               modemSleepRqPin),
#ifdef MS_DIGIXBEEWIFI_DEBUG_DEEP
      _modemATDebugger(*modemStream, DEEP_DEBUGGING_SERIAL_OUTPUT),
      gsmModem(_modemATDebugger, modemResetPin),
#else
      gsmModem(*modemStream, modemResetPin),
#endif
      gsmClient(gsmModem) {
<<<<<<< HEAD
  _ssid = ssid;
  _pwd = pwd;
=======
    _ssid = ssid;
    _pwd  = pwd;
>>>>>>> 31fa4cea
}

// Destructor
DigiXBeeWifi::~DigiXBeeWifi() {}

MS_IS_MODEM_AWAKE(DigiXBeeWifi);
MS_MODEM_WAKE(DigiXBeeWifi);

MS_MODEM_CONNECT_INTERNET(DigiXBeeWifi);
MS_MODEM_IS_INTERNET_AVAILABLE(DigiXBeeWifi);

MS_MODEM_GET_MODEM_BATTERY_DATA(DigiXBeeWifi);
MS_MODEM_GET_MODEM_TEMPERATURE_DATA(DigiXBeeWifi);

bool DigiXBeeWifi::extraModemSetup(void) {
<<<<<<< HEAD
  bool success = true;
  MS_DBG(F("Initializing the XBee..."));
  success &= gsmModem.init();
  if (!success) {
    MS_DBG(F("Failed init"));
  }
  gsmClient.init(&gsmModem);
  _modemName = gsmModem.getModemName();
  if (gsmModem.commandMode()) {
    gsmModem.getSeries();
    _modemName = gsmModem.getModemName();
    PRINTOUT(F("XbeeWiFi Initializing Internet comms with modem '"), _modemName,
             F("'"));
    // Leave all unused pins disconnected. Use the PR command to pull all of the
    // inputs on the device high using 40 k internal pull-up resistors. You do
    // not need a specific treatment for unused outputs.
    //   Mask Bit Description
    // 1 0001  0 TH11 DIO4
    // 1 0002  1 TH17 DIO3
    // 1 0004  2 TH18 DIO2
    // 1 0008  3 TH19 DIO1
    // 1 0010  4 TH20 DIO0
    // 1 0020  5 TH16 DIO6/RTS
    // 0 0040  6 TH09 DIO8/DTR/Sleep Request
    // 0 0080  7 TH03 DIN
    // 1 0100  8 TH15 DIO5/Associate
    // 0 0200  9 TH13 DIO9/- OnSLEEP
    // 1 0400 10 TH04 DIO12
    // 1 0800 11 TH06 DIO10/PWM RSSI
    // 1 1000 12 TH07 DIO11/PWM1
    // 1 2000 13 TH12 DIO7/-CTR
    // 0 4000 14 TH02 DIO13/DOUT
    //   3D3F
    gsmModem.sendAT(GF("PR"), "3D3F");
    success &= gsmModem.waitResponse() == 1;
    if (!success) {
      MS_DBG(F("Fail PR "), success);
    }
#if !defined MODEMPHY_NEVER_SLEEPS
#define XBEE_SLEEP_SETTING 1
#define XBEE_SLEEP_ASSOCIATE 200
#else
#define XBEE_SLEEP_SETTING 0
#define XBEE_SLEEP_ASSOCIATE 40
#endif // MODEMPHY_NEVER_SLEEPS
    // To use sleep pins they physically need to be enabled.
    // Set DIO8 to be used for sleep requests
    // NOTE:  Only pin 9/DIO8/DTR can be used for this function
    gsmModem.sendAT(GF("D8"), XBEE_SLEEP_SETTING);
    success &= gsmModem.waitResponse() == 1;
    // Turn on status indication pin - it will be HIGH when the XBee is awake
    // NOTE:  Only pin 13/ON/SLEEPnot/DIO9 can be used for this function
    gsmModem.sendAT(GF("D9"), XBEE_SLEEP_SETTING);
    success &= gsmModem.waitResponse() == 1;
    if (!success) {
      MS_DBG(F("Fail D9 "), success);
    } /**/
    // /#endif //MODEMPHY_USE_SLEEP_PINS_SETTING
    // Turn on CTS pin - it will be LOW when the XBee is ready to receive
    // commands This can be used as proxy for status indication if the true
    // status pin is not accessible NOTE:  Only pin 12/DIO7/CTS can be used for
    // this function
    /*gsmModem.sendAT(GF("D7"),1);
    success &= gsmModem.waitResponse() == 1;
    if (!success) {MS_DBG(F("Fail D7 "),success);}*/
    // Turn on the associate LED (if you're using a board with one)
    // NOTE:  Only pin 15/DIO5 can be used for this function
    // gsmModem.sendAT(GF("D5"),1);
    // success &= gsmModem.waitResponse() == 1;
    // Turn on the RSSI indicator LED (if you're using a board with one)
    // NOTE:  Only pin 6/DIO10/PWM0 can be used for this function
    // gsmModem.sendAT(GF("P0"),1);
    // success &= gsmModem.waitResponse() == 1;
    // Set to TCP mode
    gsmModem.sendAT(GF("IP"), 1);
    success &= gsmModem.waitResponse() == 1;
    if (!success) {
      MS_DBG(F("Fail IP "), success);
    }

    // Put the XBee in pin sleep mode in conjuction with D8=1
    MS_DBG(F("Setting Sleep Options..."));
    gsmModem.sendAT(GF("SM"), XBEE_SLEEP_SETTING);
    success &= gsmModem.waitResponse() == 1;
    // Disassociate from network for lowest power deep sleep
    // 40 - Aay associated with AP during sleep - draws more current (+10mA?)
    // 100 -Cyclic sleep ST specifies time before reutnring to sleep
    // 200 - SRGD magic number
    gsmModem.sendAT(GF("SO"), XBEE_SLEEP_ASSOCIATE);
    success &= gsmModem.waitResponse() == 1;

    MS_DBG(F("Setting Wifi Network Options..."));
    // Put the network connection parameters into flash
    success &= gsmModem.networkConnect(_ssid, _pwd);
    // Set the socket timeout to 10s (this is default)
    if (!success) {
      MS_DBG(F("Fail Connect "), success);
      success = true;
    }
    gsmModem.sendAT(GF("TM"), 64);
    success &= gsmModem.waitResponse() == 1;
    if (success) {
      MS_DBG(F("Setup Wifi Network "), _ssid);
    } else {
      MS_DBG(F("Failed Setting WiFi"), _ssid);
=======
    bool success = true;
    /** First run the TinyGSM init() function for the XBee. */
    MS_DBG(F("Initializing the XBee..."));
    success &= gsmModem.init();
    gsmClient.init(&gsmModem);
    _modemName = gsmModem.getModemName();
    /** Then enter command mode to set pin outputs. */
    MS_DBG(F("Putting XBee into command mode..."));
    if (gsmModem.commandMode()) {
        MS_DBG(F("Setting I/O Pins..."));
        /** Enable pin sleep functionality on `DIO9`.
         * NOTE: Only the `DTR_N/SLEEP_RQ/DIO8` pin (9 on the bee socket) can be
         * used for this pin sleep/wake. */
        gsmModem.sendAT(GF("D8"), 1);
        success &= gsmModem.waitResponse() == 1;
        /** Enable status indication on `DIO9` - it will be HIGH when the XBee
         * is awake.
         * NOTE: Only the `ON/SLEEP_N/DIO9` pin (13 on the bee socket) can be
         * used for direct status indication. */
        gsmModem.sendAT(GF("D9"), 1);
        success &= gsmModem.waitResponse() == 1;
        /** Enable CTS on `DIO7` - it will be `LOW` when it is clear to send
         * data to the XBee.  This can be used as proxy for status indication if
         * that pin is not readable.
         * NOTE: Only the `CTS_N/DIO7` pin (12 on the bee socket) can be used
         * for CTS. */
        gsmModem.sendAT(GF("D7"), 1);
        success &= gsmModem.waitResponse() == 1;
        /** Enable association indication on `DIO5` - this is should be directly
         * attached to an LED if possible.
         * - Solid light indicates no connection
         * - Single blink indicates connection
         * - double blink indicates connection but failed TCP link on last
         * attempt
         *
         * NOTE: Only the `Associate/DIO5` pin (15 on the bee socket) can be
         * used for this function. */
        gsmModem.sendAT(GF("D5"), 1);
        success &= gsmModem.waitResponse() == 1;
        /** Enable RSSI PWM output on `DIO10` - this should be directly attached
         * to an LED if possible.  A higher PWM duty cycle (and thus brighter
         * LED) indicates better signal quality.
         * NOTE: Only the `DIO10/PWM0` pin (6 on the bee socket) can be used for
         * this function. */
        gsmModem.sendAT(GF("P0"), 1);
        success &= gsmModem.waitResponse() == 1;
        /** Enable pin sleep on the XBee. */
        MS_DBG(F("Setting Sleep Options..."));
        gsmModem.sendAT(GF("SM"), 1);
        success &= gsmModem.waitResponse() == 1;
        /** Disassociate from the network for the lowest power deep sleep. */
        gsmModem.sendAT(GF("SO"), 200);
        success &= gsmModem.waitResponse() == 1;
        MS_DBG(F("Setting Wifi Network Options..."));
        /** Set the socket timeout to 10s (this is default). */
        gsmModem.sendAT(GF("TM"), 64);
        success &= gsmModem.waitResponse() == 1;
        /** Save the network connection parameters. */
        success &= gsmModem.networkConnect(_ssid, _pwd);
        MS_DBG(F("Ensuring XBee is in transparent mode..."));
        /* Make sure we're really in transparent mode. */
        gsmModem.sendAT(GF("AP0"));
        success &= gsmModem.waitResponse() == 1;
        /** Write all changes to flash and apply them. */
        MS_DBG(F("Applying changes..."));
        gsmModem.writeChanges();
        /** Finally, exit command mode. */
        gsmModem.exitCommand();
        /** Force restart the modem to make sure all settings take. */
        MS_DBG(F("Restarting XBee..."));
        success &= gsmModem.restart();
    } else {
        success = false;
    }

    if (success) {
        MS_DBG(F("... setup successful!"));
    } else {
        MS_DBG(F("... setup failed!"));
>>>>>>> 31fa4cea
    }
    // Write changes to flash and apply them
    gsmModem.writeChanges();

    // Scan for AI  last node join request
    uint16_t loops = 0;
    int16_t ui_db;
    uint8_t status;
    String ui_op;
    bool apRegistered = false;
    PRINTOUT(F("Loop=Sec] rx db : Status #Polled Status every 1sec/30sec"));
    uint8_t reg_count = 0;
    for (unsigned long start = millis(); millis() - start < 300000; loops++) {
      ui_db = 0; // gsmModem.getSignalQuality();
      gsmModem.sendAT(GF("AI"));
      status = gsmModem.readResponseInt(10000L);
      ui_op = String(loops) + "=" + String((float)millis() / 1000) + "] " +
              String(ui_db) + ":0x" + String(status, HEX);
      if (0 == status) {
        ui_op += " Cnt=" + String(reg_count);
        PRINTOUT(ui_op);
#define XBEE_SUCCESS_CNTS 3
        if (++reg_count > XBEE_SUCCESS_CNTS) {
          apRegistered = true;
          break;
        }
      }
      PRINTOUT(ui_op);
      delay(1000);
    }
    if (!apRegistered) {
      // Fut: Could Scan for access points here AS commnd to indicate what is
      // available
      PRINTOUT(F("XbeeWiFi not AP Registered - aborting attempt, hope it works "
                 "next time"));
      delay(100);
      // NVIC_SystemReset();
      success = false;
    } else {
      MS_DBG(F("Get IP number"));
      String xbeeRsp;
      uint8_t index = 0;
      bool AllocatedIpSuccess = false;
// Checkfor IP allocation
#define MDM_IP_STR_MIN_LEN 7
#define MDM_LP_IPMAX 16
      for (int mdm_lp = 1; mdm_lp <= MDM_LP_IPMAX; mdm_lp++) {
        delay(mdm_lp * 500);
        gsmModem.sendAT(F("MY")); // Request IP #
        index = gsmModem.waitResponse(1000, xbeeRsp);
        MS_DBG(F("mdmIP["), mdm_lp, "/", MDM_LP_IPMAX, F("] '"), xbeeRsp,
               "'=", xbeeRsp.length());
        if (0 != xbeeRsp.compareTo("0.0.0.0") &&
            (xbeeRsp.length() > MDM_IP_STR_MIN_LEN)) {
          AllocatedIpSuccess = true;
          break;
        }
        xbeeRsp = "";
      }
      if (!AllocatedIpSuccess) {
        PRINTOUT(F("XbeeWiFi not received IP# -hope it works next time"));
        // delay(1000);
        // NVIC_SystemReset();
        success = false;
      } else {
        // success &= AllocatedIpSuccess;
        PRINTOUT(F("XbeeWiFi IP# ["), xbeeRsp, F("]"));
        xbeeRsp = "";
        // Display DNS allocation
        bool DnsIpSuccess = false;
#define MDM_LP_DNSMAX 11
        for (int mdm_lp = 1; mdm_lp <= MDM_LP_DNSMAX; mdm_lp++) {
          delay(mdm_lp * 500);
          gsmModem.sendAT(F("NS")); // Request DNS #
          index &= gsmModem.waitResponse(1000, xbeeRsp);
          MS_DBG(F("mdmDNS["), mdm_lp, "/", MDM_LP_DNSMAX, F("] '"), xbeeRsp,
                 "'");
          if (0 != xbeeRsp.compareTo("0.0.0.0") &&
              (xbeeRsp.length() > MDM_IP_STR_MIN_LEN)) {
            DnsIpSuccess = true;
            break;
          }
          xbeeRsp = "";
        }

        if (false == DnsIpSuccess) {
          success = false;
          PRINTOUT(F("XbeeWifi init test FAILED - hope it works next time"));
        } else {
          PRINTOUT(F("XbeeWifi init test PASSED"));
        }
      }
#if 0  // defined MS_DIGIXBEEWIFI_DEBUG 
            //as of 0.23.15 the modem as sensor has problems
                int16_t rssi, percent;
                getModemSignalQuality(rssi, percent);
                MS_DBG(F("mdmSQ["),toAscii(rssi),F(","),percent,F("%]"));
#endif // MS_DIGIXBEEWIFI_DEBUG
    }
    gsmModem.exitCommand();
  }

  if (false == success) {
    PRINTOUT(F("Xbee '"), _modemName, F("' failed."));
  }

  return success;
}

void DigiXBeeWifi::disconnectInternet(void) {
  // Wifi XBee doesn't like to disconnect AT ALL, so we're doing nothing
  // If you do disconnect, you must power cycle before you can reconnect
  // to the same access point.
}

<<<<<<< HEAD
// Get the time from NIST via TIME protocol (rfc868)
uint32_t DigiXBeeWifi::getNISTTime(void) {
  /* bail if not connected to the internet */
  if (!isInternetAvailable()) {
    MS_DBG(F("No internet connection, cannot connect to NIST."));
    return 0;
  }

  gsmClient.stop();

/* Try up to 12 times to get a timestamp from NIST */
#if !defined NIST_SERVER_RETRYS
#define NIST_SERVER_RETRYS 4
#endif // NIST_SERVER_RETRYS
  String nistIpStr;
  uint8_t index = 0;
  for (uint8_t i = 0; i < NIST_SERVER_RETRYS; i++) {

    /* Must ensure that we do not ping the daylight more than once every 4
     * seconds */
    /* NIST clearly specifies here that this is a requirement for all software
     */
    /* that accesses its servers:  https://tf.nist.gov/tf-cgi/servers.cgi */
    while (millis() < _lastNISTrequest + 4000) {
    }

    /* Make TCP connection */
    MS_DBG(F("\nConnecting to NIST daytime Server @"), millis());
    bool connectionMade = false;

/* This is the IP address of time-e-wwv.nist.gov  */
/* If it fails, options here https://tf.nist.gov/tf-cgi/servers.cgi */
/* Uses "TIME" protocol on port 37 NIST: This protocol is expensive, since it
  uses the complete tcp machinery to transmit only 32 bits of data.
  FUTURE Users are *strongly* encouraged to upgrade to the network time protocol
  (NTP), which is both more accurate and more robust.*/
#define TIME_PROTOCOL_PORT 37
#define IP_STR_LEN 18
    const char ipAddr[NIST_SERVER_RETRYS][IP_STR_LEN] = {{"132,163, 97, 1"},
                                                         {"132, 163, 97, 2"},
                                                         {"132, 163, 97, 3"},
                                                         {"132, 163, 97, 4"}};
    IPAddress ip1(132, 163, 97, 1); // Initialize
    gsmModem.sendAT(F("LAtime.nist.gov"));
    index = gsmModem.waitResponse(4000, nistIpStr);
    nistIpStr.trim();
    uint16_t nistIp_len = nistIpStr.length();
    if ((nistIp_len < 7) || (nistIp_len > 20)) {
      ip1.fromString(ipAddr[i]);
      MS_DBG(F("Bad lookup"), nistIpStr, "'=", nistIp_len, F(" Using "),
             ipAddr[i]);
    } else {
      ip1.fromString(nistIpStr);
      MS_DBG(F("Good lookup mdmIP["), i, "/", NIST_SERVER_RETRYS, F("] '"),
             nistIpStr, "'=", nistIp_len);
    }

    connectionMade = gsmClient.connect(ip1, TIME_PROTOCOL_PORT);

    /* Wait up to 5 seconds for a response */
    if (connectionMade) {
      //* Wait so port can be opened! */
      delay((i + 1) * 100L);
      uint32_t start = millis();
      /* Need to send something before connection is made */
      gsmClient.println('!');
      while (gsmClient && gsmClient.available() < 4 &&
             millis() - start < 5000L) {
      }

      if (gsmClient.available() >= 4) {
        MS_DBG(F("NIST responded after"), millis() - start, F("ms"));
        byte response[4] = {0};
        gsmClient.read(response, 4);
        gsmClient.stop();
        return parseNISTBytes(response);
      } else {
        MS_DBG(F("NIST Time server did not respond!"));
        gsmClient.stop();
      }
    } else {
      MS_DBG(F("Unable to open TCP to NIST!"));
    }
  }
  return 0;
=======
void DigiXBeeWifi::disconnectInternet(void) {
    // Wifi XBee doesn't like to disconnect AT ALL, so we're doing nothing
    // If you do disconnect, you must power cycle before you can reconnect
    // to the same access point.
>>>>>>> 31fa4cea
}

bool DigiXBeeWifi::getModemSignalQuality(int16_t &rssi, int16_t &percent) {
  bool success = true;

  // Initialize float variable
  int16_t signalQual = -9999;
  percent = -9999;
  rssi = -9999;

  // The WiFi XBee needs to make an actual TCP connection and get some sort
  // of response on that connection before it knows the signal quality.
  // Connecting to the Google DNS servers - this doesn't really work
  // MS_DBG(F("Opening connection to check connection strength..."));
  // bool usedGoogle = false;
  // if (!gsmModem.gotIPforSavedHost())
  // {
  //     usedGoogle = true;
  //     IPAddress ip(8, 8, 8, 8);  // This is one of Google's IP's
  //     gsmClient.stop();
  //     success &= gsmClient.connect(ip, 80);
  // }
  // gsmClient.print('!');  // Need to send something before connection is made
  // delay(100);  // Need this delay!  Can get away with 50, but 100 is safer.

  // MS_DBG(F("Opening connection to NIST to check connection strength..."));
  // This is the IP address of time-c-g.nist.gov
  // XBee's address lookup falters on time.nist.gov
  // IPAddress ip(132, 163, 97, 6);
  // gsmClient.connect(ip, 37);
  // Wait again so NIST doesn't refuse us!
  // delay(4000L);
  // Need to send something before connection is made
  // gsmClient.println('!');
  // delay(100);  // Need this delay!  Can get away with 50, but 100 is safer.

  // Get signal quality
  // NOTE:  We can't actually distinguish between a bad modem response, no
  // modem response, and a real response from the modem of no service/signal.
  // The TinyGSM getSignalQuality function returns the same "no signal"
  // value (99 CSQ or 0 RSSI) in all 3 cases.
  MS_DBG(F("Getting signal quality2:"));
  signalQual = gsmModem.getSignalQuality();
  MS_DBG(F("Raw signal quality:"), signalQual);

  if (gsmClient.connected()) {
    gsmClient.stop();
  }

  // Convert signal quality to RSSI
  rssi = signalQual;
  percent = getPctFromRSSI(signalQual);

  MS_DBG(F("RSSI:"), rssi);
  MS_DBG(F("Percent signal strength:"), percent);

  return success;
}

bool DigiXBeeWifi::updateModemMetadata(void) {
  bool success = true;

  // Unset whatever we had previously
  loggerModem::_priorRSSI = SENSOR_DEFAULT_I;
  loggerModem::_priorSignalPercent = SENSOR_DEFAULT_I;
  // loggerModem::_priorBatteryState = -9999;
  // loggerModem::_priorBatteryPercent = -9999;
  // loggerModem::_priorBatteryPercent = -9999;
  loggerModem::_priorModemTemp = SENSOR_DEFAULT_F;

  // Initialize variable
  int16_t signalQual = SENSOR_DEFAULT_I;
  uint16_t volt = SENSOR_DEFAULT_I;

  // if not enabled don't collect data
  if (!loggerModem::_pollModemMetaData)
    return false;

  // Enter command mode only once
  MS_DBG(F("Entering Command Mode:"));
  success &= gsmModem.commandMode();

  // Try for up to 15 seconds to get a valid signal quality
  // NOTE:  We can't actually distinguish between a bad modem response, no
  // modem response, and a real response from the modem of no service/signal.
  // The TinyGSM getSignalQuality function returns the same "no signal"
  // value (99 CSQ or 0 RSSI) in all 3 cases.
  uint32_t startMillis = millis();
  do {
    MS_DBG(F("Getting signal quality:"));
    signalQual = gsmModem.getSignalQuality();
    MS_DBG(F("Raw signal quality:"), signalQual);
    if (signalQual != 0 && signalQual != -9999)
      break;
    delay(250);
  } while ((signalQual == 0 || signalQual == -9999) &&
           millis() - startMillis < 15000L && success);

  // Convert signal quality to RSSI
  loggerModem::_priorRSSI = signalQual;
  MS_DBG(F("CURRENT RSSI:"), signalQual);
  loggerModem::_priorSignalPercent = getPctFromRSSI(signalQual);
  MS_DBG(F("CURRENT Percent signal strength:"), getPctFromRSSI(signalQual));

  MS_DBG(F("Getting input voltage:"));
  volt = gsmModem.getBattVoltage();
  MS_DBG(F("CURRENT Modem input battery voltage:"), volt);
  if (volt != 9999)
    loggerModem::_priorBatteryVoltage = (float)volt;
  else
    loggerModem::_priorBatteryVoltage = (float)-9999;

  MS_DBG(F("Getting chip temperature:"));
  loggerModem::_priorModemTemp = getModemChipTemperature();
  MS_DBG(F("CURRENT Modem temperature:"), loggerModem::_priorModemTemp);

  // Exit command modem
  MS_DBG(F("Leaving Command Mode:"));
  gsmModem.exitCommand();

  return success;
}
#if 0   // !defined USE_NTP
// Get the time from NIST via TIME protocol (rfc868)
uint32_t DigiXBeeWifi::getNISTTime(void) {
    // bail if not connected to the internet
    if (!isInternetAvailable()) {
        MS_DBG(F("No internet connection, cannot connect to NIST."));
        return 0;
    }

    /* Must ensure that we do not ping the daylight more than once every 4 seconds */
    /* NIST clearly specifies here that this is a requirement for all software */
    /* that accesses its servers:  https://tf.nist.gov/tf-cgi/servers.cgi */
    while (millis() < _lastNISTrequest + 4000) {}

    /* Make TCP connection */
    MS_DBG(F("\nConnecting to NIST daytime Server"));
    bool connectionMade = false;

    /* This is the IP address of time-c-g.nist.gov */
    /* XBee's address lookup falters on time.nist.gov */
    IPAddress ip(129, 6, 15, 30);
    connectionMade = gsmClient.connect(ip, 37, 15);
    /* Wait again so NIST doesn't refuse us! */
    delay(4000L);
    /* Need to send something before connection is made */
    gsmClient.println('!');

<<<<<<< HEAD
    /* Wait up to 5 seconds for a response */
    if (connectionMade)
    {
        uint32_t start = millis();
        while (gsmClient && gsmClient.available() < 4 && millis() - start < 5000L){}


        if (gsmClient.available() >= 4)
        {
            MS_DBG(F("NIST responded after"), millis() - start, F("ms"));
            byte response[100] = {0}; //Needs to be larger enough for complete response
            gsmClient.read(response, 4);
            MS_DBG(F("<<< something fm gsmClient.read"));
            return parseNISTBytes(response);
        }
        else
        {
            MS_DBG(F("NIST Time server did not respond!"));
            return 0;
=======
    // Try up to 12 times to get a timestamp from NIST
    for (uint8_t i = 0; i < 12; i++) {
        // Must ensure that we do not ping the daylight more than once every 4
        // seconds.  NIST clearly specifies here that this is a requirement for
        // all software that accesses its servers:
        // https://tf.nist.gov/tf-cgi/servers.cgi
        while (millis() < _lastNISTrequest + 4000) {}

        // Make TCP connection
        MS_DBG(F("\nConnecting to NIST daytime Server"));
        bool connectionMade = false;

        // This is the IP address of time-e-wwv.nist.gov
        // XBee's address lookup falters on time.nist.gov
        // NOTE:  This "connect" only sets up the connection parameters, the TCP
        // socket isn't actually opened until we first send data (the '!' below)
        IPAddress ip(132, 163, 97, 6);
        connectionMade = gsmClient.connect(ip, 37);
        // Need to send something before connection is made
        gsmClient.println('!');
        // Need this delay!  Can get away with 50, but 100 is safer.
        // delay(100);

        // Wait up to 5 seconds for a response
        if (connectionMade) {
            uint32_t start = millis();
            while (gsmClient && gsmClient.available() < 4 &&
                   millis() - start < 5000L) {}

            if (gsmClient.available() >= 4) {
                MS_DBG(F("NIST responded after"), millis() - start, F("ms"));
                byte response[4] = {0};
                gsmClient.read(response, 4);
                gsmClient.stop();
                return parseNISTBytes(response);
            } else {
                MS_DBG(F("NIST Time server did not respond!"));
                gsmClient.stop();
            }
        } else {
            MS_DBG(F("Unable to open TCP to NIST!"));
>>>>>>> 31fa4cea
        }
    }
    else
    {
        MS_DBG(F("Unable to open TCP to NIST!"));
    }
    return 0;
}
<<<<<<< HEAD
#elif 0 // 1 == USE_NTP
// Get the time from Http TIME protocol
uint32_t DigiXBeeWifi::getNISTTime(void) {
  uint32_t _currentEpoc = 0;
  /* bail if not connected to the internet */
  if (!isInternetAvailable()) {
    MS_DBG(F("No internet connection, cannot connect to NIST."));
    return 0;
  }

  /* Must ensure that we do not ping the daylight more than once every 4 seconds
   */
  /* NIST clearly specifies here that this is a requirement for all software */
  /* that accesses its servers:  https://tf.nist.gov/tf-cgi/servers.cgi */
  // while (millis() < _lastNISTrequest + 4000) {}

  /* Make TCP connection */
  MS_DBG(F("\nUsing HTP for time"));
  // bool connectionMade = false;

  /* This is the IP address of time-c-g.nist.gov */
  /* XBee's address lookup falters on time.nist.gov */
  // IPAddress ip(129, 6, 15, 30);
  // connectionMade = gsmClient.connect(ip, 37, 15);
  /* Wait again so NIST doesn't refuse us! */
  // delay(4000L);
  /* Need to send something before connection is made */
  String ui_vers = gsmModem.sendATGetString(GF("VR"));
  gsmModem.sendAT(GF("IP"), 0); // Put in UDP mode
  // gsmClient.println("ATP0");
  // gsmClient.println("DL192.241.211.46");

  /* Wait up to 5 seconds for a response */
  // if (connectionMade)
  {
    uint32_t start = millis();
    /*Look for
    [00] HTTP/1.1 400 Bad Request
    [27] Server: nginx/1.10.3 (Ubuntu)
    [58] Date: Wed, 28 Aug 2019 22:50:25 GMT
    [95] Content-Type: text/html
    */
    while (gsmClient && gsmClient.available() < 95 &&
           millis() - start < 5000L) {
    }

    if (gsmClient.available() >= 4) {
      MS_DBG(F("Web responded after"), millis() - start, F("ms"));
      byte response[101] = {
          0}; // Needs to be larger enough for complete response
      gsmClient.read(response, 100);

      MS_DBG(F("<<< something fm gsmClient.read"));
      MS_DBG(F("rsp"), response[58]);
      // parseNISTBytes(response);
    } else {
      MS_DBG(F("HTTP server did not respond!"));
    }
  }
  return _currentEpoc;
}
#endif  //

// Az extensions
void DigiXBeeWifi::setWiFiId(const char *newSsid, bool copyId) {
  uint8_t newSsid_sz = strlen(newSsid);
  _ssid = newSsid;
  if (copyId) {
/* Do size checks, allocate memory for the LoggerID, copy it there
 *  then set assignment.
 */
#define WIFI_SSID_MAX_sz 32
    if (newSsid_sz > WIFI_SSID_MAX_sz) {
      char *WiFiId2 = (char *)newSsid;
      PRINTOUT(F("\n\r   LoggerModem:setWiFiId too long: Trimmed to "),
               newSsid_sz);
      WiFiId2[newSsid_sz] = 0; // Trim max size
      newSsid_sz = WIFI_SSID_MAX_sz;
    }
    if (NULL == _ssid_buf) {
      _ssid_buf = new char[newSsid_sz + 2]; // Allow for trailing 0
    } else {
      PRINTOUT(F("\nLoggerModem::setWiFiId error - expected NULL ptr"));
    }
    if (NULL == _ssid_buf) {
      // Major problem
      PRINTOUT(F("\nLoggerModem::setWiFiId error -no buffer "), _ssid_buf);
    } else {
      strcpy(_ssid_buf, newSsid);
      _ssid = _ssid_buf;
      //_ssid2 =  _ssid_buf;
    }
    MS_DBG(F("\nsetWiFiId cp "), _ssid, " sz: ", newSsid_sz);
  }
=======


bool DigiXBeeWifi::getModemSignalQuality(int16_t& rssi, int16_t& percent) {
    bool success = true;

    // Initialize float variable
    int16_t signalQual = -9999;
    percent            = -9999;
    rssi               = -9999;

    // NOTE:  using Google doesn't work because there's no reply
    MS_DBG(F("Opening connection to NIST to check connection strength..."));
    // This is the IP address of time-c-g.nist.gov
    // XBee's address lookup falters on time.nist.gov
    // NOTE:  This "connect" only sets up the connection parameters, the TCP
    // socket isn't actually opened until we first send data (the '!' below)
    IPAddress ip(132, 163, 97, 6);
    gsmClient.connect(ip, 37);
    // Wait so NIST doesn't refuse us!
    while (millis() < _lastNISTrequest + 4000) {}
    // Need to send something before connection is made
    gsmClient.println('!');
    uint32_t start = millis();
    delay(100);  // Need this delay!  Can get away with 50, but 100 is safer.
    while (gsmClient && gsmClient.available() < 4 && millis() - start < 5000L) {
    }

    // Get signal quality
    // NOTE:  We can't actually distinguish between a bad modem response, no
    // modem response, and a real response from the modem of no service/signal.
    // The TinyGSM getSignalQuality function returns the same "no signal"
    // value (99 CSQ or 0 RSSI) in all 3 cases.
    MS_DBG(F("Getting signal quality:"));
    signalQual = gsmModem.getSignalQuality();
    MS_DBG(F("Raw signal quality:"), signalQual);

    if (gsmClient.connected()) { gsmClient.stop(); }

    // Convert signal quality to RSSI
    rssi    = signalQual;
    percent = getPctFromRSSI(signalQual);

    MS_DBG(F("RSSI:"), rssi);
    MS_DBG(F("Percent signal strength:"), percent);

    return success;
>>>>>>> 31fa4cea
}

void DigiXBeeWifi::setWiFiPwd(const char *newPwd, bool copyId) {
  uint8_t newPwd_sz = strlen(newPwd);
  _pwd = newPwd;

  if (copyId) {
/* Do size checks, allocate memory for the LoggerID, copy it there
 *  then set assignment.
 */
#define WIFI_PWD_MAX_sz 63 // Len 63 printable chars + 0
    if (newPwd_sz > WIFI_PWD_MAX_sz) {
      char *pwd2 = (char *)newPwd;
      PRINTOUT(F("\n\r   LoggerModem:setWiFiPwd too long: Trimmed to "),
               newPwd_sz);
      pwd2[newPwd_sz] = 0; // Trim max size
      newPwd_sz = WIFI_PWD_MAX_sz;
    }
    if (NULL == _pwd_buf) {
      _pwd_buf = new char[newPwd_sz + 2]; // Allow for trailing 0
    } else {
      PRINTOUT(F("\nLoggerModem::setWiFiPwd error - expected NULL ptr"));
    }
    if (NULL == _pwd_buf) {
      // Major problem
      PRINTOUT(F("\nLoggerModem::setWiFiPwd error -no buffer "), _pwd_buf);
    } else {
      strcpy(_pwd_buf, newPwd);
      _pwd = _pwd_buf;
    }
    MS_DEEP_DBG(F("\nsetWiFiPwd cp "), _ssid, " sz: ", newPwd_sz);
  }
}

<<<<<<< HEAD
String DigiXBeeWifi::getWiFiId(void) { return _ssid; }
String DigiXBeeWifi::getWiFiPwd(void) { return _pwd; }
=======
bool DigiXBeeWifi::updateModemMetadata(void) {
    bool success = true;

    // Unset whatever we had previously
    loggerModem::_priorRSSI           = -9999;
    loggerModem::_priorSignalPercent  = -9999;
    loggerModem::_priorBatteryState   = -9999;
    loggerModem::_priorBatteryPercent = -9999;
    loggerModem::_priorBatteryPercent = -9999;
    loggerModem::_priorModemTemp      = -9999;

    // Initialize variable
    int16_t  rssi    = -9999;
    int16_t  percent = -9999;
    uint16_t volt    = 9999;

    // Try up to 5 times to get a signal quality - that is, ping NIST 5 times
    // and see if the value updates
    int8_t num_pings_remaining = 5;
    do {
        getModemSignalQuality(rssi, percent);
        MS_DBG(F("Raw signal quality:"), rssi);
        if (percent != 0 && percent != -9999) break;
        num_pings_remaining--;
    } while ((percent == 0 || percent == -9999) && num_pings_remaining);

    // Convert signal quality to RSSI
    loggerModem::_priorRSSI          = rssi;
    loggerModem::_priorSignalPercent = percent;


    // Enter command mode only once for temp and battery
    MS_DBG(F("Entering Command Mode:"));
    success &= gsmModem.commandMode();

    MS_DBG(F("Getting input voltage:"));
    volt = gsmModem.getBattVoltage();
    MS_DBG(F("CURRENT Modem input battery voltage:"), volt);
    if (volt != 9999)
        loggerModem::_priorBatteryVoltage = static_cast<float>(volt);
    else
        loggerModem::_priorBatteryVoltage = static_cast<float>(-9999);

    MS_DBG(F("Getting chip temperature:"));
    loggerModem::_priorModemTemp = getModemChipTemperature();
    MS_DBG(F("CURRENT Modem temperature:"), loggerModem::_priorModemTemp);

    // Exit command modem
    MS_DBG(F("Leaving Command Mode:"));
    gsmModem.exitCommand();

    return success;
}
>>>>>>> 31fa4cea
<|MERGE_RESOLUTION|>--- conflicted
+++ resolved
@@ -4,18 +4,11 @@
  * Part of the EnviroDIY ModularSensors library for Arduino
  * @author Sara Geleskie Damiano <sdamiano@stroudcenter.org>
  *
-<<<<<<< HEAD
- *Initial library developement done by Sara Damiano (sdamiano@stroudcenter.org).
- *
- *This file is for Digi S6B Wifi XBee's
-=======
  * @brief Implements the DigiXBeeWifi class.
->>>>>>> 31fa4cea
  */
 
 // Included Dependencies
 #include "DigiXBeeWifi.h"
-
 #include "LoggerModemMacros.h"
 //#define USE_NTP 1
 #if defined USE_NTP
@@ -26,17 +19,10 @@
 #endif // USE_NTP
 
 // Constructor/Destructor
-<<<<<<< HEAD
-DigiXBeeWifi::DigiXBeeWifi(Stream *modemStream, int8_t powerPin,
-                           int8_t statusPin, bool useCTSStatus,
-                           int8_t modemResetPin, int8_t modemSleepRqPin,
-                           const char *ssid, const char *pwd)
-=======
 DigiXBeeWifi::DigiXBeeWifi(Stream* modemStream, int8_t powerPin,
                            int8_t statusPin, bool useCTSStatus,
                            int8_t modemResetPin, int8_t modemSleepRqPin,
                            const char* ssid, const char* pwd)
->>>>>>> 31fa4cea
     : DigiXBee(powerPin, statusPin, useCTSStatus, modemResetPin,
                modemSleepRqPin),
 #ifdef MS_DIGIXBEEWIFI_DEBUG_DEEP
@@ -46,13 +32,8 @@
       gsmModem(*modemStream, modemResetPin),
 #endif
       gsmClient(gsmModem) {
-<<<<<<< HEAD
-  _ssid = ssid;
-  _pwd = pwd;
-=======
     _ssid = ssid;
     _pwd  = pwd;
->>>>>>> 31fa4cea
 }
 
 // Destructor
@@ -68,8 +49,8 @@
 MS_MODEM_GET_MODEM_TEMPERATURE_DATA(DigiXBeeWifi);
 
 bool DigiXBeeWifi::extraModemSetup(void) {
-<<<<<<< HEAD
   bool success = true;
+    /** First run the TinyGSM init() function for the XBee. */
   MS_DBG(F("Initializing the XBee..."));
   success &= gsmModem.init();
   if (!success) {
@@ -77,6 +58,8 @@
   }
   gsmClient.init(&gsmModem);
   _modemName = gsmModem.getModemName();
+    /** Then enter command mode to set pin outputs. */
+    //MS_DBG(F("Putting XBee into command mode..."));
   if (gsmModem.commandMode()) {
     gsmModem.getSeries();
     _modemName = gsmModem.getModemName();
@@ -174,87 +157,6 @@
       MS_DBG(F("Setup Wifi Network "), _ssid);
     } else {
       MS_DBG(F("Failed Setting WiFi"), _ssid);
-=======
-    bool success = true;
-    /** First run the TinyGSM init() function for the XBee. */
-    MS_DBG(F("Initializing the XBee..."));
-    success &= gsmModem.init();
-    gsmClient.init(&gsmModem);
-    _modemName = gsmModem.getModemName();
-    /** Then enter command mode to set pin outputs. */
-    MS_DBG(F("Putting XBee into command mode..."));
-    if (gsmModem.commandMode()) {
-        MS_DBG(F("Setting I/O Pins..."));
-        /** Enable pin sleep functionality on `DIO9`.
-         * NOTE: Only the `DTR_N/SLEEP_RQ/DIO8` pin (9 on the bee socket) can be
-         * used for this pin sleep/wake. */
-        gsmModem.sendAT(GF("D8"), 1);
-        success &= gsmModem.waitResponse() == 1;
-        /** Enable status indication on `DIO9` - it will be HIGH when the XBee
-         * is awake.
-         * NOTE: Only the `ON/SLEEP_N/DIO9` pin (13 on the bee socket) can be
-         * used for direct status indication. */
-        gsmModem.sendAT(GF("D9"), 1);
-        success &= gsmModem.waitResponse() == 1;
-        /** Enable CTS on `DIO7` - it will be `LOW` when it is clear to send
-         * data to the XBee.  This can be used as proxy for status indication if
-         * that pin is not readable.
-         * NOTE: Only the `CTS_N/DIO7` pin (12 on the bee socket) can be used
-         * for CTS. */
-        gsmModem.sendAT(GF("D7"), 1);
-        success &= gsmModem.waitResponse() == 1;
-        /** Enable association indication on `DIO5` - this is should be directly
-         * attached to an LED if possible.
-         * - Solid light indicates no connection
-         * - Single blink indicates connection
-         * - double blink indicates connection but failed TCP link on last
-         * attempt
-         *
-         * NOTE: Only the `Associate/DIO5` pin (15 on the bee socket) can be
-         * used for this function. */
-        gsmModem.sendAT(GF("D5"), 1);
-        success &= gsmModem.waitResponse() == 1;
-        /** Enable RSSI PWM output on `DIO10` - this should be directly attached
-         * to an LED if possible.  A higher PWM duty cycle (and thus brighter
-         * LED) indicates better signal quality.
-         * NOTE: Only the `DIO10/PWM0` pin (6 on the bee socket) can be used for
-         * this function. */
-        gsmModem.sendAT(GF("P0"), 1);
-        success &= gsmModem.waitResponse() == 1;
-        /** Enable pin sleep on the XBee. */
-        MS_DBG(F("Setting Sleep Options..."));
-        gsmModem.sendAT(GF("SM"), 1);
-        success &= gsmModem.waitResponse() == 1;
-        /** Disassociate from the network for the lowest power deep sleep. */
-        gsmModem.sendAT(GF("SO"), 200);
-        success &= gsmModem.waitResponse() == 1;
-        MS_DBG(F("Setting Wifi Network Options..."));
-        /** Set the socket timeout to 10s (this is default). */
-        gsmModem.sendAT(GF("TM"), 64);
-        success &= gsmModem.waitResponse() == 1;
-        /** Save the network connection parameters. */
-        success &= gsmModem.networkConnect(_ssid, _pwd);
-        MS_DBG(F("Ensuring XBee is in transparent mode..."));
-        /* Make sure we're really in transparent mode. */
-        gsmModem.sendAT(GF("AP0"));
-        success &= gsmModem.waitResponse() == 1;
-        /** Write all changes to flash and apply them. */
-        MS_DBG(F("Applying changes..."));
-        gsmModem.writeChanges();
-        /** Finally, exit command mode. */
-        gsmModem.exitCommand();
-        /** Force restart the modem to make sure all settings take. */
-        MS_DBG(F("Restarting XBee..."));
-        success &= gsmModem.restart();
-    } else {
-        success = false;
-    }
-
-    if (success) {
-        MS_DBG(F("... setup successful!"));
-    } else {
-        MS_DBG(F("... setup failed!"));
->>>>>>> 31fa4cea
     }
     // Write changes to flash and apply them
     gsmModem.writeChanges();
@@ -370,10 +272,10 @@
   // to the same access point.
 }
 
-<<<<<<< HEAD
+
 // Get the time from NIST via TIME protocol (rfc868)
 uint32_t DigiXBeeWifi::getNISTTime(void) {
-  /* bail if not connected to the internet */
+    // bail if not connected to the internet
   if (!isInternetAvailable()) {
     MS_DBG(F("No internet connection, cannot connect to NIST."));
     return 0;
@@ -456,13 +358,8 @@
     }
   }
   return 0;
-=======
-void DigiXBeeWifi::disconnectInternet(void) {
-    // Wifi XBee doesn't like to disconnect AT ALL, so we're doing nothing
-    // If you do disconnect, you must power cycle before you can reconnect
-    // to the same access point.
->>>>>>> 31fa4cea
-}
+}
+
 
 bool DigiXBeeWifi::getModemSignalQuality(int16_t &rssi, int16_t &percent) {
   bool success = true;
@@ -520,6 +417,7 @@
 
   return success;
 }
+
 
 bool DigiXBeeWifi::updateModemMetadata(void) {
   bool success = true;
@@ -570,9 +468,9 @@
   volt = gsmModem.getBattVoltage();
   MS_DBG(F("CURRENT Modem input battery voltage:"), volt);
   if (volt != 9999)
-    loggerModem::_priorBatteryVoltage = (float)volt;
+        loggerModem::_priorBatteryVoltage = static_cast<float>(volt);
   else
-    loggerModem::_priorBatteryVoltage = (float)-9999;
+        loggerModem::_priorBatteryVoltage = static_cast<float>(-9999);
 
   MS_DBG(F("Getting chip temperature:"));
   loggerModem::_priorModemTemp = getModemChipTemperature();
@@ -598,40 +496,6 @@
     /* that accesses its servers:  https://tf.nist.gov/tf-cgi/servers.cgi */
     while (millis() < _lastNISTrequest + 4000) {}
 
-    /* Make TCP connection */
-    MS_DBG(F("\nConnecting to NIST daytime Server"));
-    bool connectionMade = false;
-
-    /* This is the IP address of time-c-g.nist.gov */
-    /* XBee's address lookup falters on time.nist.gov */
-    IPAddress ip(129, 6, 15, 30);
-    connectionMade = gsmClient.connect(ip, 37, 15);
-    /* Wait again so NIST doesn't refuse us! */
-    delay(4000L);
-    /* Need to send something before connection is made */
-    gsmClient.println('!');
-
-<<<<<<< HEAD
-    /* Wait up to 5 seconds for a response */
-    if (connectionMade)
-    {
-        uint32_t start = millis();
-        while (gsmClient && gsmClient.available() < 4 && millis() - start < 5000L){}
-
-
-        if (gsmClient.available() >= 4)
-        {
-            MS_DBG(F("NIST responded after"), millis() - start, F("ms"));
-            byte response[100] = {0}; //Needs to be larger enough for complete response
-            gsmClient.read(response, 4);
-            MS_DBG(F("<<< something fm gsmClient.read"));
-            return parseNISTBytes(response);
-        }
-        else
-        {
-            MS_DBG(F("NIST Time server did not respond!"));
-            return 0;
-=======
     // Try up to 12 times to get a timestamp from NIST
     for (uint8_t i = 0; i < 12; i++) {
         // Must ensure that we do not ping the daylight more than once every 4
@@ -673,7 +537,6 @@
             }
         } else {
             MS_DBG(F("Unable to open TCP to NIST!"));
->>>>>>> 31fa4cea
         }
     }
     else
@@ -682,7 +545,6 @@
     }
     return 0;
 }
-<<<<<<< HEAD
 #elif 0 // 1 == USE_NTP
 // Get the time from Http TIME protocol
 uint32_t DigiXBeeWifi::getNISTTime(void) {
@@ -777,54 +639,6 @@
     }
     MS_DBG(F("\nsetWiFiId cp "), _ssid, " sz: ", newSsid_sz);
   }
-=======
-
-
-bool DigiXBeeWifi::getModemSignalQuality(int16_t& rssi, int16_t& percent) {
-    bool success = true;
-
-    // Initialize float variable
-    int16_t signalQual = -9999;
-    percent            = -9999;
-    rssi               = -9999;
-
-    // NOTE:  using Google doesn't work because there's no reply
-    MS_DBG(F("Opening connection to NIST to check connection strength..."));
-    // This is the IP address of time-c-g.nist.gov
-    // XBee's address lookup falters on time.nist.gov
-    // NOTE:  This "connect" only sets up the connection parameters, the TCP
-    // socket isn't actually opened until we first send data (the '!' below)
-    IPAddress ip(132, 163, 97, 6);
-    gsmClient.connect(ip, 37);
-    // Wait so NIST doesn't refuse us!
-    while (millis() < _lastNISTrequest + 4000) {}
-    // Need to send something before connection is made
-    gsmClient.println('!');
-    uint32_t start = millis();
-    delay(100);  // Need this delay!  Can get away with 50, but 100 is safer.
-    while (gsmClient && gsmClient.available() < 4 && millis() - start < 5000L) {
-    }
-
-    // Get signal quality
-    // NOTE:  We can't actually distinguish between a bad modem response, no
-    // modem response, and a real response from the modem of no service/signal.
-    // The TinyGSM getSignalQuality function returns the same "no signal"
-    // value (99 CSQ or 0 RSSI) in all 3 cases.
-    MS_DBG(F("Getting signal quality:"));
-    signalQual = gsmModem.getSignalQuality();
-    MS_DBG(F("Raw signal quality:"), signalQual);
-
-    if (gsmClient.connected()) { gsmClient.stop(); }
-
-    // Convert signal quality to RSSI
-    rssi    = signalQual;
-    percent = getPctFromRSSI(signalQual);
-
-    MS_DBG(F("RSSI:"), rssi);
-    MS_DBG(F("Percent signal strength:"), percent);
-
-    return success;
->>>>>>> 31fa4cea
 }
 
 void DigiXBeeWifi::setWiFiPwd(const char *newPwd, bool copyId) {
@@ -859,61 +673,5 @@
   }
 }
 
-<<<<<<< HEAD
 String DigiXBeeWifi::getWiFiId(void) { return _ssid; }
-String DigiXBeeWifi::getWiFiPwd(void) { return _pwd; }
-=======
-bool DigiXBeeWifi::updateModemMetadata(void) {
-    bool success = true;
-
-    // Unset whatever we had previously
-    loggerModem::_priorRSSI           = -9999;
-    loggerModem::_priorSignalPercent  = -9999;
-    loggerModem::_priorBatteryState   = -9999;
-    loggerModem::_priorBatteryPercent = -9999;
-    loggerModem::_priorBatteryPercent = -9999;
-    loggerModem::_priorModemTemp      = -9999;
-
-    // Initialize variable
-    int16_t  rssi    = -9999;
-    int16_t  percent = -9999;
-    uint16_t volt    = 9999;
-
-    // Try up to 5 times to get a signal quality - that is, ping NIST 5 times
-    // and see if the value updates
-    int8_t num_pings_remaining = 5;
-    do {
-        getModemSignalQuality(rssi, percent);
-        MS_DBG(F("Raw signal quality:"), rssi);
-        if (percent != 0 && percent != -9999) break;
-        num_pings_remaining--;
-    } while ((percent == 0 || percent == -9999) && num_pings_remaining);
-
-    // Convert signal quality to RSSI
-    loggerModem::_priorRSSI          = rssi;
-    loggerModem::_priorSignalPercent = percent;
-
-
-    // Enter command mode only once for temp and battery
-    MS_DBG(F("Entering Command Mode:"));
-    success &= gsmModem.commandMode();
-
-    MS_DBG(F("Getting input voltage:"));
-    volt = gsmModem.getBattVoltage();
-    MS_DBG(F("CURRENT Modem input battery voltage:"), volt);
-    if (volt != 9999)
-        loggerModem::_priorBatteryVoltage = static_cast<float>(volt);
-    else
-        loggerModem::_priorBatteryVoltage = static_cast<float>(-9999);
-
-    MS_DBG(F("Getting chip temperature:"));
-    loggerModem::_priorModemTemp = getModemChipTemperature();
-    MS_DBG(F("CURRENT Modem temperature:"), loggerModem::_priorModemTemp);
-
-    // Exit command modem
-    MS_DBG(F("Leaving Command Mode:"));
-    gsmModem.exitCommand();
-
-    return success;
-}
->>>>>>> 31fa4cea
+String DigiXBeeWifi::getWiFiPwd(void) { return _pwd; }