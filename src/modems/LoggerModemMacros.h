--- conflicted
+++ resolved
@@ -6,14 +6,8 @@
  *
  * @brief Contains PRE-ROCESSOR MACROS for use with logger modems.
  *
-<<<<<<< HEAD
- *This file contains PRE-ROCESSOR MACROS for use with logger modems
- * NOTE:  These are NOT FUNCTIONS they are pre-processor macros that I'm
- * collecting here to avoid writing functions later.
-=======
  * @note These are NOT FUNCTIONS; they are pre-processor macros that I am
  * collecting here to avoid writing the same functions multiple times later.
->>>>>>> 31fa4cea
  */
 
 /* Header Guards */
@@ -21,131 +15,6 @@
 #define SRC_MODEMS_LOGGERMODEMMACROS_H_
 
 
-<<<<<<< HEAD
-#define MS_MODEM_EXTRA_SETUP(specificModem)                                    \
-  bool specificModem::extraModemSetup(void) {                                  \
-    bool success = gsmModem.init();                                            \
-    gsmClient.init(&gsmModem);                                                 \
-    _modemName = gsmModem.getModemName();                                      \
-    return success;                                                            \
-  }
-
-// The function to wake up the modem
-#define MS_MODEM_WAKE(specificModem)                                           \
-  bool specificModem::modemWake(void) {                                        \
-                                                                               \
-    /* Power up */                                                             \
-    if (_millisPowerOn == 0)                                                   \
-      modemPowerUp();                                                          \
-                                                                               \
-    /* Set-up pin modes */                                                     \
-    /* Because the modem calls wake BEFORE the first setup, we must set the    \
-     * pin modes here */                                                       \
-    setModemPinModes();                                                        \
-                                                                               \
-    while (millis() - _millisPowerOn < _wakeDelayTime_ms) {                    \
-    }                                                                          \
-                                                                               \
-    /* Check the status pin and wake bits before running wake function */      \
-    /* Don't want to accidently pulse an already on modem to off */            \
-    /* NOTE:  It's possible that the status pin is on, but the modem is        \
-     * actually */                                                             \
-    /* mid-shutdown.  In that case, we'll mistakenly skip re-waking it. */     \
-    /* This only applies to modules with a pulse wake (ie, non-zero wake       \
-     * time). */                                                               \
-    /* For all modules that do pulse on, where possible I've selected a pulse  \
-     * time that is */                                                         \
-    /* sufficient to wake but not quite long enough to put it to sleep and am  \
-     * using AT*/                                                              \
-    /* commands to sleep.  This *should* keep everything lined up.*/           \
-    if (_statusPin >= 0 && digitalRead(_statusPin) == _statusLevel &&          \
-        _wakePulse_ms > 0) {                                                   \
-      MS_DBG(getModemName(), F("was already on!  (status pin"), _statusPin,    \
-             F("level = "), _statusLevel ? F("HIGH") : F("LOW"),               \
-             F("Will not run wake function."));                                \
-    } else {                                                                   \
-      /* Run the input wake function */                                        \
-      MS_DBG(F("Running wake function for"), getModemName());                  \
-      if (!modemWakeFxn()) {                                                   \
-        MS_DBG(F("Wake function for"), getModemName(),                         \
-               F("did not run as expected!"));                                 \
-      }                                                                        \
-    }                                                                          \
-                                                                               \
-    uint8_t resets = 0;                                                        \
-    bool success = false;                                                      \
-    while (!success && resets < 2) {                                           \
-      /* Check that the modem is responding to AT commands */                  \
-      MS_START_DEBUG_TIMER;                                                    \
-      MS_DBG(F("\nWaiting up to"), _max_atresponse_time_ms, F("ms for"),       \
-             getModemName(), F("to respond to AT commands..."));               \
-      success = gsmModem.testAT(_max_atresponse_time_ms + 500);                \
-      if (success) {                                                           \
-        MS_DBG(F("... AT OK after"), MS_PRINT_DEBUG_TIMER,                     \
-               F("milliseconds!"));                                            \
-      } else {                                                                 \
-        MS_DBG(F("No response to AT commands!"));                              \
-      }                                                                        \
-                                                                               \
-      /* Re-check the status pin */                                            \
-      if ((_statusPin >= 0 && digitalRead(_statusPin) != _statusLevel &&       \
-           !success) ||                                                        \
-          !success) {                                                          \
-        MS_DBG(getModemName(), F("doesn't appear to be responsive!"));         \
-        if (_statusPin >= 0) {                                                 \
-          MS_DBG(F("Status pin"), _statusPin, F("on"), getModemName(),         \
-                 F("is"), digitalRead(_statusPin) ? F("HIGH") : F("LOW"),      \
-                 F("indicating it is off!"));                                  \
-        }                                                                      \
-                                                                               \
-        MS_DBG(F("Attempting a hard reset on the modem! "), resets + 1);       \
-        if (!modemHardReset()) {                                               \
-          /* Exit if we can't hard reset */                                    \
-          break;                                                               \
-        } else {                                                               \
-          resets++;                                                            \
-        }                                                                      \
-      }                                                                        \
-    }                                                                          \
-                                                                               \
-    /* Clean any junk out of the modem buffer */                               \
-    gsmModem.streamClear();                                                    \
-                                                                               \
-    /* Re-run the modem init, or setup if necessary */                         \
-    /* This will turn off echo, which often turns itself back on after a       \
-     * reset/power loss */                                                     \
-    /* This also checks the SIM card state */                                  \
-    if (!_hasBeenSetup) {                                                      \
-      /* If we run setup, take success value entirely from that*/              \
-      success = modemSetup();                                                  \
-    } else {                                                                   \
-      success &= gsmModem.init();                                              \
-    }                                                                          \
-    gsmClient.init(&gsmModem);                                                 \
-                                                                               \
-    if (success) {                                                             \
-      modemLEDOn();                                                            \
-      MS_DBG(getModemName(), F("should be awake and ready to go."));           \
-    } else {                                                                   \
-      MS_DBG(getModemName(), F("failed to wake!"));                            \
-    }                                                                          \
-                                                                               \
-    return success;                                                            \
-  }
-
-#if defined TINY_GSM_MODEM_HAS_GPRS
-#define MS_MODEM_IS_INTERNET_AVAILABLE(specificModem)                          \
-  bool specificModem::isInternetAvailable(void) {                              \
-    return gsmModem.isGprsConnected();                                         \
-  }
-
-#ifndef TINY_GSM_MODEM_XBEE
-#define MS_MODEM_SET_APN                                                       \
-  MS_DBG(F("... Registered after"), MS_PRINT_DEBUG_TIMER,                      \
-         F("milliseconds.  Connecting to GPRS..."));                           \
-  gsmModem.gprsConnect(_apn, "", "");
-#else // #ifndef TINY_GSM_MODEM_XBEE
-=======
 /**
  * @brief Creates an extraModemSetup() function for a specific modem subclass.
  *
@@ -355,191 +224,9 @@
  * @return Text string containing the functions to set the APN and connect to
  * GPRS.
  */
->>>>>>> 31fa4cea
 #define MS_MODEM_SET_APN
-#endif // #ifndef TINY_GSM_MODEM_XBEE
-
-<<<<<<< HEAD
-#define MS_MODEM_CONNECT_INTERNET(specificModem)                               \
-  bool specificModem::connectInternet(uint32_t maxConnectionTime) {            \
-    MS_START_DEBUG_TIMER                                                       \
-    MS_DBG(F("\nWaiting up to"), maxConnectionTime / 1000,                     \
-           F("seconds for cellular network registration..."));                 \
-    if (gsmModem.waitForNetwork(maxConnectionTime)) {                          \
-      MS_MODEM_SET_APN                                                         \
-      MS_DBG(F("... Connected after"), MS_PRINT_DEBUG_TIMER,                   \
-             F("milliseconds."));                                              \
-      return true;                                                             \
-    } else {                                                                   \
-      MS_DBG(F("...GPRS connection failed."));                                 \
-      return false;                                                            \
-    }                                                                          \
-  }
-
-#define MS_MODEM_DISCONNECT_INTERNET(specificModem)                            \
-  void specificModem::disconnectInternet(void) {                               \
-    MS_START_DEBUG_TIMER;                                                      \
-    gsmModem.gprsDisconnect();                                                 \
-    MS_DBG(F("Disconnected from cellular network after"),                      \
-           MS_PRINT_DEBUG_TIMER, F("milliseconds."));                          \
-  }
-
-#else // from #if defined TINY_GSM_MODEM_HAS_GPRS (ie, this is wifi)
-#define MS_MODEM_IS_INTERNET_AVAILABLE(specificModem)                          \
-  bool specificModem::isInternetAvailable(void) {                              \
-    return gsmModem.isNetworkConnected();                                      \
-  }
-
-#define MS_MODEM_CONNECT_INTERNET(specificModem)                               \
-  bool specificModem::connectInternet(uint32_t maxConnectionTime) {            \
-    MS_START_DEBUG_TIMER                                                       \
-    MS_DBG(F("\nAttempting to connect to WiFi network..."));                   \
-    if (!(gsmModem.isNetworkConnected())) {                                    \
-      MS_DBG(F("Sending credentials..."));                                     \
-      while (!gsmModem.networkConnect(_ssid, _pwd)) {                          \
-      };                                                                       \
-      MS_DBG(F("Waiting up to"), maxConnectionTime / 1000,                     \
-             F("seconds for connection"));                                     \
-      if (!gsmModem.waitForNetwork(maxConnectionTime)) {                       \
-        MS_DBG(F("... WiFi connection failed"));                               \
-        return false;                                                          \
-      }                                                                        \
-    }                                                                          \
-    MS_DBG(F("... WiFi connected after"), MS_PRINT_DEBUG_TIMER,                \
-           F("milliseconds!"));                                                \
-    return true;                                                               \
-  }
-
-#define MS_MODEM_DISCONNECT_INTERNET(specificModem)                            \
-  void specificModem::disconnectInternet(void) {                               \
-    MS_START_DEBUG_TIMER;                                                      \
-    gsmModem.networkDisconnect();                                              \
-    MS_DBG(F("Disconnected from WiFi network after"), MS_PRINT_DEBUG_TIMER,    \
-           F("milliseconds."));                                                \
-  }
-#endif // #if defined TINY_GSM_MODEM_HAS_GPRS
-
-// Get the time from NIST via TIME protocol (rfc868)
-// This would be much more efficient if done over UDP, but I'm doing it
-// over TCP because I don't have a UDP library for all the modems.
-#define MS_MODEM_GET_NIST_TIME(specificModem)                                  \
-  uint32_t specificModem::getNISTTime(void) {                                  \
-    /* bail if not connected to the internet */                                \
-    if (!isInternetAvailable()) {                                              \
-      MS_DBG(F("No internet connection, cannot connect to NIST."));            \
-      return 0;                                                                \
-    }                                                                          \
-                                                                               \
-    /* Try up to 12 times to get a timestamp from NIST */                      \
-    for (uint8_t i = 0; i < 12; i++) {                                         \
-      /* Must ensure that we do not ping the daylight server more than once    \
-       * every 4 seconds */                                                    \
-      /* NIST clearly specifies here that this is a requirement for all        \
-       * software */                                                           \
-      /* that accesses its servers:  https://tf.nist.gov/tf-cgi/servers.cgi */ \
-      while (millis() < _lastNISTrequest + 4000) {                             \
-      }                                                                        \
-                                                                               \
-      /* Make TCP connection */                                                \
-      MS_DBG(F("\nConnecting to NIST daytime Server"));                        \
-      bool connectionMade = gsmClient.connect("time.nist.gov", 37, 15);        \
-                                                                               \
-      /* Wait up to 5 seconds for a response */                                \
-      if (connectionMade) {                                                    \
-        uint32_t start = millis();                                             \
-        while (gsmClient && gsmClient.available() < 4 &&                       \
-               millis() - start < 5000L) {                                     \
-        }                                                                      \
-                                                                               \
-        if (gsmClient.available() >= 4) {                                      \
-          MS_DBG(F("NIST responded after"), millis() - start, F("ms"));        \
-          byte response[4] = {0};                                              \
-          gsmClient.read(response, 4);                                         \
-          if (gsmClient.connected())                                           \
-            gsmClient.stop();                                                  \
-          return parseNISTBytes(response);                                     \
-        } else {                                                               \
-          MS_DBG(F("NIST Time server did not respond!"));                      \
-          if (gsmClient.connected())                                           \
-            gsmClient.stop();                                                  \
-        }                                                                      \
-      } else {                                                                 \
-        MS_DBG(F("Unable to open TCP to NIST!"));                              \
-      }                                                                        \
-    }                                                                          \
-    return 0;                                                                  \
-  }
-
-#if defined TINY_GSM_MODEM_XBEE || defined TINY_GSM_MODEM_ESP8266
-#define MS_MODEM_CALC_SIGNAL_QUALITY                                           \
-  rssi = signalQual;                                                           \
-  MS_DBG(F("Raw signal is already in units of RSSI:"), rssi);                  \
-  percent = getPctFromRSSI(signalQual);                                        \
-  MS_DBG(F("Signal percent calcuated from RSSI:"), percent);
-#else
-#define MS_MODEM_CALC_SIGNAL_QUALITY                                           \
-  rssi = getRSSIFromCSQ(signalQual);                                           \
-  MS_DBG(F("RSSI Estimated from CSQ:"), rssi);                                 \
-  percent = getPctFromCSQ(signalQual);                                         \
-  MS_DBG(F("Signal percent calcuated from CSQ:"), percent);
-#endif
-
-#define MS_MODEM_GET_MODEM_SIGNAL_QUALITY(specificModem)                       \
-  bool specificModem::getModemSignalQuality(int16_t &rssi, int16_t &percent) { \
-    /* Get signal quality */                                                   \
-    /* NOTE:  We can't actually distinguish between a bad modem response, no   \
-     */                                                                        \
-    /* modem response, and a real response from the modem of no                \
-     * service/signal. */                                                      \
-    /* The TinyGSM getSignalQuality function returns the same "no signal" */   \
-    /* value (99 CSQ or 0 RSSI) in all 3 cases. */                             \
-    MS_DBG(F("Getting signal quality:"));                                      \
-    int16_t signalQual = gsmModem.getSignalQuality();                          \
-    MS_DBG(F("Raw signal quality:"), signalQual);                              \
-                                                                               \
-    /* Convert signal quality to RSSI, if necessary */                         \
-    MS_MODEM_CALC_SIGNAL_QUALITY                                               \
-                                                                               \
-    return true;                                                               \
-  }
-
-#ifdef TINY_GSM_MODEM_HAS_BATTERY
-#define MS_MODEM_GET_MODEM_BATTERY_DATA(specificModem)                         \
-  bool specificModem::getModemBatteryStats(                                    \
-      uint8_t &chargeState, int8_t &percent, uint16_t &milliVolts) {           \
-    MS_DBG(F("Getting modem battery data:"));                                  \
-    return gsmModem.getBattStats(chargeState, percent, milliVolts);            \
-  }
-
-#else
-#define MS_MODEM_GET_MODEM_BATTERY_DATA(specificModem)                         \
-  bool specificModem::getModemBatteryStats(                                    \
-      uint8_t &chargeState, int8_t &percent, uint16_t &milliVolts) {           \
-    MS_DBG(F("This modem doesn't return battery information!"));               \
-    chargeState = 99;                                                          \
-    percent = -99;                                                             \
-    milliVolts = 9999;                                                         \
-    return false;                                                              \
-  }
-#endif
-
-#ifdef TINY_GSM_MODEM_HAS_TEMPERATURE
-#define MS_MODEM_GET_MODEM_TEMPERATURE_DATA(specificModem)                     \
-  float specificModem::getModemChipTemperature(void) {                         \
-    MS_DBG(F("Getting temperature:"));                                         \
-    float temp = gsmModem.getTemperature();                                    \
-    MS_DBG(F("Temperature:"), temp);                                           \
-                                                                               \
-    return temp;                                                               \
-  }
-
-#else
-#define MS_MODEM_GET_MODEM_TEMPERATURE_DATA(specificModem)                     \
-  float specificModem::getModemChipTemperature(void) {                         \
-    MS_DBG(F("This modem doesn't return temperature!"));                       \
-    return (float)-9999;                                                       \
-  }
-=======
+#endif  // #ifndef TINY_GSM_MODEM_XBEE
+
 /**
  * @brief Creates a connectInternet(uint32_t maxConnectionTime) function for a
  * specific modem subclass.
@@ -949,7 +636,6 @@
         MS_DBG(F("This modem doesn't return temperature!")); \
         return static_cast<float>(-9999);                    \
     }
->>>>>>> 31fa4cea
 #endif
 
 #endif  // SRC_MODEMS_LOGGERMODEMMACROS_H_