/*
 *DigiXBeeCellularTransparent.cpp
 *This file is part of the EnviroDIY modular sensors library for Arduino
 *
 *Initial library developement done by Sara Damiano (sdamiano@stroudcenter.org).
 *
 *This file is for Digi Cellular XBee's
 */

// Included Dependencies
#include "DigiXBeeCellularTransparent.h"
#include "LoggerModemMacros.h"

// Constructor/Destructor
DigiXBeeCellularTransparent::DigiXBeeCellularTransparent(
    Stream* modemStream, int8_t powerPin, int8_t statusPin, bool useCTSStatus,
    int8_t modemResetPin, int8_t modemSleepRqPin, const char* apn)
    : DigiXBee(powerPin, statusPin, useCTSStatus, modemResetPin,
               modemSleepRqPin),
#ifdef MS_DIGIXBEECELLULARTRANSPARENT_DEBUG_DEEP
      _modemATDebugger(*modemStream, DEEP_DEBUGGING_SERIAL_OUTPUT),
      gsmModem(_modemATDebugger, modemResetPin),
#else
      gsmModem(*modemStream, modemResetPin),
#endif
      gsmClient(gsmModem) {
    _apn = apn;
}

// Destructor
DigiXBeeCellularTransparent::~DigiXBeeCellularTransparent() {}

MS_MODEM_WAKE(DigiXBeeCellularTransparent);

MS_MODEM_CONNECT_INTERNET(DigiXBeeCellularTransparent);
MS_MODEM_DISCONNECT_INTERNET(DigiXBeeCellularTransparent);
MS_MODEM_IS_INTERNET_AVAILABLE(DigiXBeeCellularTransparent);

MS_MODEM_GET_MODEM_SIGNAL_QUALITY(DigiXBeeCellularTransparent);
MS_MODEM_GET_MODEM_BATTERY_DATA(DigiXBeeCellularTransparent);
MS_MODEM_GET_MODEM_TEMPERATURE_DATA(DigiXBeeCellularTransparent);

// We turn off airplane mode in the wake.
bool DigiXBeeCellularTransparent::modemWakeFxn(void) {
    if (_modemSleepRqPin >= 0) {
        // Don't go to sleep if there's not a wake pin!
        MS_DBG(F("Setting pin"), _modemSleepRqPin,
               _wakeLevel ? F("HIGH") : F("LOW"), F("to wake"), _modemName);
        digitalWrite(_modemSleepRqPin, _wakeLevel);
        MS_DBG(F("Turning off airplane mode..."));
        if (gsmModem.commandMode()) {
            gsmModem.sendAT(GF("AM"), 0);
            gsmModem.waitResponse();
            // Write changes to flash and apply them
            gsmModem.writeChanges();
            // Exit command mode
            gsmModem.exitCommand();
        }
        return true;
    } else {
        return true;
    }
}


// We turn on airplane mode in before sleep
bool DigiXBeeCellularTransparent::modemSleepFxn(void) {
    if (_modemSleepRqPin >= 0) {
        MS_DBG(F("Turning on airplane mode..."));
        if (gsmModem.commandMode()) {
            gsmModem.sendAT(GF("AM"), 0);
            gsmModem.waitResponse();
            // Write changes to flash and apply them
            gsmModem.writeChanges();
            // Exit command mode
            gsmModem.exitCommand();
        }
        MS_DBG(F("Setting pin"), _modemSleepRqPin,
               !_wakeLevel ? F("HIGH") : F("LOW"), F("to put"), _modemName,
               F("to sleep"));
        digitalWrite(_modemSleepRqPin, !_wakeLevel);
        return true;
    } else {
        return true;
    }
}


bool DigiXBeeCellularTransparent::extraModemSetup(void) {
    bool success = true;
    MS_DBG(F("Initializing the XBee..."));
    success &= gsmModem.init();
    gsmClient.init(&gsmModem);
    _modemName = gsmModem.getModemName();
    MS_DBG(F("Putting XBee into command mode..."));
    if (gsmModem.commandMode()) {
        MS_DBG(F("Setting I/O Pins..."));
        // Set DIO8 to be used for sleep requests
        // NOTE:  Only pin 9/DIO8/DTR can be used for this function
        gsmModem.sendAT(GF("D8"), 1);
        success &= gsmModem.waitResponse() == 1;
        // Turn on status indication pin - will be HIGH when the XBee is awake
        // NOTE:  Only pin 13/ON/SLEEPnot/DIO9 can be used for this function
        gsmModem.sendAT(GF("D9"), 1);
        success &= gsmModem.waitResponse() == 1;
        // Turn on CTS pin - it will be LOW when the XBee is ready to receive
        // commands This can be used as proxy for status indication if the true
        // status pin is not accessible
        // NOTE:  Only pin 12/DIO7/CTS can be used for this function
        gsmModem.sendAT(GF("D7"), 1);
        success &= gsmModem.waitResponse() == 1;
        // Turn on the associate LED (if you're using a board with one)
        // NOTE:  Only pin 15/DIO5 can be used for this function
        gsmModem.sendAT(GF("D5"), 1);
        success &= gsmModem.waitResponse() == 1;
        // Turn on the RSSI indicator LED (if you're using a board with one)
        // NOTE:  Only pin 6/DIO10/PWM0 can be used for this function
        gsmModem.sendAT(GF("P0"), 1);
        success &= gsmModem.waitResponse() == 1;
        // Put the XBee in pin sleep mode
        MS_DBG(F("Setting Sleep Options..."));
        gsmModem.sendAT(GF("SM"), 1);
        success &= gsmModem.waitResponse() == 1;
        // Disassociate from network for lowest power deep sleep
        gsmModem.sendAT(GF("SO"), 0);
        success &= gsmModem.waitResponse() == 1;
        MS_DBG(F("Setting Other Options..."));
        // Disable remote manager, USB Direct, and LTE PSM
        // NOTE:  LTE-M's PSM (Power Save Mode) sounds good, but there's no
        // easy way on the LTE-M Bee to wake the cell chip itself from PSM,
        // so we'll use the Digi pin sleep instead.
        gsmModem.sendAT(GF("DO"), 0);
        success &= gsmModem.waitResponse() == 1;
        // Ask data to be "packetized" and sent out with every new line (0x0A
        gsmModem.sendAT(GF("TD0A"));
        success &= gsmModem.waitResponse() == 1;
        // Make sure pins 7&8 are not set for USB direct on XBee3 units
        gsmModem.sendAT(GF("P1"), 0);
        success &= gsmModem.waitResponse() == 1;
        // Set the socket timeout to 10s
        gsmModem.sendAT(GF("TM"), 64);
        success &= gsmModem.waitResponse() == 1;
        // MS_DBG(F("Setting Cellular Carrier Options..."));
        // // Carrier Profile - 1 = No profile/SIM ICCID selected
        // gsmModem.sendAT(GF("CP"),0);
        // gsmModem.waitResponse();  // Don't check for success - only works on
        // LTE
        // // Cellular network technology - LTE-M/NB IoT
        // gsmModem.sendAT(GF("N#"),0);
        // gsmModem.waitResponse();  // Don't check for success - only works on
        // LTE
        // Put the network connection parameters into flash
        success &= gsmModem.gprsConnect(_apn);
        MS_DBG(F("Ensuring XBee is in transparent mode..."));
        // Make sure we're really in transparent mode
        gsmModem.sendAT(GF("AP0"));
        success &= gsmModem.waitResponse() == 1;
        // Write changes to flash and apply them
        MS_DBG(F("Applying changes..."));
        gsmModem.writeChanges();
        // Exit command mode
        gsmModem.exitCommand();
        // Force restart the modem to make sure all settings take
        MS_DBG(F("Restarting XBee..."));
        success &= gsmModem.restart();
    } else {
        success = false;
    }

    if (success) {
        MS_DBG(F("... setup successful!"));
    } else {
        MS_DBG(F("... setup failed!"));
    }
    return success;
}


// Get the time from NIST via TIME protocol (rfc868)
// This would be much more efficient if done over UDP, but I'm doing it
// over TCP because I don't have a UDP library for all the modems.
/*uint32_t DigiXBeeCellularTransparent::getNISTTime(void)
{
    // bail if not connected to the internet
    gsmModem.commandMode();
    if (!gsmModem.isNetworkConnected())
    {
        MS_DBG(F("No internet connection, cannot connect to NIST."));
        gsmModem.exitCommand();
        return 0;
    }

    // We can get the NIST timestamp directly from the XBee
    gsmModem.sendAT(GF("DT0"));
    String res = gsmModem.readResponseString();
    gsmModem.exitCommand();
    MS_DBG(F("Raw hex response from XBee:"), res);
    char buf[9] = {0,};
    res.toCharArray(buf, 9);
    uint32_t secFrom2000 = strtol(buf, 0, 16);
    MS_DBG(F("Seconds from Jan 1, 2000 from XBee (UTC):"), secFrom2000);

    // Convert from seconds since Jan 1, 2000 to 1970
    uint32_t unixTimeStamp = secFrom2000 + 946684800 ;
    MS_DBG(F("Unix Timestamp returned by NIST (UTC):"), unixTimeStamp);

    // If before Jan 1, 2019 or after Jan 1, 2030, most likely an error
    if (unixTimeStamp < 1546300800)
    {
        return 0;
    }
    else if (unixTimeStamp > 1893456000)
    {
        return 0;
    }
    else
    {
        return unixTimeStamp;
    }
}*/
uint32_t DigiXBeeCellularTransparent::getNISTTime(void) {
    /* bail if not connected to the internet */
    if (!isInternetAvailable()) {
        MS_DBG(F("No internet connection, cannot connect to NIST."));
        return 0;
    }

    /* Try up to 12 times to get a timestamp from NIST */
    for (uint8_t i = 0; i < 12; i++) {
        // Must ensure that we do not ping the daylight more than once every 4
        // seconds.  NIST clearly specifies here that this is a requirement for
        // all software that accesses its servers:
        // https://tf.nist.gov/tf-cgi/servers.cgi
        while (millis() < _lastNISTrequest + 4000) {}

        /* Make TCP connection */
        MS_DBG(F("\nConnecting to NIST daytime Server"));
        bool connectionMade = false;

        /* This is the IP address of time-e-wwv.nist.gov  */
        /* XBee's address lookup falters on time.nist.gov */
        IPAddress ip(132, 163, 97, 6);
        connectionMade = gsmClient.connect(ip, 37, 15);
        /* Wait again so NIST doesn't refuse us! */
        delay(4000L);
        /* Try sending something to ensure connection */
        gsmClient.println('!');

        /* Wait up to 5 seconds for a response */
        if (connectionMade) {
            uint32_t start = millis();
            while (gsmClient && gsmClient.available() < 4 &&
                   millis() - start < 5000L) {}

            if (gsmClient.available() >= 4) {
                MS_DBG(F("NIST responded after"), millis() - start, F("ms"));
                byte response[4] = {0};
                gsmClient.read(response, 4);
                gsmClient.stop();
                return parseNISTBytes(response);
            } else {
                MS_DBG(F("NIST Time server did not respond!"));
                gsmClient.stop();
            }
        } else {
            MS_DBG(F("Unable to open TCP to NIST!"));
        }
    }
    return 0;
}


bool DigiXBeeCellularTransparent::updateModemMetadata(void) {
    bool success = true;

    // Unset whatever we had previously
    loggerModem::_priorRSSI = -9999;
    loggerModem::_priorSignalPercent = -9999;
    loggerModem::_priorBatteryState = -9999;
    loggerModem::_priorBatteryPercent = -9999;
    loggerModem::_priorBatteryPercent = -9999;
    loggerModem::_priorModemTemp = -9999;

    // Initialize variable
    int16_t signalQual = -9999;

    // Enter command mode only once
    MS_DBG(F("Entering Command Mode:"));
    gsmModem.commandMode();

    // Try for up to 15 seconds to get a valid signal quality
    // NOTE:  We can't actually distinguish between a bad modem response, no
    // modem response, and a real response from the modem of no service/signal.
    // The TinyGSM getSignalQuality function returns the same "no signal"
    // value (99 CSQ or 0 RSSI) in all 3 cases.
    uint32_t startMillis = millis();
    do
    {
        MS_DBG(F("Getting signal quality:"));
        signalQual = gsmModem.getSignalQuality();
        MS_DBG(F("Raw signal quality:"), signalQual);
        if (signalQual != 0 && signalQual != -9999)
            break;
        delay(250);
    } while ((signalQual == 0 || signalQual == -9999) &&
             millis() - startMillis < 15000L && success);

    // Convert signal quality to RSSI
<<<<<<< HEAD
    _priorRSSI          = signalQual;
    _priorSignalPercent = getPctFromRSSI(signalQual);

    MS_DBG(F("CURRENT RSSI:"), _priorRSSI);
    MS_DBG(F("CURRENT Percent signal strength:"), _priorSignalPercent);
=======
    loggerModem::_priorRSSI = signalQual;
    MS_DBG(F("CURRENT RSSI:"), signalQual);
    loggerModem::_priorSignalPercent = getPctFromRSSI(signalQual);
    MS_DBG(F("CURRENT Percent signal strength:"), getPctFromRSSI(signalQual));
>>>>>>> f607ff9a

    MS_DBG(F("Getting chip temperature:"));
    loggerModem::_priorModemTemp = getModemChipTemperature();
    MS_DBG(F("CURRENT Modem temperature:"), loggerModem::_priorModemTemp);

    // Exit command modem
    MS_DBG(F("Leaving Command Mode:"));
    gsmModem.exitCommand();

    return success;
}<|MERGE_RESOLUTION|>--- conflicted
+++ resolved
@@ -306,18 +306,10 @@
              millis() - startMillis < 15000L && success);
 
     // Convert signal quality to RSSI
-<<<<<<< HEAD
-    _priorRSSI          = signalQual;
-    _priorSignalPercent = getPctFromRSSI(signalQual);
-
-    MS_DBG(F("CURRENT RSSI:"), _priorRSSI);
-    MS_DBG(F("CURRENT Percent signal strength:"), _priorSignalPercent);
-=======
     loggerModem::_priorRSSI = signalQual;
     MS_DBG(F("CURRENT RSSI:"), signalQual);
     loggerModem::_priorSignalPercent = getPctFromRSSI(signalQual);
     MS_DBG(F("CURRENT Percent signal strength:"), getPctFromRSSI(signalQual));
->>>>>>> f607ff9a
 
     MS_DBG(F("Getting chip temperature:"));
     loggerModem::_priorModemTemp = getModemChipTemperature();
