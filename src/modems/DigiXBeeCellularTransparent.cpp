--- conflicted
+++ resolved
@@ -4,13 +4,7 @@
  * Part of the EnviroDIY ModularSensors library for Arduino
  * @author Sara Geleskie Damiano <sdamiano@stroudcenter.org>
  *
-<<<<<<< HEAD
- *Initial library developement done by Sara Damiano (sdamiano@stroudcenter.org).
- *
- *This file is for Digi Cellular XBee's
-=======
  * @brief Implements the DigiXBeeCellularTransparent class.
->>>>>>> 31fa4cea
  */
 
 // Included Dependencies
@@ -19,13 +13,8 @@
 
 // Constructor/Destructor
 DigiXBeeCellularTransparent::DigiXBeeCellularTransparent(
-<<<<<<< HEAD
-    Stream *modemStream, int8_t powerPin, int8_t statusPin, bool useCTSStatus,
-    int8_t modemResetPin, int8_t modemSleepRqPin, const char *apn)
-=======
     Stream* modemStream, int8_t powerPin, int8_t statusPin, bool useCTSStatus,
     int8_t modemResetPin, int8_t modemSleepRqPin, const char* apn)
->>>>>>> 31fa4cea
     : DigiXBee(powerPin, statusPin, useCTSStatus, modemResetPin,
                modemSleepRqPin),
 #ifdef MS_DIGIXBEECELLULARTRANSPARENT_DEBUG_DEEP
@@ -35,11 +24,7 @@
       gsmModem(*modemStream, modemResetPin),
 #endif
       gsmClient(gsmModem) {
-<<<<<<< HEAD
-  _apn = apn;
-=======
     _apn = apn;
->>>>>>> 31fa4cea
 }
 
 // Destructor
@@ -58,21 +43,6 @@
 
 // We turn off airplane mode in the wake.
 bool DigiXBeeCellularTransparent::modemWakeFxn(void) {
-<<<<<<< HEAD
-  if (_modemSleepRqPin >= 0) // Don't go to sleep if there's not a wake pin!
-  {
-    MS_DBG(F("Setting pin"), _modemSleepRqPin,
-           _wakeLevel ? F("HIGH") : F("LOW"), F("to wake"), _modemName);
-    digitalWrite(_modemSleepRqPin, _wakeLevel);
-    MS_DBG(F("Turning off airplane mode..."));
-    if (gsmModem.commandMode()) {
-      gsmModem.sendAT(GF("AM"), 0);
-      gsmModem.waitResponse();
-      // Write changes to flash and apply them
-      gsmModem.writeChanges();
-      // Exit command mode
-      gsmModem.exitCommand();
-=======
     if (_modemSleepRqPin >= 0) {
         // Don't go to sleep if there's not a wake pin!
         MS_DBG(F("Setting pin"), _modemSleepRqPin,
@@ -90,27 +60,12 @@
         return true;
     } else {
         return true;
->>>>>>> 31fa4cea
-    }
-    return true;
-  } else {
-    return true;
-  }
-}
+    }
+}
+
 
 // We turn on airplane mode in before sleep
 bool DigiXBeeCellularTransparent::modemSleepFxn(void) {
-<<<<<<< HEAD
-  if (_modemSleepRqPin >= 0) {
-    MS_DBG(F("Turning on airplane mode..."));
-    if (gsmModem.commandMode()) {
-      gsmModem.sendAT(GF("AM"), 0);
-      gsmModem.waitResponse();
-      // Write changes to flash and apply them
-      gsmModem.writeChanges();
-      // Exit command mode
-      gsmModem.exitCommand();
-=======
     if (_modemSleepRqPin >= 0) {
         MS_DBG(F("Turning on airplane mode..."));
         if (gsmModem.commandMode()) {
@@ -120,15 +75,6 @@
             gsmModem.writeChanges();
             // Exit command mode
             gsmModem.exitCommand();
-        }
-        MS_DBG(F("Setting pin"), _modemSleepRqPin,
-               !_wakeLevel ? F("HIGH") : F("LOW"), F("to put"), _modemName,
-               F("to sleep"));
-        digitalWrite(_modemSleepRqPin, !_wakeLevel);
-        return true;
-    } else {
-        return true;
->>>>>>> 31fa4cea
     }
     MS_DBG(F("Setting pin"), _modemSleepRqPin,
            !_wakeLevel ? F("HIGH") : F("LOW"), F("to put"), _modemName,
@@ -140,77 +86,99 @@
   }
 }
 
-<<<<<<< HEAD
+
 bool DigiXBeeCellularTransparent::extraModemSetup(void) {
   bool success = true;
   String ui_vers;
+  /** First run the TinyGSM init() function for the XBee. */
   MS_DBG(F("Initializing the XBee..."));
   success &= gsmModem.init();
   gsmClient.init(&gsmModem);
   _modemName = gsmModem.getModemName();
-  if (gsmModem.commandMode()) {
-    gsmModem.getSeries();
-    _modemName = gsmModem.getModemName();
-    MS_DBG(F("'"), _modemName, F("' in command mode. Setting I/O Pins..."));
-    // Set DIO8 to be used for sleep requests
-    // NOTE:  Only pin 9/DIO8/DTR can be used for this function
+    /** Then enter command mode to set pin outputs. */
+    MS_DBG(F("Putting XBee into command mode..."));
+    if (gsmModem.commandMode()) {
+        MS_DBG(F("Setting I/O Pins..."));
+         gsmModem.getSeries();
+        _modemName = gsmModem.getModemName();
+        MS_DBG(F("'"), _modemName, F("' in command mode. Setting I/O Pins..."));
+        /** Enable pin sleep functionality on `DIO9`.
+         * NOTE: Only the `DTR_N/SLEEP_RQ/DIO8` pin (9 on the bee socket) can be
+         * used for this pin sleep/wake. */
     gsmModem.sendAT(GF("D8"), 1);
     success &= gsmModem.waitResponse() == 1;
-    // Turn on status indication pin - it will be HIGH when the XBee is awake
-    // NOTE:  Only pin 13/ON/SLEEPnot/DIO9 can be used for this function
+        /** Enable status indication on `DIO9` - it will be HIGH when the XBee
+         * is awake.
+         * NOTE: Only the `ON/SLEEP_N/DIO9` pin (13 on the bee socket) can be
+         * used for direct status indication. */
     gsmModem.sendAT(GF("D9"), 1);
     success &= gsmModem.waitResponse() == 1;
-    // Turn on CTS pin - it will be LOW when the XBee is ready to receive
-    // commands This can be used as proxy for status indication if the true
-    // status pin is not accessible NOTE:  Only pin 12/DIO7/CTS can be used for
-    // this function
+        /** Enable CTS on `DIO7` - it will be `LOW` when it is clear to send
+         * data to the XBee.  This can be used as proxy for status indication if
+         * that pin is not readable.
+         * NOTE: Only the `CTS_N/DIO7` pin (12 on the bee socket) can be used
+         * for CTS. */
     gsmModem.sendAT(GF("D7"), 1);
     success &= gsmModem.waitResponse() == 1;
-    // Turn on the associate LED (if you're using a board with one)
-    // NOTE:  Only pin 15/DIO5 can be used for this function
+        /** Enable association indication on `DIO5` - this is should be directly
+         * attached to an LED if possible.
+         * - Solid light indicates no connection
+         * - Single blink indicates connection
+         * - double blink indicates connection but failed TCP link on last
+         * attempt
+         *
+         * NOTE: Only the `Associate/DIO5` pin (15 on the bee socket) can be
+         * used for this function. */
     gsmModem.sendAT(GF("D5"), 1);
     success &= gsmModem.waitResponse() == 1;
-    // Turn on the RSSI indicator LED (if you're using a board with one)
-    // NOTE:  Only pin 6/DIO10/PWM0 can be used for this function
+        /** Enable RSSI PWM output on `DIO10` - this should be directly attached
+         * to an LED if possible.  A higher PWM duty cycle (and thus brighter
+         * LED) indicates better signal quality.
+         * NOTE: Only the `DIO10/PWM0` pin (6 on the bee socket) can be used for
+         * this function. */
     gsmModem.sendAT(GF("P0"), 1);
     success &= gsmModem.waitResponse() == 1;
-    // Put the XBee in pin sleep mode
+        /** Enable pin sleep on the XBee. */
     MS_DBG(F("Setting Sleep Options..."));
     gsmModem.sendAT(GF("SM"), 1);
     success &= gsmModem.waitResponse() == 1;
-    // Disassociate from network for lowest power deep sleep
+        /** Disassociate from the network for the lowest power deep sleep. */
     gsmModem.sendAT(GF("SO"), 0);
     success &= gsmModem.waitResponse() == 1;
     MS_DBG(F("Setting Other Options..."));
-    // Disable remote manager, USB Direct, and LTE PSM
-    // NOTE:  LTE-M's PSM (Power Save Mode) sounds good, but there's no
-    // easy way on the LTE-M Bee to wake the cell chip itself from PSM,
-    // so we'll use the Digi pin sleep instead.
+        /** Disable remote manager, USB Direct, and LTE PSM
+         * NOTE:  LTE-M's PSM (Power Save Mode) sounds good, but there's no easy
+         * way on the LTE-M Bee to wake the cell chip itself from PSM, so we'll
+         * use the Digi pin sleep instead. */
     gsmModem.sendAT(GF("DO"), 0);
     success &= gsmModem.waitResponse() == 1;
-    // Ask data to be "packetized" and sent out with every new line (0x0A
+        /** Ask data to be "packetized" and sent out with every new line (0x0A)
+         * character. */
     gsmModem.sendAT(GF("TD0A"));
     success &= gsmModem.waitResponse() == 1;
-    // Make sure pins 7&8 are not set for USB direct on XBee3 units
+        /* Make sure USB direct is NOT enabled on the XBee3 units. */
     gsmModem.sendAT(GF("P1"), 0);
     success &= gsmModem.waitResponse() == 1;
-    // Set the socket timeout to 10s
+        /** Set the socket timeout to 10s (this is default). */
     gsmModem.sendAT(GF("TM"), 64);
     success &= gsmModem.waitResponse() == 1;
     // MS_DBG(F("Setting Cellular Carrier Options..."));
     // // Carrier Profile - 1 = No profile/SIM ICCID selected
     // gsmModem.sendAT(GF("CP"),0);
-    // gsmModem.waitResponse();  // Don't check for success - only works on LTE
+        // gsmModem.waitResponse();  // Don't check for success - only works on
+        // LTE
     // // Cellular network technology - LTE-M/NB IoT
     // gsmModem.sendAT(GF("N#"),0);
-    // gsmModem.waitResponse();  // Don't check for success - only works on LTE
-    // Put the network connection parameters into flash
+        // gsmModem.waitResponse();  // Don't check for success - only works on
+        // LTE
+        MS_DBG(F("Setting the APN..."));
+        /** Save the network connection parameters. */
     success &= gsmModem.gprsConnect(_apn);
     MS_DBG(F("Ensuring XBee is in transparent mode..."));
-    // Make sure we're really in transparent mode
+        /* Make sure we're really in transparent mode. */
     gsmModem.sendAT(GF("AP0"));
     success &= gsmModem.waitResponse() == 1;
-    // Write changes to flash and apply them
+        /** Write all changes to flash and apply them. */
     MS_DBG(F("Applying changes..."));
     gsmModem.writeChanges();
 
@@ -301,118 +269,9 @@
     success = false;
     PRINTOUT(F("Digi Xbee3 setup failed!"));
   }
-=======
-
-bool DigiXBeeCellularTransparent::extraModemSetup(void) {
-    bool success = true;
-    /** First run the TinyGSM init() function for the XBee. */
-    MS_DBG(F("Initializing the XBee..."));
-    success &= gsmModem.init();
-    gsmClient.init(&gsmModem);
-    _modemName = gsmModem.getModemName();
-    /** Then enter command mode to set pin outputs. */
-    MS_DBG(F("Putting XBee into command mode..."));
-    if (gsmModem.commandMode()) {
-        MS_DBG(F("Setting I/O Pins..."));
-        /** Enable pin sleep functionality on `DIO9`.
-         * NOTE: Only the `DTR_N/SLEEP_RQ/DIO8` pin (9 on the bee socket) can be
-         * used for this pin sleep/wake. */
-        gsmModem.sendAT(GF("D8"), 1);
-        success &= gsmModem.waitResponse() == 1;
-        /** Enable status indication on `DIO9` - it will be HIGH when the XBee
-         * is awake.
-         * NOTE: Only the `ON/SLEEP_N/DIO9` pin (13 on the bee socket) can be
-         * used for direct status indication. */
-        gsmModem.sendAT(GF("D9"), 1);
-        success &= gsmModem.waitResponse() == 1;
-        /** Enable CTS on `DIO7` - it will be `LOW` when it is clear to send
-         * data to the XBee.  This can be used as proxy for status indication if
-         * that pin is not readable.
-         * NOTE: Only the `CTS_N/DIO7` pin (12 on the bee socket) can be used
-         * for CTS. */
-        gsmModem.sendAT(GF("D7"), 1);
-        success &= gsmModem.waitResponse() == 1;
-        /** Enable association indication on `DIO5` - this is should be directly
-         * attached to an LED if possible.
-         * - Solid light indicates no connection
-         * - Single blink indicates connection
-         * - double blink indicates connection but failed TCP link on last
-         * attempt
-         *
-         * NOTE: Only the `Associate/DIO5` pin (15 on the bee socket) can be
-         * used for this function. */
-        gsmModem.sendAT(GF("D5"), 1);
-        success &= gsmModem.waitResponse() == 1;
-        /** Enable RSSI PWM output on `DIO10` - this should be directly attached
-         * to an LED if possible.  A higher PWM duty cycle (and thus brighter
-         * LED) indicates better signal quality.
-         * NOTE: Only the `DIO10/PWM0` pin (6 on the bee socket) can be used for
-         * this function. */
-        gsmModem.sendAT(GF("P0"), 1);
-        success &= gsmModem.waitResponse() == 1;
-        /** Enable pin sleep on the XBee. */
-        MS_DBG(F("Setting Sleep Options..."));
-        gsmModem.sendAT(GF("SM"), 1);
-        success &= gsmModem.waitResponse() == 1;
-        /** Disassociate from the network for the lowest power deep sleep. */
-        gsmModem.sendAT(GF("SO"), 0);
-        success &= gsmModem.waitResponse() == 1;
-        MS_DBG(F("Setting Other Options..."));
-        /** Disable remote manager, USB Direct, and LTE PSM
-         * NOTE:  LTE-M's PSM (Power Save Mode) sounds good, but there's no easy
-         * way on the LTE-M Bee to wake the cell chip itself from PSM, so we'll
-         * use the Digi pin sleep instead. */
-        gsmModem.sendAT(GF("DO"), 0);
-        success &= gsmModem.waitResponse() == 1;
-        /** Ask data to be "packetized" and sent out with every new line (0x0A)
-         * character. */
-        gsmModem.sendAT(GF("TD0A"));
-        success &= gsmModem.waitResponse() == 1;
-        /* Make sure USB direct is NOT enabled on the XBee3 units. */
-        gsmModem.sendAT(GF("P1"), 0);
-        success &= gsmModem.waitResponse() == 1;
-        /** Set the socket timeout to 10s (this is default). */
-        gsmModem.sendAT(GF("TM"), 64);
-        success &= gsmModem.waitResponse() == 1;
-        // MS_DBG(F("Setting Cellular Carrier Options..."));
-        // // Carrier Profile - 1 = No profile/SIM ICCID selected
-        // gsmModem.sendAT(GF("CP"),0);
-        // gsmModem.waitResponse();  // Don't check for success - only works on
-        // LTE
-        // // Cellular network technology - LTE-M/NB IoT
-        // gsmModem.sendAT(GF("N#"),0);
-        // gsmModem.waitResponse();  // Don't check for success - only works on
-        // LTE
-        MS_DBG(F("Setting the APN..."));
-        /** Save the network connection parameters. */
-        success &= gsmModem.gprsConnect(_apn);
-        MS_DBG(F("Ensuring XBee is in transparent mode..."));
-        /* Make sure we're really in transparent mode. */
-        gsmModem.sendAT(GF("AP0"));
-        success &= gsmModem.waitResponse() == 1;
-        /** Write all changes to flash and apply them. */
-        MS_DBG(F("Applying changes..."));
-        gsmModem.writeChanges();
-        /** Finally, exit command mode. */
-        gsmModem.exitCommand();
-        /** Force restart the modem to make sure all settings take. */
-        MS_DBG(F("Restarting XBee..."));
-        success &= gsmModem.restart();
-    } else {
-        success = false;
-    }
-
-    if (success) {
-        MS_DBG(F("... setup successful!"));
-    } else {
-        MS_DBG(F("... setup failed!"));
-    }
-    return success;
-}
->>>>>>> 31fa4cea
-
   return success;
 }
+
 
 // Get the time from NIST via TIME protocol (rfc868)
 // This would be much more efficient if done over UDP, but I'm doing it
@@ -456,7 +315,6 @@
         return unixTimeStamp;
     }
 }*/
-<<<<<<< HEAD
 #define timeHost "time.nist.gov"
 uint32_t DigiXBeeCellularTransparent::getNISTTimeOrig(void) {
   /* bail if not connected to the internet */
@@ -535,6 +393,7 @@
   }
   return 0;
 }
+
 
 bool DigiXBeeCellularTransparent::updateModemMetadata(void) {
   bool success = true;
@@ -696,16 +555,13 @@
 #if 0
 uint32_t DigiXBeeCellularTransparent::getTimeNIST(void) //nh getNISTTime(void)
 {
-=======
-uint32_t DigiXBeeCellularTransparent::getNISTTime(void) {
->>>>>>> 31fa4cea
     /* bail if not connected to the internet */
-    if (!isInternetAvailable()) {
+    if (!isInternetAvailable())
+    {
         MS_DBG(F("No internet connection, cannot connect to NIST."));
         return 0;
     }
 
-<<<<<<< HEAD
     /* Must ensure that we do not ping the daylight more than once every 4 seconds */
     /* NIST clearly specifies here that this is a requirement for all software */
     /* that accesses its servers:  https://tf.nist.gov/tf-cgi/servers.cgi */
@@ -754,18 +610,8 @@
         while (millis() < _lastNISTrequest + 4000)
         {
         }
-=======
-    /* Try up to 12 times to get a timestamp from NIST */
-    for (uint8_t i = 0; i < 12; i++) {
-        // Must ensure that we do not ping the daylight more than once every 4
-        // seconds.  NIST clearly specifies here that this is a requirement for
-        // all software that accesses its servers:
-        // https://tf.nist.gov/tf-cgi/servers.cgi
-        while (millis() < _lastNISTrequest + 4000) {}
->>>>>>> 31fa4cea
-
-
-<<<<<<< HEAD
+
+
         if (gsmClient.available() >= NIST_RSP_TIMER)
         {
             MS_DBG(F("NIST responded after"), millis() - start, F("ms"));
@@ -777,35 +623,6 @@
         {
             MS_DBG(F("NIST Time server did not respond in "),NIST_RSP_TIMER,F("secs"));
             return 0;
-=======
-        /* This is the IP address of time-e-wwv.nist.gov  */
-        /* XBee's address lookup falters on time.nist.gov */
-        IPAddress ip(132, 163, 97, 6);
-        connectionMade = gsmClient.connect(ip, 37, 15);
-        /* Wait again so NIST doesn't refuse us! */
-        delay(4000L);
-        /* Try sending something to ensure connection */
-        gsmClient.println('!');
-
-        /* Wait up to 5 seconds for a response */
-        if (connectionMade) {
-            uint32_t start = millis();
-            while (gsmClient && gsmClient.available() < 4 &&
-                   millis() - start < 5000L) {}
-
-            if (gsmClient.available() >= 4) {
-                MS_DBG(F("NIST responded after"), millis() - start, F("ms"));
-                byte response[4] = {0};
-                gsmClient.read(response, 4);
-                gsmClient.stop();
-                return parseNISTBytes(response);
-            } else {
-                MS_DBG(F("NIST Time server did not respond!"));
-                gsmClient.stop();
-            }
-        } else {
-            MS_DBG(F("Unable to open TCP to NIST!"));
->>>>>>> 31fa4cea
         }
     }
     else
@@ -814,17 +631,11 @@
     }
     return 0;
 }
-<<<<<<< HEAD
 #endif // 0
 #if 0
 // Get the time from NIST via NTP protocol. Can't be used behind a firewall.
 uint32_t DigiXBeeCellularTransparent::getTimeNTP(void)
 {
-=======
-
-
-bool DigiXBeeCellularTransparent::updateModemMetadata(void) {
->>>>>>> 31fa4cea
     bool success = true;
     uint32_t _currentEpoc=0;
     /* bail if not connected to WIFI SSID */
@@ -834,7 +645,6 @@
         return 0;
     }
 
-<<<<<<< HEAD
     /* Must ensure that we do not ping the daylight more than once every 4 seconds */
     /* NIST clearly specifies here that this is a requirement for all software */
     /* that accesses its servers:  https://tf.nist.gov/tf-cgi/servers.cgi */
@@ -952,50 +762,5 @@
     MS_DBG(F("\nsetAPN cp "), _apn, " sz: ", newAPN_sz);
   }
 }
-=======
-    // Unset whatever we had previously
-    loggerModem::_priorRSSI           = -9999;
-    loggerModem::_priorSignalPercent  = -9999;
-    loggerModem::_priorBatteryState   = -9999;
-    loggerModem::_priorBatteryPercent = -9999;
-    loggerModem::_priorBatteryPercent = -9999;
-    loggerModem::_priorModemTemp      = -9999;
-
-    // Initialize variable
-    int16_t signalQual = -9999;
-
-    // Enter command mode only once
-    MS_DBG(F("Entering Command Mode:"));
-    gsmModem.commandMode();
-
-    // Try for up to 15 seconds to get a valid signal quality
-    // NOTE:  We can't actually distinguish between a bad modem response, no
-    // modem response, and a real response from the modem of no service/signal.
-    // The TinyGSM getSignalQuality function returns the same "no signal"
-    // value (99 CSQ or 0 RSSI) in all 3 cases.
-    uint32_t startMillis = millis();
-    do {
-        MS_DBG(F("Getting signal quality:"));
-        signalQual = gsmModem.getSignalQuality();
-        MS_DBG(F("Raw signal quality:"), signalQual);
-        if (signalQual != 0 && signalQual != -9999) break;
-        delay(250);
-    } while ((signalQual == 0 || signalQual == -9999) &&
-             millis() - startMillis < 15000L && success);
-
-    // Convert signal quality to RSSI
-    loggerModem::_priorRSSI = signalQual;
-    MS_DBG(F("CURRENT RSSI:"), signalQual);
-    loggerModem::_priorSignalPercent = getPctFromRSSI(signalQual);
-    MS_DBG(F("CURRENT Percent signal strength:"), getPctFromRSSI(signalQual));
-
-    MS_DBG(F("Getting chip temperature:"));
-    loggerModem::_priorModemTemp = getModemChipTemperature();
-    MS_DBG(F("CURRENT Modem temperature:"), loggerModem::_priorModemTemp);
-
-    // Exit command modem
-    MS_DBG(F("Leaving Command Mode:"));
-    gsmModem.exitCommand();
->>>>>>> 31fa4cea
 
 String DigiXBeeCellularTransparent::getApn(void) { return _apn; }