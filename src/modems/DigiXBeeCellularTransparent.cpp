/*
 *DigiXBeeCellularTransparent.cpp
 *This file is part of the EnviroDIY modular sensors library for Arduino
 *
 *Initial library developement done by Sara Damiano (sdamiano@stroudcenter.org).
 *
 *This file is for Digi Cellular XBee's
*/

// Included Dependencies
#include "DigiXBeeCellularTransparent.h"
#include "modems/LoggerModemMacros.h"

// Constructor/Destructor
DigiXBeeCellularTransparent::DigiXBeeCellularTransparent(Stream* modemStream,
                           int8_t powerPin, int8_t statusPin, bool useCTSStatus,
                           int8_t modemResetPin, int8_t modemSleepRqPin,
                           const char *apn,
                           uint8_t measurementsToAverage)
  : DigiXBee(powerPin, statusPin, useCTSStatus,
             modemResetPin, modemSleepRqPin,
             measurementsToAverage),
    #ifdef MS_DIGIXBEECELLULARTRANSPARENT_DEBUG_DEEP
    _modemATDebugger(*modemStream, DEEP_DEBUGGING_SERIAL_OUTPUT),
    gsmModem(_modemATDebugger),
    #else
    gsmModem(*modemStream),
    #endif
    gsmClient(gsmModem)
{
    _apn = apn;
}


// Destructor
DigiXBeeCellularTransparent::~DigiXBeeCellularTransparent(){}


MS_MODEM_DID_AT_RESPOND(DigiXBeeCellularTransparent);
MS_MODEM_IS_INTERNET_AVAILABLE(DigiXBeeCellularTransparent);
MS_MODEM_VERIFY_MEASUREMENT_COMPLETE(DigiXBeeCellularTransparent);
MS_MODEM_GET_MODEM_SIGNAL_QUALITY(DigiXBeeCellularTransparent);
MS_MODEM_GET_MODEM_BATTERY_NA(DigiXBeeCellularTransparent);
MS_MODEM_GET_MODEM_TEMPERATURE_AVAILABLE(DigiXBeeCellularTransparent);
MS_MODEM_CONNECT_INTERNET(DigiXBeeCellularTransparent);
MS_MODEM_DISCONNECT_INTERNET(DigiXBeeCellularTransparent);


// We turn off airplane mode in the wake.
bool DigiXBeeCellularTransparent::modemWakeFxn(void)
{
    if (_modemSleepRqPin >= 0)  // Don't go to sleep if there's not a wake pin!
    {
        MS_DBG(F("Setting pin"), _modemSleepRqPin, F("LOW to wake XBee"));
        digitalWrite(_modemSleepRqPin, LOW);
        MS_DBG(F("Turning off airplane mode..."));
        if (gsmModem.commandMode())
        {
            gsmModem.sendAT(GF("AM"),0);
            gsmModem.waitResponse();
            // Write changes to flash and apply them
            gsmModem.writeChanges();
            // Exit command mode
            gsmModem.exitCommand();
        }
        return true;
    }
    else
    {
        return true;
    }
}


// We turn on airplane mode in before sleep
bool DigiXBeeCellularTransparent::modemSleepFxn(void)
{
    if (_modemSleepRqPin >= 0)
    {
        MS_DBG(F("Turning on airplane mode..."));
        if (gsmModem.commandMode())
        {
            gsmModem.sendAT(GF("AM"),0);
            gsmModem.waitResponse();
            // Write changes to flash and apply them
            gsmModem.writeChanges();
            // Exit command mode
            gsmModem.exitCommand();
        }
        MS_DBG(F("Setting pin"), _modemSleepRqPin, F("HIGH to put XBee to sleep"));
        digitalWrite(_modemSleepRqPin, HIGH);
        return true;
    }
    else
    {
        return true;
    }
}


bool DigiXBeeCellularTransparent::extraModemSetup(void)
{
    bool success = true;
    MS_DBG(F("Initializing the XBee..."));
    success &= gsmModem.init();
    gsmClient.init(&gsmModem);
    _modemName = gsmModem.getModemName();
    if (gsmModem.commandMode())
    {
        gsmModem.getSeries();
        _modemName = gsmModem.getModemName();
        MS_DBG(F("'"),_modemName,F("' in command mode. Setting I/O Pins..."));
        // Set DIO8 to be used for sleep requests
        // NOTE:  Only pin 9/DIO8/DTR can be used for this function
        gsmModem.sendAT(GF("D8"),1);
        success &= gsmModem.waitResponse() == 1;
        // Turn on status indication pin - it will be HIGH when the XBee is awake
        // NOTE:  Only pin 13/ON/SLEEPnot/DIO9 can be used for this function
        gsmModem.sendAT(GF("D9"),1);
        success &= gsmModem.waitResponse() == 1;
        // Turn on CTS pin - it will be LOW when the XBee is ready to receive commands
        // This can be used as proxy for status indication if the true status pin is not accessible
        // NOTE:  Only pin 12/DIO7/CTS can be used for this function
        gsmModem.sendAT(GF("D7"),1);
        success &= gsmModem.waitResponse() == 1;
        // Turn on the associate LED (if you're using a board with one)
        // NOTE:  Only pin 15/DIO5 can be used for this function
        gsmModem.sendAT(GF("D5"),1);
        success &= gsmModem.waitResponse() == 1;
        // Turn on the RSSI indicator LED (if you're using a board with one)
        // NOTE:  Only pin 6/DIO10/PWM0 can be used for this function
        gsmModem.sendAT(GF("P0"),1);
        success &= gsmModem.waitResponse() == 1;
        // Put the XBee in pin sleep mode
        MS_DBG(F("Setting Sleep Options..."));
        gsmModem.sendAT(GF("SM"),1);
        success &= gsmModem.waitResponse() == 1;
        // Disassociate from network for lowest power deep sleep
        gsmModem.sendAT(GF("SO"),0);
        success &= gsmModem.waitResponse() == 1;
        MS_DBG(F("Setting Other Options..."));
        // Disable remote manager, USB Direct, and LTE PSM
        // NOTE:  LTE-M's PSM (Power Save Mode) sounds good, but there's no
        // easy way on the LTE-M Bee to wake the cell chip itself from PSM,
        // so we'll use the Digi pin sleep instead.
        gsmModem.sendAT(GF("DO"),0);
        success &= gsmModem.waitResponse() == 1;
        // Ask data to be "packetized" and sent out with every new line (0x0A
        gsmModem.sendAT(GF("TD0A"));
        success &= gsmModem.waitResponse() == 1;
        // Make sure pins 7&8 are not set for USB direct on XBee3 units
        gsmModem.sendAT(GF("P1"),0);
        success &= gsmModem.waitResponse() == 1;
        // Set the socket timeout to 10s
        gsmModem.sendAT(GF("TM"),64);
        success &= gsmModem.waitResponse() == 1;
        MS_DBG(F("Setting Cellular Carrier Options..."));
        // Carrier Profile - Automatic
        gsmModem.sendAT(GF("CP"),0);
        gsmModem.waitResponse();  // Don't check for success - only works on LTE
        // Cellular network technology - LTE-M/NB IoT
<<<<<<< HEAD
        gsmModem.sendAT(GF("N#"),2);
=======
        gsmModem.sendAT(GF("N#"),0);
>>>>>>> 3d088545
        gsmModem.waitResponse();  // Don't check for success - only works on LTE
        // Put the network connection parameters into flash
        success &= gsmModem.gprsConnect(_apn);
        MS_DBG(F("Ensuring XBee is in transparent mode..."));
        // Make sure we're really in transparent mode
        gsmModem.sendAT(GF("AP0"));
        success &= gsmModem.waitResponse() == 1;
        // Write changes to flash and apply them
        MS_DBG(F("Applying changes..."));
        gsmModem.writeChanges();

        String ui_vers = gsmModem.getIMEI();
        PRINTOUT(F("IMa "), ui_vers);
        //ui_vers = gsmModem.getIMEI();
        //PRINTOUT(F("IMb "), ui_vers);
        //ui_vers = gsmModem.getRegistrationStatus();
        //gsmModem.sendAT(GF("+CREG"));
        //ui_vers=gsmModem.readResponseInt(10000L);
        //PRINTOUT(F("Registration '"), ui_vers,"'");
        #if defined MS_DIGIXBEECELLULARTRANSPARENT_DEBUG
        ui_vers = gsmModem.sendATGetString(GF("VR"));
        //ui_vers += " "+gsmModem.sendATGetString(F("VL"));
        MS_DBG(F("Version "), ui_vers);
        #endif
        uint16_t loops=0;
        int16_t ui_db;
        uint8_t status;
        String ui_op;
        bool cellRegistered=false;
        PRINTOUT(F("Loop=Sec] rx db : Status ' Operator ' #Polled Cell Status every 1sec"));
        uint8_t reg_count =0;
        for ( unsigned long start = millis(); millis() - start < 300000; loops++) {
            ui_db = 0;// gsmModem.getSignalQuality();
            gsmModem.sendAT(GF("AI"));
            status=gsmModem.readResponseInt(10000L);
            ui_op = String(loops)+"="+String((float)millis()/1000)+"] "+String(ui_db)+":0x"+String(status,HEX)+" '"+ gsmModem.getOperator()+"'";
            if ((0==status) ||(0x23 ==status)) {
                ui_op += " Cnt="+String(reg_count);
                PRINTOUT(ui_op);
                if (++reg_count > 2) {
                    cellRegistered=true;
                    break;
                }
            } else {
                reg_count=1;
                //String ui_scan = gsmModem.sendATGetString(GF("AS")); //Scan
                //ui_op += " Cell Scan "+ui_scan;
                PRINTOUT(ui_op);
                if (100 == loops) {
                    /*Not clear why this may force a registration
                    Early experience with Hologram SIMs was they aren't registering,
                    However throwing this in, might do something or maybe just coincedence that it started working after this
                    */ 
                    gsmModem.sendAT(GF("+CREG"));
                    //String ui_creg=gsmModem.readResponseInt(10000L);
                    //PRINTOUT(F("UseRandom +CREG '"), ui_creg,"'");
                    PRINTOUT(F("UseRandom +CREG '"));
                }
            }
            delay(1000);
        }
        if (cellRegistered) {
            String ui_scan = gsmModem.sendATGetString(GF("AS")); //Scan
            PRINTOUT(F("Cell scan '"),ui_scan,"' success",success);
            success = true; //Not sure why need to force this
        } else {success = false;}
 
        //uint32_t time_epoch_sec=getNISTTime();//getTimeCellTower();
        //Logger::setRTClock(time_epoch_sec); ////#include "LoggerBase.h"
        //PRINTOUT(F("Startup Time & thrownaway "),time_epoch_sec,"sec" ); /**/
 
        // Exit command mode
        gsmModem.exitCommand();
    }
    else
    {
        success = false;
    }

    if (success)
    {
        MS_DBG(F("... Setup successful!"));
    }
    else
    {
        MS_DBG(F("... failed!"));
    }
    return success;
}


// Get the time from NIST via TIME protocol (rfc868)
// This would be much more efficient if done over UDP, but I'm doing it
// over TCP because I don't have a UDP library for all the modems.
/*uint32_t DigiXBeeCellularTransparent::getNISTTime(void)
{
    // bail if not connected to the internet
    gsmModem.commandMode();
    if (!gsmModem.isNetworkConnected())
    {
        MS_DBG(F("No internet connection, cannot connect to NIST."));
        gsmModem.exitCommand();
        return 0;
    }

    // We can get the NIST timestamp directly from the XBee
    gsmModem.sendAT(GF("DT0"));
    String res = gsmModem.readResponseString();
    gsmModem.exitCommand();
    MS_DBG(F("Raw hex response from XBee:"), res);
    char buf[9] = {0,};
    res.toCharArray(buf, 9);
    uint32_t secFrom2000 = strtol(buf, 0, 16);
    MS_DBG(F("Seconds from Jan 1, 2000 from XBee (UTC):"), secFrom2000);

    // Convert from seconds since Jan 1, 2000 to 1970
    uint32_t unixTimeStamp = secFrom2000 + 946684800 ;
    MS_DBG(F("Unix Timestamp returned by NIST (UTC):"), unixTimeStamp);

    // If before Jan 1, 2019 or after Jan 1, 2030, most likely an error
    if (unixTimeStamp < 1546300800)
    {
        return 0;
    }
    else if (unixTimeStamp > 1893456000)
    {
        return 0;
    }
    else
    {
        return unixTimeStamp;
    }
}*/
uint32_t DigiXBeeCellularTransparent::getNISTTimeOrig(void)
{
    /* bail if not connected to the internet */
    if (!isInternetAvailable())
    {
        MS_DBG(F("No internet connection, cannot connect to NIST."));
        return 0;
    }

    /* Try up to 12 times to get a timestamp from NIST */
    for (uint8_t i = 0; i < 3; i++)
    {

        /* Must ensure that we do not ping the daylight more than once every 4 seconds */
        /* NIST clearly specifies here that this is a requirement for all software */
        /* that accesses its servers:  https://tf.nist.gov/tf-cgi/servers.cgi */
        while (millis() < _lastNISTrequest + 4000)
        {
        }

        /* Make TCP connection */
        MS_DBG(F("\nConnecting to NIST daytime Server"));
        bool connectionMade = false;

        /* This is the IP address of time-e-wwv.nist.gov  */
        /* XBee's address lookup falters on time.nist.gov */
        IPAddress ip(132, 163, 97, 6);
        connectionMade = gsmClient.connect(ip, 37, 15);
        /* Wait again so NIST doesn't refuse us! */
        delay(1000L);
        /* Try sending something to ensure connection */
        gsmClient.println('!');

        /* Wait up to 5 seconds for a response */
        if (connectionMade)
        {
            uint32_t start = millis();
            while (gsmClient && gsmClient.available() < 4 && millis() - start < 5000L)
            {
            }

            if (gsmClient.available() >= 4)
            {
                MS_DBG(F("NIST responded after"), millis() - start, F("ms"));
                byte response[4] = {0};
                gsmClient.read(response, 4);
                gsmClient.stop();
                return parseNISTBytes(response);
            }
            else
            {
                MS_DBG(F("NIST Time server did not respond!"));
                gsmClient.stop();
            }
        }
        else
        {
            MS_DBG(F("Unable to open TCP to NIST!"));
        }
    }
    return 0;
}

#if 0
uint32_t DigiXBeeCellularTransparent::getTimeNIST(void) //nh getNISTTime(void)
{
    /* bail if not connected to the internet */
    if (!isInternetAvailable())
    {
        MS_DBG(F("No internet connection, cannot connect to NIST."));
        return 0;
    }

<<<<<<< HEAD
    /* Must ensure that we do not ping the daylight more than once every 4 seconds */
    /* NIST clearly specifies here that this is a requirement for all software */
    /* that accesses its servers:  https://tf.nist.gov/tf-cgi/servers.cgi */
    while (millis() < _lastNISTrequest + 4000) {}
    //_lastNISTrequest =millis();

    /* Make TCP connection */
    MS_DBG(F("\nConnecting to NIST daytime Server"));
    bool connectionMade = false;

    /* This is the IP address of time-c-g.nist.gov */
    /* XBee's address lookup falters on time.nist.gov */
    //FUT: There are about 30 servers, so could try lookup and caching 
const char *timeNistHost = "time.nist.gov";
const int timeNistPort = 37; 
    IPAddress IP_MA1(129,  6, 15, 30);
    IPAddress IP_CO1(132,163, 96,  3);
    #define NIST_IP IP_CO1
    #define NIST_CONNECTION_TIMER 15

    gsmModem.sendAT(GF("TD0A")); //expect    "TD0A"
    gsmModem.waitResponse(); 
    connectionMade = gsmClient.connect(timeNistHost, timeNistPort,NIST_CONNECTION_TIMER);
    if (!connectionMade) {
        
        connectionMade = gsmClient.connect(NIST_IP, timeNistPort, NIST_CONNECTION_TIMER);
        MS_DBG(F("NIST.TIME.GOV lookup failed, tried "),NIST_IP,F(" and connect="),connectionMade );
    }
    
    /* Wait up to 5 seconds for a response */
    #define NIST_RSP_TIMER 10
    if (connectionMade)
    {
        //poll for IP connection
        delay(4000L);
        /* Need to send something before connection is made */
        //gsmClient.println("TryToRquestTime");
        //gsmClient.println("Try2ndTime");
        gsmClient.println('!');
        uint32_t start = millis();
        while (gsmClient && (gsmClient.available() <= NIST_RSP_TIMER) && ((millis() - start) < NIST_RSP_TIMER*1000L) ){}

        /* Must ensure that we do not ping the daylight more than once every 4 seconds */
        /* NIST clearly specifies here that this is a requirement for all software */
        /* that accesses its servers:  https://tf.nist.gov/tf-cgi/servers.cgi */
        while (millis() < _lastNISTrequest + 4000)
        {
        }
=======
    /* Try up to 12 times to get a timestamp from NIST */
    for (uint8_t i = 0; i < 12; i++)
    {
>>>>>>> 3d088545

        /* Must ensure that we do not ping the daylight more than once every 4 seconds */
        /* NIST clearly specifies here that this is a requirement for all software */
        /* that accesses its servers:  https://tf.nist.gov/tf-cgi/servers.cgi */
        while (millis() < _lastNISTrequest + 4000)
        {
        }

<<<<<<< HEAD
        if (gsmClient.available() >= NIST_RSP_TIMER)
=======
        /* Make TCP connection */
        MS_DBG(F("\nConnecting to NIST daytime Server"));
        bool connectionMade = false;

        /* This is the IP address of time-e-wwv.nist.gov  */
        /* XBee's address lookup falters on time.nist.gov */
        IPAddress ip(132, 163, 97, 6);
        connectionMade = gsmClient.connect(ip, 37, 15);
        /* Wait again so NIST doesn't refuse us! */
        delay(4000L);
        /* Try sending something to ensure connection */
        gsmClient.println('!');

        /* Wait up to 5 seconds for a response */
        if (connectionMade)
>>>>>>> 3d088545
        {
            uint32_t start = millis();
            while (gsmClient && gsmClient.available() < 4 && millis() - start < 5000L)
            {
            }

            if (gsmClient.available() >= 4)
            {
                MS_DBG(F("NIST responded after"), millis() - start, F("ms"));
                byte response[4] = {0};
                gsmClient.read(response, 4);
                gsmClient.stop();
                return parseNISTBytes(response);
            }
            else
            {
                MS_DBG(F("NIST Time server did not respond!"));
                gsmClient.stop();
            }
        }
        else
        {
<<<<<<< HEAD
            MS_DBG(F("NIST Time server did not respond in "),NIST_RSP_TIMER,F("secs"));
            return 0;
=======
            MS_DBG(F("Unable to open TCP to NIST!"));
>>>>>>> 3d088545
        }
    }
    return 0;
}
#endif //0
#if 0
// Get the time from NIST via NTP protocol. Can't be used behind a firewall.
uint32_t DigiXBeeCellularTransparent::getTimeNTP(void)
{
    bool success = true;
    uint32_t _currentEpoc=0;
    /* bail if not connected to WIFI SSID */
    if (!isInternetAvailable())
    {
        MS_DBG(F("No WiFi connection, cannot connect to NTP."));
        return 0;
    }

    /* Must ensure that we do not ping the daylight more than once every 4 seconds */
    /* NIST clearly specifies here that this is a requirement for all software */
    /* that accesses its servers:  https://tf.nist.gov/tf-cgi/servers.cgi */
    //while (millis() < _lastNISTrequest + 4000) {}

    /* Make TCP connection */
    delay(2000); //Allow buffer to clear - or should it be flush
    MS_DBG(F("\nConnecting to NTP/UDP Server"));
    bool connectionMade = false;

    gsmModem.sendAT(GF("IP"), 0);  // Put in UDP mode
    success &= (1 == gsmModem.waitResponse());
    //https://tf.nist.gov/tf-cgi/servers.cgi
    //use 192.241.211.46  
    String host("192.241.211.46"); //from ping pool.ntp.org

    //host.reserve(16);

    gsmModem.sendAT(GF("DL"), host);  // Set the "Destination Address Low"
    success &= (1 == gsmModem.waitResponse());
    //#define NTP_DEFAULT_LOCAL_PORT 1337
    #define NTP_REQUESTS_PORT 123
    gsmModem.sendAT(GF("DE"), String(NTP_REQUESTS_PORT, HEX));  // Set the destination port
    success &= (1 == gsmModem.waitResponse());

    //delay(4000L);
    /* Need to send something before connection is made */
    //gsmClient.println('!');

  // Initialize values needed to form NTP request
  // (see URL above for details on the packets)
    {
        byte  _packetBuffer[NTP_PACKET_SIZE+10];
        memset(_packetBuffer, 0, NTP_PACKET_SIZE+10);
        _packetBuffer[0] = 0b11100011;   // LI, Version, Mode
        _packetBuffer[1] = 0;     // Stratum, or type of clock
        _packetBuffer[2] = 6;     // Polling Interval
        _packetBuffer[3] = 0xEC;  // Peer Clock Precision
        // 8 bytes of zero for Root Delay & Root Dispersion
        _packetBuffer[12]  = 49;
        _packetBuffer[13]  = 0x4E;
        _packetBuffer[14]  = 49;
        _packetBuffer[15]  = 52;
        gsmClient.write(_packetBuffer,NTP_PACKET_SIZE);
    }
    /* Wait up to 5 seconds for a response */
    if (connectionMade)
    {
        uint32_t start = millis();
        while (gsmClient && (gsmClient.available() < NTP_PACKET_SIZE) && ((millis() - start) < 5000L)){}
        int Nist_pkt_sz = gsmClient.available();
        MS_DBG(F("NIST responded after"), millis() - start, F("ms with "),Nist_pkt_sz);
        if (Nist_pkt_sz >= 44)
        {
            byte  _packetRx[NTP_PACKET_SIZE+10];
            memset(_packetRx, 0, NTP_PACKET_SIZE+10);
  
            //byte response[100] = {0}; //Needs to be larger enough for complete response
            gsmClient.read(_packetRx, NTP_PACKET_SIZE);
            uint32_t highWord = word( _packetRx[40],  _packetRx[41]);
            uint32_t lowWord = word( _packetRx[42],  _packetRx[43]);
            // combine the four bytes (two words) into a long integer
            // this is NTP time (seconds since Jan 1 1900):
            uint32_t secsSince1900 = highWord << 16 | lowWord;
            /* If before Jan 1, 2019 or after Jan 1, 2030, most likely an error */
            // Should be after compile date
            if ((_currentEpoc > 1546300800) &&  (_currentEpoc< 1893456000)) {
                _currentEpoc = secsSince1900 - SEVENZYYEARS;
                MS_DBG(F("NIST time "), _currentEpoc);
            } else {
                MS_DBG(F("NIST invalid time "), secsSince1900);
            }
        }
        else
        {
            MS_DBG(F("NIST Time server did not respond!"));
        }
    }
    else {MS_DBG(F("Unable to open UDP to NIST!"));}
    gsmModem.sendAT(GF("IP"), 1);  // Leave in TCP mode
    return _currentEpoc;
}
#endif //0

uint32_t DigiXBeeCellularTransparent::getTimeCellTower(void)
{
    uint32_t timeTzEpoch_sec = 0 ; //base 1970 Jan 1
    // bail if not connected to the internet
    if (!gsmModem.commandMode())
    //if (!gsmModem.isNetworkConnected())
    {
        MS_DBG(F("getTimeCellTower: No Cell LTE connection. "));
        gsmModem.exitCommand();
        return timeTzEpoch_sec;
    }/**/
    // We can get a timestamp directly from the XB3 - ATT gives local time
    String res; 
    uint8_t rxCellTime=0;  //0 no Time, 1 ASCII ISO8601 time, 2 32bit Time since 2000-01-01 00:00:00
    uint16_t rxCell_cnt=10;
    #if 0 
    // Check for ISO8601 time - ATT returned ' 2019-09-25T17:06:32 '
    do {
        MS_DBG(F("CellTowerTAReq"),rxCell_cnt);
        gsmModem.sendAT(GF("DT1"));
        res = gsmModem.readResponseString(10000);
        if (res == "" || res == " OK ") 
        {
            res = gsmModem.readResponseString(10000);
            if (!(res == "" || res == " OK ")) {
                rxCellTime=1;
                 MS_DBG(F("CellTARsp2 '"),res,"'");
            } 
        } else {
            rxCellTime=1;
            MS_DBG(F("CellTARsp1 '"),res,"'");
        }
    } while ((0==rxCellTime) && --rxCell_cnt);
    #endif //0

    if (0==rxCellTime) 
    {
        //Check for U32int time ATT returns res=' 24FD8365 '
        rxCell_cnt=10;
        do {
            MS_DBG(F("CellTowerTElReq"),rxCell_cnt);
            gsmModem.sendAT(GF("DT0"));
            res = gsmModem.readResponseString(10000);
            if (res == "" || res == " OK ") 
            {
                res = gsmModem.readResponseString(10000);
                if (!(res == "" || res == " OK ")) {
                    rxCellTime=2;
                    MS_DBG(F("CellTERsp2 '"),res,"'");
                } 
            } else {
                rxCellTime=2;
                MS_DBG(F("CellTERsp1 '"),res,"'");
            }
        } while ((2!=rxCellTime) && --rxCell_cnt);
    }

    char buf[10] = {0,};
    uint32_t secFrom2000=0;
    switch(rxCellTime) {
        case 1: 
            MS_DBG(F("CellTower Time:"), res);
        break;
        
        case 2:
            res.toCharArray(buf, 9);
            secFrom2000 = strtol(buf, 0, 16);
            MS_DBG(F("Seconds from Jan 1, 2000 from CellTower (PST):"), secFrom2000);
            timeTzEpoch_sec = secFrom2000 + 946684800 ;
            MS_DBG(F("Epoch Timestamp returned UTC:"),timeTzEpoch_sec);
            break;
        default: break;
    }
    // Check sanity of time
    if (0 != secFrom2000) 
    {
        // If before Jan 1, 2019 or after Jan 1, 2030, most likely an error
        if (timeTzEpoch_sec < 1546300800) {timeTzEpoch_sec= 0;}
        else if (timeTzEpoch_sec > 1893456000) {timeTzEpoch_sec=0;}
    }
    return timeTzEpoch_sec;
}
uint32_t DigiXBeeCellularTransparent::getNISTTime(void)
{
    uint32_t time_epochTz0;
    time_epochTz0 = getNISTTimeOrig();
    if (0 == time_epochTz0) {
        time_epochTz0= (getTimeCellTower()+(8*3600));
    }
    return time_epochTz0;
}

bool DigiXBeeCellularTransparent::addSingleMeasurementResult(void)
{
    bool success = true;

    /* Initialize float variable */
    int16_t signalQual = -9999;
    int16_t percent = -9999;
    int16_t rssi = -9999;
    float temp = -9999;

    /* Check a measurement was *successfully* started (status bit 6 set) */
    /* Only go on to get a result if it was */
    if (bitRead(_sensorStatus, 6))
    {
        // Enter command mode only once
        MS_DBG(F("Entering Command Mode:"));
        gsmModem.commandMode();

        // Get signal quality
        // NOTE:  We can't actually distinguish between a bad modem response, no
        // modem response, and a real response from the modem of no service/signal.
        // The TinyGSM getSignalQuality function returns the same "no signal"
        // value (99 CSQ or 0 RSSI) in all 3 cases.
        MS_DBG(F("Getting signal quality:"));
        signalQual = gsmModem.getSignalQuality();
        MS_DBG(F("Raw signal quality:"), signalQual);

        // Convert signal quality to RSSI
        rssi = signalQual;
        percent = getPctFromRSSI(signalQual);

        MS_DBG(F("RSSI:"), rssi);
        MS_DBG(F("Percent signal strength:"), percent);

        MS_DBG(F("Getting chip temperature:"));
        temp = getModemTemperature();
        MS_DBG(F("Modem temperature:"), temp);

        // Exit command modem
        MS_DBG(F("Leaving Command Mode:"));
        gsmModem.exitCommand();
    }
    else
    {
        MS_DBG(getSensorName(), F("is not connected to the network; unable to get signal quality!"));
    }

    MS_DBG(F("PRIOR modem active time:"), String(_priorActivationDuration, 3));
    MS_DBG(F("PRIOR modem powered time:"), String(_priorPoweredDuration, 3));

    verifyAndAddMeasurementResult(MODEM_RSSI_VAR_NUM, rssi);
    verifyAndAddMeasurementResult(MODEM_PERCENT_SIGNAL_VAR_NUM, percent);
    verifyAndAddMeasurementResult(MODEM_BATTERY_STATE_VAR_NUM, (float)-9999);
    verifyAndAddMeasurementResult(MODEM_BATTERY_PERCENT_VAR_NUM, (float)-9999);
    verifyAndAddMeasurementResult(MODEM_BATTERY_VOLT_VAR_NUM, (float)-9999);
    verifyAndAddMeasurementResult(MODEM_TEMPERATURE_VAR_NUM, temp);
    verifyAndAddMeasurementResult(MODEM_ACTIVATION_VAR_NUM, _priorActivationDuration);
    verifyAndAddMeasurementResult(MODEM_POWERED_VAR_NUM, _priorPoweredDuration);

    /* Unset the time stamp for the beginning of this measurement */
    _millisMeasurementRequested = 0;
    /* Unset the status bits for a measurement request (bits 5 & 6) */
    _sensorStatus &= 0b10011111;

    return success;
}

//Az extensions
void DigiXBeeCellularTransparent::setApn(const char *newAPN,bool copyId)
{ 
   uint8_t newAPN_sz = strlen(newAPN);
    _apn = newAPN; 
     //TODO: njh test setAPN CopyID functons

    if (copyId) {
        /* Do size checks, allocate memory for the LoggerID, copy it there
        *  then set assignment.
        */
       // For cell phone note clear what max size is.
        #define  CELLAPN_MAX_sz 99
        if (newAPN_sz > CELLAPN_MAX_sz) {
            char *apn2 = (char *)newAPN;
            PRINTOUT(F("\n\r   LoggerModem:setAPN too long: Trimmed to "),newAPN_sz);
            apn2[newAPN_sz] = 0; //Trim max size
            newAPN_sz=CELLAPN_MAX_sz; 
        }
        if (NULL == _apn_buf) {
            _apn_buf = new char[newAPN_sz+2]; //Allow for trailing 0
        } else {
            PRINTOUT(F("\nLoggerModem::setAPN error - expected NULL ptr"));
        }
        if (NULL == _apn_buf) {
            //Major problem
            PRINTOUT(F("\nLoggerModem::setAPN error -no buffer "),  _apn_buf);
        } else {
            strcpy (_apn_buf,newAPN);
            _apn =  _apn_buf;
        }
        MS_DBG(F("\nsetAPN cp "),  _apn," sz: ",newAPN_sz);
    } 
}

String DigiXBeeCellularTransparent::getApn(void){ return _apn; }<|MERGE_RESOLUTION|>--- conflicted
+++ resolved
@@ -159,11 +159,7 @@
         gsmModem.sendAT(GF("CP"),0);
         gsmModem.waitResponse();  // Don't check for success - only works on LTE
         // Cellular network technology - LTE-M/NB IoT
-<<<<<<< HEAD
-        gsmModem.sendAT(GF("N#"),2);
-=======
         gsmModem.sendAT(GF("N#"),0);
->>>>>>> 3d088545
         gsmModem.waitResponse();  // Don't check for success - only works on LTE
         // Put the network connection parameters into flash
         success &= gsmModem.gprsConnect(_apn);
@@ -370,7 +366,6 @@
         return 0;
     }
 
-<<<<<<< HEAD
     /* Must ensure that we do not ping the daylight more than once every 4 seconds */
     /* NIST clearly specifies here that this is a requirement for all software */
     /* that accesses its servers:  https://tf.nist.gov/tf-cgi/servers.cgi */
@@ -419,67 +414,24 @@
         while (millis() < _lastNISTrequest + 4000)
         {
         }
-=======
-    /* Try up to 12 times to get a timestamp from NIST */
-    for (uint8_t i = 0; i < 12; i++)
-    {
->>>>>>> 3d088545
-
-        /* Must ensure that we do not ping the daylight more than once every 4 seconds */
-        /* NIST clearly specifies here that this is a requirement for all software */
-        /* that accesses its servers:  https://tf.nist.gov/tf-cgi/servers.cgi */
-        while (millis() < _lastNISTrequest + 4000)
-        {
-        }
-
-<<<<<<< HEAD
+
+
         if (gsmClient.available() >= NIST_RSP_TIMER)
-=======
-        /* Make TCP connection */
-        MS_DBG(F("\nConnecting to NIST daytime Server"));
-        bool connectionMade = false;
-
-        /* This is the IP address of time-e-wwv.nist.gov  */
-        /* XBee's address lookup falters on time.nist.gov */
-        IPAddress ip(132, 163, 97, 6);
-        connectionMade = gsmClient.connect(ip, 37, 15);
-        /* Wait again so NIST doesn't refuse us! */
-        delay(4000L);
-        /* Try sending something to ensure connection */
-        gsmClient.println('!');
-
-        /* Wait up to 5 seconds for a response */
-        if (connectionMade)
->>>>>>> 3d088545
-        {
-            uint32_t start = millis();
-            while (gsmClient && gsmClient.available() < 4 && millis() - start < 5000L)
-            {
-            }
-
-            if (gsmClient.available() >= 4)
-            {
-                MS_DBG(F("NIST responded after"), millis() - start, F("ms"));
-                byte response[4] = {0};
-                gsmClient.read(response, 4);
-                gsmClient.stop();
-                return parseNISTBytes(response);
-            }
-            else
-            {
-                MS_DBG(F("NIST Time server did not respond!"));
-                gsmClient.stop();
-            }
+        {
+            MS_DBG(F("NIST responded after"), millis() - start, F("ms"));
+            byte response[4] = {0};
+            gsmClient.read(response, 4);
+            return parseNISTBytes(response);
         }
         else
         {
-<<<<<<< HEAD
             MS_DBG(F("NIST Time server did not respond in "),NIST_RSP_TIMER,F("secs"));
             return 0;
-=======
-            MS_DBG(F("Unable to open TCP to NIST!"));
->>>>>>> 3d088545
-        }
+        }
+    }
+    else
+    {
+        MS_DBG(F("Unable to open TCP to NIST!"));
     }
     return 0;
 }
