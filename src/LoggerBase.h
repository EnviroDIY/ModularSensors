--- conflicted
+++ resolved
@@ -36,10 +36,7 @@
 // Bring in the libraries to handle the processor sleep/standby modes
 // The SAMD library can also the built-in clock on those modules
 #if defined(ARDUINO_ARCH_SAMD) || defined(ARDUINO_SAMD_ZERO)
-<<<<<<< HEAD
-=======
 #if not defined(MS_SAMD_DS3231)
->>>>>>> 3636d20c
 #include <RTCZero.h>
 #endif
 #include "WatchDogs/WatchDogSAMD.h"
@@ -717,12 +714,8 @@
 // This gets the current epoch time (unix time, ie, the number of seconds
 // from January 1, 1970 00:00:00 UTC) and corrects it for the specified time
 // zone
-<<<<<<< HEAD
-#if defined(ARDUINO_ARCH_SAMD) || defined(ARDUINO_SAMD_ZERO)
-=======
 #if (defined(ARDUINO_ARCH_SAMD) || defined(ARDUINO_SAMD_ZERO)) && \
     not defined(MS_SAMD_DS3231)
->>>>>>> 3636d20c
     /**
      * @brief The RTC object.
      *
