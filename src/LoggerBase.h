/**
 * @file LoggerBase.h
 * @copyright 2020 Stroud Water Research Center
 * Part of the EnviroDIY ModularSensors library for Arduino
 * @author Sara Geleskie Damiano <sdamiano@stroudcenter.org>
 *
 * @brief Contains the LoggerBase class which handles basic logging functions.
 *
 * Basic logger functions include communicating with a real-time clock, saving
 * to an SD card, and publishing data to remotes via a loggerModem connection.
 */

// Header Guards
#ifndef SRC_LOGGERBASE_H_
#define SRC_LOGGERBASE_H_

// Debugging Statement
// #define MS_LOGGERBASE_DEBUG

#ifdef MS_LOGGERBASE_DEBUG
#define MS_DEBUGGING_STD "LoggerBase"
#endif

// Included Dependencies
#include "ModSensorDebugger.h"
#undef MS_DEBUGGING_STD
#include "VariableArray.h"
#include "LoggerModem.h"
#include "ms_common.h"
#include <Arduino.h>  // The base Arduino library

// Bring in the libraries to handle the processor sleep/standby modes
// The SAMD library can also the built-in clock on those modules
#if defined(ARDUINO_ARCH_SAMD)
#include <RTCZero.h>
#include "WatchDogs/WatchDogSAMD.h"
#elif defined(ARDUINO_ARCH_AVR) || defined(__AVR__)
#include <avr/power.h>
#include <avr/sleep.h>
#include "WatchDogs/WatchDogAVR.h"
#endif

// Bring in the library to communicate with an external high-precision real time
// clock This also implements a needed date/time class
#if defined(ARDUINO_ARCH_SAMD)
#include <RTClib.h>  //was <Sodaq_DS3231.h>
#elif defined(ARDUINO_ARCH_AVR) || defined(__AVR__)
#include <Sodaq_DS3231.h>
#endif

/**
 * @brief January 1, 2000 00:00:00 in "epoch" time
 *
 * Need this b/c the date/time class in Sodaq_DS3231 treats a 32-bit long
 * timestamp as time from 2000-jan-01 00:00:00 instead of the standard (unix)
 * epoch beginning 1970-jan-01 00:00:00.
 */
#define EPOCH_TIME_OFF 946684800
// SECONDS_FROM_1970_TO_2000 946684800
// This is 2000-jan-01 00:00:00 in "epoch" time
// Need this b/c the date/time class in Sodaq_DS3231 treats a 32-bit long
// timestamp as time from 2000-jan-01 00:00:00 instead of the standard (unix)
// epoch beginning 1970-jan-01 00:00:00.

#define HOURS_TO_SECS 3600

#include <SdFat.h>  // To communicate with the SD card
#if defined BOARD_SDQ_QSPI_FLASH
#include "Adafruit_SPIFlash.h"  //This can be on the Adafruit Express options
#endif                          // BOARD_SDQ_QSPI_FLASH
#if defined USE_TINYUSB
#include "Adafruit_TinyUSB.h"
#endif  // USE_TINYUSB
typedef int (*ini_handler_atl485)(const char* section, const char* name,
                                  const char* value);
typedef enum {
    LB_PWR_USEABLE_REQ = 0,
    LB_PWR_SENSOR_USE_REQ,
    LB_PWR_MODEM_USE_REQ,
    LB_PWR_END
} lb_pwr_req_t;
typedef bool (*bat_handler_atl)(lb_pwr_req_t reqBatState);
// The largest number of variables from a single sensor

/**
 * @brief The largest number of variables from a single sensor
 */
#define MAX_NUMBER_SENDERS 4


class dataPublisher;  // Forward declaration


/**
 * @brief The "Logger" Class handles low power sleep for the main processor,
 * interfacing with the real-time clock and modem, writing to the SD card, and
 * passing data on to the data publishers.
 *
 * A logger is a device that can control all functions of the modem sensors and
 * that are attached to it and save the values of all variables measured by
 * those sensors to an attached SD card.  It must also work with a real-time
 * clock to give timestamps to values.  It may also work with a loggerModem for
 * internet connection and send out data over the internet through one or more
 * data publishers.
 *
 * In this library, all loggers are Arduino-style small processor circuit
 * boards.
 *
 * @ingroup base_classes
 */
class Logger {
    /**
     * @brief The dataPublisher class contains endpoints for logged data and the
     * proper formats for sending it.
     */
    friend class dataPublisher;

 public:
    /**
     * @brief Construct a new Logger object.
     *
     * @param loggerID A name for the logger - unless otherwise specified, files
     * saved to the SD card will be named with the logger id and the date the
     * file was started.
     * @param loggingIntervalMinutes The frequency in minutes at which data
     * should be logged
     * @param SDCardSSPin The pin of the chip select/slave select for the SPI
     * connection to the SD card
     * @param mcuWakePin The pin used to wake the logger from deep sleep -
     * expected to be attached to an alarm pin of the real-time clock.  Use a
     * value of -1 to prevent the board from sleeping.
     * @param inputArray A variableArray object instance providing data to be
     * logged.  This is NOT an array of variables, but an object of the variable
     * array class.
     */
    Logger(const char* loggerID, uint16_t loggingIntervalMinutes,
           int8_t SDCardSSPin, int8_t mcuWakePin, VariableArray* inputArray);
    /**
     * @brief Construct a new Logger object.
     *
     * @param loggerID A name for the logger - unless otherwise specified, files
     * saved to the SD card will be named with the logger id and the date the
     * file was started.
     * @param loggingIntervalMinutes The frequency in minutes at which data
     * should be logged
     * @param inputArray A variableArray object instance providing data to be
     * logged.  This is NOT an array of variables, but an object of the variable
     * array class.
     */
    Logger(const char* loggerID, uint16_t loggingIntervalMinutes,
           VariableArray* inputArray);
    /**
     * @brief Construct a new Logger object.
     *
     * @note The logger ID and logging interval must be specified before the
     * logger object can be used.
     */
    Logger();
    /**
     * @brief Destroy the Logger object - takes no action.
     */
    virtual ~Logger();

    // ===================================================================== //
    /**
     * @anchor logger_basic_parameters
     * @name Basic Logging Parameters
     * Public functions to get and set basic logging paramters
     */
    /**@{*/
    // ===================================================================== //
    /**
     * @brief Set the Logger ID.
     *
     * Unless otherwise specified, files saved to the SD card will be named with
     * the logger id and the date the file was started.
     *
     * @param loggerID A pointer to the logger ID
     */
    void setLoggerID(const char* loggerID);
    /**
     * @brief Get the Logger ID.
     *
     * @return **const char\*** A pointer to the logger ID
     */
    const char* getLoggerID() {
        return _loggerID;
    }

    /**
     * @brief Set the logging interval in minutes.
     *
     * @param loggingIntervalMinutes The frequency with which to update sensor
     * values and write data to the SD card.
     */
    void setLoggingInterval(uint16_t loggingIntervalMinutes);
    /**
     * @brief Get the Logging Interval.
     *
     * @return **uint16_t** The logging interval in minutes
     */
    uint16_t getLoggingInterval() {
        return _loggingIntervalMinutes;
    }

    /**
     * @brief Set the universally unique identifier (UUID or GUID) of the
     * sampling feature.
     *
     * @param samplingFeatureUUID A pointer to the sampling feature UUID
     */
    void setSamplingFeatureUUID(const char* samplingFeatureUUID);
    /**
     * @brief Get the Sampling Feature UUID.
     *
     * @return **const char\*** The sampling feature UUID
     */
    const char* getSamplingFeatureUUID() {
        return _samplingFeatureUUID;
    }

    /**
     * @brief Set the pin (on the mcu) to use to control power to the SD card.
     *
     * @note This functionality is not tested!
     *
     * @param SDCardPowerPin A digital pin number on the mcu controlling power
     * to the SD card.
     */
    void setSDCardPwr(int8_t SDCardPowerPin);
    /**
     * @brief Send power to the SD card by setting the SDCardPowerPin `HIGH`.
     *
     * Optionally waits for the card to "settle."  Has no effect if a pin has
     * not been set to control power to the SD card.
     *
     * @param waitToSettle True to add a short (6ms) delay between powering on
     * the card and beginning initialization.  Defaults to true.
     */
    void turnOnSDcard(bool waitToSettle = true);
    /**
     * @brief Cut power to the SD card by setting the SDCardPowerPin `LOW`.
     *
     * Optionally waits for the card to do "housekeeping" before cutting the
     * power.  Has o effect if a pin has not been set to control power to the SD
     * card.
     *
     * @param waitForHousekeeping True to add a 1 second delay between to allow
     * any on-chip writing to complete before cutting power.  Defaults to true.
     */
    void turnOffSDcard(bool waitForHousekeeping = true);

    /**
     * @brief Set a pin for the slave select (chip select) of the SD card.
     *
     * This over-writes the value (if any) given in the constructor.
     *
     * @param SDCardSSPin The pin on the mcu connected to the slave select of
     * the SD card.
     */
    void setSDCardSS(int8_t SDCardSSPin);

    /**
     * @brief Set both pins related to the SD card.
     *
     * These over-write the values (if any) given in the constructor.
     *
     * @param SDCardSSPin The pin on the mcu connected to the slave select of
     * the SD card.
     * @param SDCardPowerPin A digital pin number on the mcu controlling power
     * to the SD card.
     */
    void setSDCardPins(int8_t SDCardSSPin, int8_t SDCardPowerPin);

    //
    /**
     * @brief Set up the wake up pin for an RTC interrupt.
     *
     * This over-writes the value (if any) given in the constructor.  Use a
     * value of -1 to prevent the board from attempting to sleep.  If using a
     * SAMD board with the internal RTC, the value of the pin is irrelevant as
     * long as it is positive.
     *
     * @param mcuWakePin The pin on the mcu to be used to wake the mcu from deep
     * sleep.
     */
    void setRTCWakePin(int8_t mcuWakePin);

    /**
     * @brief Set a pin to put out an alert that a measurement is being logged.
     *
     * This is intended to be a pin with a LED on it so you can see the light
     * come on when a measurement is being taken.
     *
     * @param ledPin The pin on the mcu to be held `HIGH` while sensor data is
     * being collected and logged.
     */
    void setAlertPin(int8_t ledPin);
    /**
     * @brief Set the alert pin high.
     */
    void alertOn();
    /**
     * @brief Set the alert pin low.
     */
    void alertOff();

    /**
     * @brief Set up a pin for an interrupt to enter testing mode.
     *
     * Intended to be attached to a button or other manual interrupt source.
     *
     * Once in testing mode, the logger will attempt to connect the the internet
     * and take 25 measurements spaced at 5 second intervals writing the results
     * to the main output destination (ie, Serial).  Testing mode cannot be
     * entered while the logger is taking a scheduled measureemnt.  No data is
     * written to the SD card in testing mode.
     *
     * @param buttonPin The pin on the mcu to listen to for a value-change
     * interrupt.
     */
    void setTestingModePin(int8_t buttonPin);

    /**
     * @brief Set the five pins of interest for the logger
     *
     * @param mcuWakePin The pin on the mcu to listen to for a value-change
     * interrupt to wake from deep sleep.
     * @param SDCardSSPin The pin on the mcu connected to the slave select of
     * the SD card.
     * @param SDCardPowerPin A digital pin number on the mcu controlling power
     * to the SD card.
     * @param buttonPin The pin on the mcu to listen to for a value-change
     * interrupt to enter testing mode.
     * @param ledPin The pin on the mcu to be held `HIGH` while sensor data is
     * being collected and logged.
     */
    void setLoggerPins(int8_t mcuWakePin, int8_t SDCardSSPin,
                       int8_t SDCardPowerPin, int8_t buttonPin, int8_t ledPin);

 protected:
    // Initialization variables
    /**
     * @brief The logger id
     */
    const char* _loggerID;
    /**
     * @brief The logging interval in minutes
     */
    uint16_t _loggingIntervalMinutes;
    /**
     * @brief Digital pin number on the mcu controlling the SD card slave
     * select.
     */
    int8_t _SDCardSSPin;
    /**
     * @brief Digital pin number on the mcu controlling SD card power
     */
    int8_t _SDCardPowerPin;
    /**
     * @brief Digital pin number on the mcu receiving interrupts to wake from
     * deep-sleep.
     */
    int8_t _mcuWakePin;
    /**
     * @brief Digital pin number on the mcu used to output an alert that the
     * logger is measuring.
     *
     * Expected to be connected to a LED.
     */
    int8_t _ledPin;
    /**
     * @brief Digital pin number on the mcu receiving interrupts to enter
     * testing mode.
     *
     * Expected to be connected to a user button.
     */
    int8_t _buttonPin;

    /**
     * @brief The sampling feature UUID
     */
    const char* _samplingFeatureUUID;
    /**@}*/

    // ===================================================================== //
    /**
     * @anchor logger_internal_array
     * @name Attached Variable Array Functions
     * Public functions to get information about the attached variable array
     */
    /**@{*/
    // ===================================================================== //

 public:
    /**
     * @brief Set the variable array object.
     *
     * @param inputArray A variable array object instance.  This is NOT an array
     * of variables, but an object of the variable array class.
     */
    void setVariableArray(VariableArray* inputArray);

    /**
     * @brief Get the number of variables in the internal variable array object.
     *
     * @return **uint8_t** The number of variables in the internal variable
     * array object
     */
    uint8_t getArrayVarCount();

    /**
     * @brief Get the name of the parent sensor of the variable at the given
     * position in the internal variable array object.
     *
     * @param position_i The position of the variable in the array.
     * @return **String** The name of the parent sensor of that variable, if
     * applicable.
     */
    String getParentSensorNameAtI(uint8_t position_i);
    /**
     * @brief Get the name and pin location of the parent sensor of the variable
     * at the given position in the internal variable array object.
     *
     * @param position_i The position of the variable in the array.
     * @return **String** The concatenated name and pin location of the parent
     * sensor of that variable, if applicable.
     */
    String getParentSensorNameAndLocationAtI(uint8_t position_i);
    /**
     * @brief Get the name of the variable at the given position in the
     * internal variable array object.
     *
     * Variable names must follow the controlled vocabulary documented here:
     * http://vocabulary.odm2.org/variablename/
     *
     * @param position_i The position of the variable in the array.
     * @return **String** The variable name
     */
    String getVarNameAtI(uint8_t position_i);
    /**
     * @brief Get the unit of the variable at the given position in the
     * internal variable array object.
     *
     * Variable units must follow the  controlled vocabulary documented here:
     * http://vocabulary.odm2.org/units/
     *
     * @param position_i The position of the variable in the array.
     * @return **String** The variable unit
     */
    String getVarUnitAtI(uint8_t position_i);
    /**
     * @brief Get the customized code of the variable at the given position in
     * the internal variable array object.
     *
     * @param position_i The position of the variable in the array.
     * @return **String** The variable code
     */
    String getVarCodeAtI(uint8_t position_i);
    /**
     * @brief Get the UUID of the variable at the given position in the internal
     * variable array object.
     *
     * @param position_i The position of the variable in the array.
     * @return **String** The variable UUID
     */
    String getVarUUIDAtI(uint8_t position_i);
    /**
     * @brief Get the most recent value of the variable at the given position in
     * the internal variable array object.
     *
     * @param position_i The position of the variable in the array.
     * @return **String** The value of the variable as a string with the correct
     * number of significant figures.
     */
    String getValueStringAtI(uint8_t position_i);

 protected:
    /**
     * @brief A pointer to the internal variable array instance
     */
    VariableArray* _internalArray;
    /**@}*/

    // ===================================================================== //
    /**
     * @anchor logger_internet
     * @name Internet and Publisher Functions
     * Public functions for internet and dataPublishers
     */
    /**@{*/
    // ===================================================================== //

 public:
    /**
     * @brief Attach a loggerModem to the logger to provide internet access.
     *
     * See [Modem and Internet
     * Functions](https://envirodiy.github.io/ModularSensors/group__the__modems.html)
     * for more information on how the modem must be set up before it is
     * attached to the logger.  You must include an ampersand to tie in the
     * already created modem!  If you do not attach a modem, no action will be
     * taken to publish data.
     *
     * @param modem An instance of the loggerModem class
     */
    void attachModem(loggerModem& modem);
    /**
     * @brief Use the attahed loggerModem to synchronize the real-time clock
     * with NIST time servers.
     *
     * @return **bool** True if clock synchronization was successful
     */
    bool syncRTC();

    /**
     * @brief Register a data publisher object to receive data from the logger.
     *
     * @param publisher A dataPublisher object
     */
    void registerDataPublisher(dataPublisher* publisher);
    /**
     * @brief Publish data to all registered data publishers.
     */
    void publishDataToRemotes(void);
    /**
     * @brief Retained for backwards compatibility.
     *
     * @deprecated use publishDataToRemotes()
     */
    void sendDataToRemotes(void);

 protected:
    /**
     * @brief The internal modem instance
     *
     * @note The internal #_logModem must be a POINTER not a reference because
     * it is possible for no modem to be attached (and thus the pointer could be
     * null).  It is not possible to have a null reference.
     */
    loggerModem* _logModem;
    //

    /**
     * @brief An array of all of the attached data publishers
     */
    dataPublisher* dataPublishers[MAX_NUMBER_SENDERS];
    /**@}*/

    // ===================================================================== //
    /**
     * @anchor logger_time
     * @name Clock and Timezones
     * Public functions to access the clock in proper format and time zone
     */
    /**@{*/
    // ===================================================================== //

 public:
    /**
     * @brief Set the static timezone that the data will be logged in.
     *
     * @note This must be set.
     *
     * @param timeZone The timezone data shold be saved to the SD card in.  This
     * need not be the same as the timezone of the real time clock.
     */
    static void setLoggerTimeZone(int8_t timeZone);
    /**
     * @brief Get the Logger Time Zone.
     *
     * @return **int8_t** The timezone data is be saved to the SD card in.  This
     * is not be the same as the timezone of the real time clock.
     */
    static int8_t getLoggerTimeZone(void);
    /**
     * @brief Retained for backwards compatibility.
     *
     * @deprecated use setLoggerTimeZone(int8_t timeZone)
     *
     * @param timeZone The timezone data shold be saved to the SD card in.  This
     * need not be the same as the timezone of the real time clock.
     */
    static void setTimeZone(int8_t timeZone);
    /**
     * @brief Retained for backwards compatibility.
     *
     * @deprecated use getLoggerTimeZone()
     *
     * @return **int8_t** The timezone data is be saved to the SD card in.  This
     * is not be the same as the timezone of the real time clock.
     */
    static int8_t getTimeZone(void);

    /**
     * @brief Set the static timezone that the RTC is programmed in.
     *
     * @note I VERY, VERY STRONGLY RECOMMEND SETTING THE RTC IN UTC
     *
     * @param timeZone The timezone of the real-time clock (RTC)
     */
    static void setRTCTimeZone(int8_t timeZone);
    /**
     * @brief Get the timezone of the real-time clock (RTC).
     *
     * @return **int8_t** The timezone of the real-time clock (RTC)
     */
    static int8_t getRTCTimeZone(void);

    /**
     * @brief Set the offset between the built-in clock and the time zone
     * where the data is being recorded.
     *
     * If your RTC is set in UTC and your logging timezone is EST, this should
     * be -5.  If your RTC is set in EST and your timezone is EST this does not
     * need to be called.
     *
     * @param offset The difference between the timezone of the RTC and the
     * saved data
     */
    static void setTZOffset(int8_t offset);
    /**
     * @brief Get the offset between the built-in clock and the time zone
     * where the data is being recorded.
     *
     * @return **int8_t** The offset between the built-in clock and the time
     * zone where the data is being recorded.
     */
    static int8_t getTZOffset(void);

// This gets the current epoch time (unix time, ie, the number of seconds
// from January 1, 1970 00:00:00 UTC) and corrects it for the specified time
// zone
#if defined(ARDUINO_ARCH_SAMD)
    /**
     * @brief The RTC object.
     *
     * @note Only one RTC may be used.  Either the built-in RTC of a SAMD board
     * *OR* a DS3231
     */
    static RTCZero zero_sleep_rtc;
#endif

    /**
     * @brief Get the current epoch time from the RTC (unix time, ie, the
     * number of seconds from January 1, 1970 00:00:00) and correct it to the
     * logging time zone.
     *
     * @return **uint32_t**  The number of seconds from January 1, 1970 in the
     * logging time zone.
     */
    static uint32_t getNowEpoch(void);
    /**
     * @brief Set the real time clock to the given number of seconds from
     * January 1, 1970.
     *
     * The validity of the timestamp is not checked in any way!  In practice,
     * setRTClock(ts) should be used to avoid setting the clock to an obviously
     * invalid value.  The input value should be *in the timezone of the RTC.*
     *
     * @param ts The number of seconds since 1970.
     */
    static void setNowEpoch(uint32_t ts);

    /**
     * @brief Convert the number of seconds from January 1, 1970 to a DateTime
     * object instance.
     *
     * @param epochTime The number of seconds since 1970.
     * @return **DateTime** The equivalent DateTime
     */
    static DateTime dtFromEpoch(uint32_t epochTime);

    /**
     * @brief Convert a date-time object into a ISO8601 formatted string.
     *
     * This assumes the supplied date/time is in the LOGGER's timezone and adds
     * the LOGGER's offset as the time zone offset in the string.
     *
     * @param dt A DateTime object to convert
     * @return **String** An ISO8601 formatted String.
     */
    static String formatDateTime_ISO8601(DateTime& dt);

    /**
     * @brief Convert an epoch time (unix time) into a ISO8601 formatted string.
     *
     * This assumes the supplied date/time is in the LOGGER's timezone and adds
     * the LOGGER's offset as the time zone offset in the string.
     *
     * @param epochTime The number of seconds since 1970.
     * @return **String** An ISO8601 formatted String.
     */
    static String formatDateTime_ISO8601(uint32_t epochTime);

    /**
     * @brief Veify that the input value is sane and if so sets the real time
     * clock to the given time.
     *
     * @param UTCEpochSeconds The number of seconds since 1970 in UTC.
     * @return **bool** True if the input timestamp passes sanity checks **and**
     * the clock has been successfully set.
     */
    bool setRTClock(uint32_t UTCEpochSeconds);

    /**
     * @brief Check that the current time on the RTC is within a "sane" range.
     *
     * To be sane the clock  must be between 2020 and 2025.
     *
     * @return **bool** True if the current time on the RTC passes sanity range
     * checking
     */
    static bool isRTCSane(void);
    /**
     * @brief Check that a given epoch time (seconds since 1970) is within a
     * "sane" range.
     *
     * To be sane the clock  must be between 2020 and
     * EPOCH_TIME_UPPER_SANITY_SECS.
     *
     * @param epochTime The epoch time to be checked.
     * @return **bool** True if the given time passes sanity range checking.
     */
    static bool isRTCSane(uint32_t epochTime);

    /**
     * @brief Set static variables for the date/time
     *
     * This is needed so that all data outputs (SD, EnviroDIY, serial printing,
     * etc) print the same time for updating the sensors - even though the
     * routines to update the sensors and to output the data may take several
     * seconds.  It is not currently possible to output the instantaneous time
     * an individual sensor was updated, just a single marked time.  By custom,
     * this should be called before updating the sensors, not after.
     */
    static void markTime(void);

    /**
     * @brief Check if the CURRENT time is an even interval of the logging rate
     *
     * @return **bool** True if the current time on the RTC is an even interval
     * of the logging rate.
     */
    uint8_t       checkInterval(void); /* atl_extension */
    const uint8_t CIA_NOACTION      = 0x0;
    const uint8_t CIA_NEW_READING   = 0x01;
    const uint8_t CIA_POST_READINGS = 0x02;
    const uint8_t CIA_RLB_READINGS  = 0x04;

    /**
     * @brief Check if the MARKED time is an even interval of the logging rate -
     * That is the value saved in the static variable markedEpochTime.
     *
     * This should be used in conjunction with markTime() to ensure that all
     * data outputs from a single data update session (SD, EnviroDIY, serial
     * printing, etc) have the same timestamp even though the update routine may
     * take several (or many) seconds.
     *
     * @return **bool** True if the marked time is an even interval of the
     * logging rate.
     */
    bool checkMarkedInterval(void);

 protected:
    /**
     * @brief The static timezone data is being logged in.
     *
     * @note All logger objects, if multiple are used, will be in the same
     * timezone.
     */
    static int8_t _loggerTimeZone;
    /**
     * @brief The static difference between the timezone of the RTC and the
     * timezone data is being logged in.
     *
     * @note All logger objects, if multiple are used, will be will have the
     * same offset.
     */
    static int8_t _loggerRTCOffset;
    /**@}*/

    // ===================================================================== //
    /**
     * @anchor logger_sleep
     * @name Clock and Timezones
     * Public Functions for sleeping the logger
     */
    /**@{*/
    // ===================================================================== //

 public:
    /**
     * @brief Set up the Interrupt Service Request for waking
     *
     * In this case, we're doing nothing, we just want the processor to wake.
     * This must be a static function (which means it can only call other static
     * funcions.)
     */
    static void wakeISR(void);

    /**
     * @brief Put the mcu to sleep to conserve battery life and handle
     * post-interrupt wake actions
     *
     * @note This DOES NOT sleep or wake the sensors!!
     */
    void systemSleep(uint8_t sleep_min = 0); /* atl_extension */

#if defined(ARDUINO_ARCH_SAMD)
    /**
     * @brief A watch-dog implementation to use to reboot the system in case of
     * lock-ups
     */
    extendedWatchDogSAMD watchDogTimer;
#else
    /**
     * @brief A watch-dog implementation to use to reboot the system in case of
     * lock-ups
     */
    extendedWatchDogAVR watchDogTimer;
#endif
    /**@}*/

    // ===================================================================== //
    /**
     * @anchor logger_sdcard
     * @name SD Cards and Saving Data
     * Public functions for logging data to an SD card
     */
    /**@{*/
    // ===================================================================== //

 public:
    /**
     * @brief Set the file name, if you want to decide on it in advance.
     *
     * If the file name is set using this function, the same file name will be
     * used for every single file created by the logger.
     *
     * @param fileName The file name
     */
    void setFileName(const char* fileName);
    /**
     * @brief Set the file name, if you want to decide on it in advance.
     *
     * If the file name is set using this function, the same file name will be
     * used for every single file created by the logger.
     *
     * @param fileName  The file name
     */
    void setFileName(String& fileName);

    /**
     * @brief Get the current filename.
     *
     * This may be a single filename set using the setFileName(name) function or
     * an auto-generated filename which is a concatenation of the logger id and
     * the date when the file was started.
     *
     * @return **String** The name of the file data is currently being saved to.
     */
    String getFileName(void) {
        return _fileName;
    }

    /**
     * @brief Print a header out to a stream.
     *
     * This removes need to pass around very long string objects which can crash
     * the logger
     *
     * @param stream An Arduino stream instance - expected to be an SdFat file -
     * but could also be the "main" Serial port for debugging.
     */
    virtual void printFileHeader(Stream* stream);

    /**
     * @brief Print a comma separated list of volues of sensor data -
     * including the time in the logging timezone -  out over an Arduino stream
     *
     * @param stream An Arduino stream instance - expected to be an SdFat file -
     * but could also be the "main" Serial port for debugging.
     */
    void printSensorDataCSV(Stream* stream);

    /**
     * @brief Create a file on the SD card and set the created, modified, and
     * accessed timestamps in that file.
     *
     * The filename will be the value specified in the function.  If desired, a
     * header will also be written to the file based on the variable information
     * from the variable array.  This can be used to force a logger to create a
     * file with a secondary file name.
     *
     * @param filename The name of the file to create
     * @param writeDefaultHeader True to write a header to the file, default is
     * false
     * @return **bool** True if the file was successfully created.
     */
    bool createLogFile(String& filename, bool writeDefaultHeader = false);
    /**
     * @brief Create a file on the SD card and set the created, modified, and
     * accessed timestamps in that file.
     *
     * The filename will be the one set by setFileName(String) or generated
     * using the logger id and the date.  If desired, a header will also be
     * written to the file based on the variable information from the variable
     * array.
     *
     * @param writeDefaultHeader True to write a header to the file, default is
     * false
     * @return **bool** True if the file was successfully created.
     */
    bool createLogFile(bool writeDefaultHeader = false);

    /**
     * @brief Open a file with the given name on the SD card and append the
     * given line to the bottom of it.
     *
     * If a file with the specified name does not already exist, attempt to
     * create the file and add a header to it.  Set the modified and accessed
     * timestamps of the file to the current time.
     *
     * @param filename The name of the file to write to
     * @param rec The line to be written to the file
     * @return **bool** True if the file was successfully accessed or created
     * _and_ data appended to it.
     */
    bool logToSD(String& filename, String& rec);
    /**
     * @brief Open a file named with the current internal filename value and
     * append the given line to the bottom of it.
     *
     * If a file with the with the intenal filename does not already exist,
     * attempt to create a file with that name and add a header to it.  Set the
     * modified and accessed timestamps of the file to the current time.
     *
     * @param rec The line to be written to the file
     * @return **bool** True if the file was successfully accessed or created
     * _and_ data appended to it.
     */
    bool logToSD(String& rec);
    /**
     * @brief Open a file named with the current internal filename value and
     * append a line to the bottom of it with the most recent values of all
     * variables in the variable array as a comma separated list.
     *
     * If a file with the with the intenal filename does not already exist,
     * attempt to create the file and add a header to it.  Set the modified and
     * accessed timestamps of the file to the current time.
     *
     * @return **bool** True if the file was successfully accessed or created
     * _and_ data appended to it.
     */
    bool logToSD(void);

 protected:
    // The SD card and file
    /**
     * @brief An internal reference to SdFat for SD card control
     */
    SdFat sd1_card_fatfs;
    /**
     * @brief An internal reference to an SdFat file instance
     */
    File logFile;
    /**
     * @brief An internal reference to the current filename
     */
    String _fileName;

    /**
     * @brief Check if the SD card is available and ready to write to.
     *
     * We run this check before every communication with the SD card to prevent
     * hanging.
     *
     * @return **bool** True if the SD card is ready
     */
    bool initializeSDCard(void);

    /**
     * @brief Generate a file name from the logger id and the current date.
     *
     * @note This cannot be called until *after* the RTC is started
     */
    void generateAutoFileName(void);

    /**
     * @brief Set a timestamp on a file.
     *
     * @param fileToStamp The filename to change the timestamp of
     * @param stampFlag The "flag" of the timestamp to change - should be
     * T_CREATE, T_WRITE, or T_ACCESS
     */
    void setFileTimestamp(File fileToStamp, uint8_t stampFlag);

    /**
     * @brief Open or creates a file, converting a string file name to a
     * character file name.
     *
     * @param filename The name of the file to open
     * @param createFile True to create the file if it did not already exist
     * @param writeDefaultHeader True to add a header to the file if it is
     * created
     * @return **bool** True if a file was successfully opened or created.
     */
    bool openFile(String& filename, bool createFile, bool writeDefaultHeader);
    /**@}*/

    // ===================================================================== //
    /**
     * @anchor logger_testing
     * @name Sensor Testing Mode
     * Public functions for a "sensor testing" mode
     */
    /**@{*/
    // ===================================================================== //

 public:
    // This checks to see if you want to enter the sensor mode
    // This should be run as the very last step within the setup function
    // void checkForTestingMode(int8_t buttonPin);

    /**
     * @brief The interrupt sevice routine called when an iterrupt is detected
     * on the pin assigned for "testing" mode.
     */
    static void testingISR(void);

    /**
     * @brief Execute testing mode.
     *
     * In testing mode, the logger uses the loggerModem, if attached, to connect
     * to the internet.  It then powers up all sensors tied to variable in the
     * internal variable array.  The logger then updates readings from all
     * sensors 25 times with a 5 second wait in between.  All results are output
     * to the "main" output - ie Serial - and NOT to the SD card.  After 25
     * measurements, the sensors are put to sleep, the modem is disconnected
     * from the internet, and the logger goes back to sleep.
     */
    virtual void testingMode();
    /**@}*/

    // ===================================================================== //
    /**
     * @anchor logger_conv
     * @name Do-It-All Convience Functions
     * Convience functions to call several of the above functions
     */
    /**@{*/
    // ===================================================================== //

    /**
     * @brief Set all pin levels and does initial communication with the
     * real-time clock and SD card to prepare the logger for full functionality.
     *
     * This is used for operations that cannot happen in the logger constructor
     * - they must happen at run time, not at compile time.
     *
     * @param loggerID An ID for the logger - will be used to auto-generate file
     * names.  Supplying a logger ID here will override any value given in the
     * constructor.
     * @param loggingIntervalMinutes The interval in minutes at which to log
     * data.  Supplying an interval here will override any value given in the
     * constructor.
     * @param inputArray A variableArray object instance providing data to be
     * logged.  This is NOT an array of variables, but an object of the variable
     * array class.  Supplying a variableArray object here will override any
     * value given in the constructor.
     */
    virtual void begin(const char* loggerID, uint16_t loggingIntervalMinutes,
                       VariableArray* inputArray);
    /**
     * @brief Set all pin levels and does initial communication with the
     * real-time clock and SD card to prepare the logger for full functionality.
     *
     * This is used for operations that cannot happen in the logger constructor
     * - they must happen at run time, not at compile time.
     *
     * @param inputArray A variableArray object instance providing data to be
     * logged.  This is NOT an array of variables, but an object of the variable
     * array class.  Supplying a variableArray object here will override any
     * value given in the constructor.
     */
    virtual void begin(VariableArray* inputArray);
    /**
     * @brief Set all pin levels and does initial communication with the
     * real-time clock and SD card to prepare the logger for full functionality.
     *
     * This is used for operations that cannot happen in the logger constructor
     * - they must happen at run time, not at compile time.
     */
    virtual void begin();

    /**
     * @brief This is a one-and-done to log data
     */
    virtual void logData(void);

    /**
     * @brief This is a one-and-done to log data and publish the results to any
     * associated publishers.
     */
    void logDataAndPublish(void);

    /**
     * @brief The static "marked" epoch time for the local timezone.
     */
    static uint32_t markedEpochTime;

    /**
     * @brief The static "marked" epoch time for UTC.
     */
    static uint32_t markedEpochTimeUTC;

    // These are flag fariables noting the current state (logging/testing)
    // NOTE:  if the logger isn't currently logging or testing or in the middle
    // of set-up, it's probably sleeping
    // Setting these as volatile because the flags can be changed in ISR's
    /**
     * @brief Internal flag set to true when logger is currently updating
     * sensors or writing to the SD card
     */
    static volatile bool isLoggingNow;
    /**
     * @brief Internal flag set to true when the logger is going through the
     * "testing mode" routine.
     */
    static volatile bool isTestingNow;
    /**
     * @brief Internal flag set to true with then logger should begin the
     * "testing mode" routine when it finishes other operations.
     */
    static volatile bool startTesting;
<<<<<<< HEAD

    /* atl_extension */
 protected:
    /**
     * @brief Active instance of the attached data publishers
     */
    uint8_t _dataPubInstance;

 public:
    /**
     * @brief Get Epoch Time with no offsets
     */
    static uint32_t getNowEpochT0(void);
    /**
     * @brief Get Epoch time with zone offset
     */
    static uint32_t getNowEpochTz(void);
    /**
     * @brief Set Epoch time with no offsets
     */
    static void setNowEpochT0(uint32_t ts);  // Set Epoch with standard UST
    // static void setNowEpochTz(uint32_t ts); //Set Epoch with standard UST
    /**
     * @brief DateTime from epoch time
     */
    static DateTime dtFromEpochT0(uint32_t epochTime);
    /**
     * @brief DateTime from epoch time with local time zone offset
     */
    static DateTime dtFromEpochTz(uint32_t epochTime);

 public:
#include "LoggerBaseHextClass.h"
=======
    /**@}*/
>>>>>>> e755d24b
};

#endif  // SRC_LOGGERBASE_H_<|MERGE_RESOLUTION|>--- conflicted
+++ resolved
@@ -1134,7 +1134,7 @@
      * "testing mode" routine when it finishes other operations.
      */
     static volatile bool startTesting;
-<<<<<<< HEAD
+    /**@}*/
 
     /* atl_extension */
  protected:
@@ -1168,9 +1168,6 @@
 
  public:
 #include "LoggerBaseHextClass.h"
-=======
-    /**@}*/
->>>>>>> e755d24b
 };
 
 #endif  // SRC_LOGGERBASE_H_