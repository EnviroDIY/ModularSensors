--- conflicted
+++ resolved
@@ -24,34 +24,24 @@
 // Included Dependencies
 #include "ModSensorDebugger.h"
 #undef MS_DEBUGGING_STD
+#include "VariableArray.h"
 #include "LoggerModem.h"
-#include "VariableArray.h"
 #include "ms_common.h"
 #include <Arduino.h> // The base Arduino library
 
 // Bring in the libraries to handle the processor sleep/standby modes
 // The SAMD library can also the built-in clock on those modules
 #if defined(ARDUINO_ARCH_SAMD)
-<<<<<<< HEAD
-#include "WatchDogs/WatchDogSAMD.h"
-#include <RTCZero.h>
-#elif defined(ARDUINO_ARCH_AVR) || defined(__AVR__)
-#include "WatchDogs/WatchDogAVR.h"
-#include <avr/power.h>
-#include <avr/sleep.h>
-=======
 #include <RTCZero.h>
 #include "WatchDogs/WatchDogSAMD.h"
 #elif defined(ARDUINO_ARCH_AVR) || defined(__AVR__)
 #include <avr/power.h>
 #include <avr/sleep.h>
 #include "WatchDogs/WatchDogAVR.h"
->>>>>>> 31fa4cea
 #endif
 
 // Bring in the library to communicate with an external high-precision real time
 // clock This also implements a needed date/time class
-<<<<<<< HEAD
 #if defined(ARDUINO_ARCH_SAMD)
 #include <RTClib.h> //was <Sodaq_DS3231.h>
 #elif defined(ARDUINO_ARCH_AVR) || defined(__AVR__)
@@ -59,6 +49,14 @@
 #endif
 #define HOURS_TO_SECS 3600
 // SECONDS_FROM_1970_TO_2000 946684800
+
+/**
+ * @brief January 1, 2000 00:00:00 in "epoch" time
+ *
+ * Need this b/c the date/time class in Sodaq_DS3231 treats a 32-bit long
+ * timestamp as time from 2000-jan-01 00:00:00 instead of the standard (unix)
+ * epoch beginning 1970-jan-01 00:00:00.
+ */
 #define EPOCH_TIME_OFF 946684800
 // This is 2000-jan-01 00:00:00 in "epoch" time
 // Need this b/c the date/time class in Sodaq_DS3231 treats a 32-bit long
@@ -67,7 +65,7 @@
 #define EPOCH_TIME_20200101_SECS 1577836800
 #define EPOCH_TIME_20250101_SECS 1735689600
 
-#include "SdFat.h" // To communicate with the SD card
+#include <SdFat.h>  // To communicate with the SD card
 #if defined BOARD_SDQ_QSPI_FLASH
 #include "Adafruit_SPIFlash.h" //This can be on the Adafruit Express options
 #endif                         // BOARD_SDQ_QSPI_FLASH
@@ -77,131 +75,16 @@
 typedef int (*ini_handler_atl485)(const char *section, const char *name,
                                   const char *value);
 // The largest number of variables from a single sensor
-=======
-#include <Sodaq_DS3231.h>
-
-/**
- * @brief January 1, 2000 00:00:00 in "epoch" time
- *
- * Need this b/c the date/time class in Sodaq_DS3231 treats a 32-bit long
- * timestamp as time from 2000-jan-01 00:00:00 instead of the standard (unix)
- * epoch beginning 1970-jan-01 00:00:00.
- */
-#define EPOCH_TIME_OFF 946684800
-
-#include <SdFat.h>  // To communicate with the SD card
 
 /**
  * @brief The largest number of variables from a single sensor
  */
->>>>>>> 31fa4cea
 #define MAX_NUMBER_SENDERS 4
 
+
 class dataPublisher; // Forward declaration
 
-<<<<<<< HEAD
-// Defines the "Logger" Class
-class Logger {
-  friend class dataPublisher;
-
-public:
-  // Constructors
-  Logger(const char *loggerID, uint16_t loggingIntervalMinutes,
-         int8_t SDCardSSPin, int8_t mcuWakePin, VariableArray *inputArray);
-  Logger(const char *loggerID, uint16_t loggingIntervalMinutes,
-         VariableArray *inputArray);
-  Logger();
-  // Destructor
-  virtual ~Logger();
-
-  // ===================================================================== //
-  // Public functions to get and set basic logging paramters
-  // ===================================================================== //
-
-  // Sets/Gets the logger ID
-  void setLoggerID(const char *loggerID);
-  const char *getLoggerID() { return _loggerID; }
-
-  // Sets/Gets the logging interval
-  void setLoggingInterval(uint16_t loggingIntervalMinutes);
-  uint16_t getLoggingInterval() { return _loggingIntervalMinutes; }
-
-  // Sets/Gets the sampling feature UUID
-  void setSamplingFeatureUUID(const char *samplingFeatureUUID);
-  const char *getSamplingFeatureUUID() { return _samplingFeatureUUID; }
-
-  // Sets up a pin controlling the power to the SD card
-  // NOTE:  This is not yet functional!
-  void setSDCardPwr(int8_t SDCardPowerPin);
-  void turnOnSDcard(bool waitToSettle = true);
-  void turnOffSDcard(bool waitForHousekeeping = true);
-
-  // Sets up a pin for the slave select (chip select) of the SD card
-  void setSDCardSS(int8_t SDCardSSPin);
-
-  // Sets both pins related to the SD card
-  void setSDCardPins(int8_t SDCardSSPin, int8_t SDCardPowerPin);
-
-  // Sets up the wake up pin for an RTC interrupt
-  void setRTCWakePin(int8_t mcuWakePin);
-
-  // Sets up a pin for an LED or other way of alerting that data is being logged
-  void setAlertPin(int8_t ledPin);
-  void alertOn();
-  void alertOff();
-
-  // Sets up a pin for an interrupt to enter testing mode
-  void setTestingModePin(int8_t buttonPin);
-
-  // Sets up the five pins of interest for the logger
-  void setLoggerPins(int8_t mcuWakePin, int8_t SDCardSSPin,
-                     int8_t SDCardPowerPin, int8_t buttonPin, int8_t ledPin);
-
-protected:
-  // Initialization variables
-  const char *_loggerID;
-  uint16_t _loggingIntervalMinutes;
-  int8_t _SDCardSSPin;
-  int8_t _SDCardPowerPin;
-  int8_t _mcuWakePin;
-  int8_t _ledPin;
-  int8_t _buttonPin;
-  const char *_samplingFeatureUUID;
-
-  // ===================================================================== //
-  // Public functions to get information about the attached variable array
-  // ===================================================================== //
-
-public:
-  // Assigns the variable array object
-  void setVariableArray(VariableArray *inputArray);
-
-  // Returns the number of variables in the internal array
-  uint8_t getArrayVarCount();
-
-  // These are reflections of the variable returns
-  // This gets the name of the parent sensor, if applicable
-  String getParentSensorNameAtI(uint8_t position_i);
-  // This gets the name and location of the parent sensor, if applicable
-  String getParentSensorNameAndLocationAtI(uint8_t position_i);
-  // This gets the variable's name using
-  // http://vocabulary.odm2.org/variablename/
-  String getVarNameAtI(uint8_t position_i);
-  // This gets the variable's unit using http://vocabulary.odm2.org/units/
-  String getVarUnitAtI(uint8_t position_i);
-  // This returns a customized code for the variable, if one is given, and a
-  // default if not
-  String getVarCodeAtI(uint8_t position_i);
-  // This returns the variable UUID, if one has been assigned
-  String getVarUUIDAtI(uint8_t position_i);
-  // This returns the current value of the variable as a string with the
-  // correct number of significant figures
-  String getValueStringAtI(uint8_t position_i);
-
-protected:
-  // A pointer to the internal variable array instance
-  VariableArray *_internalArray;
-=======
+
 /**
  * @brief The "Logger" Class handles low power sleep for the main processor,
  * interfacing with the real-time clock and modem, writing to the SD card, and
@@ -579,38 +462,11 @@
      * @brief A pointer to the internal variable array instance
      */
     VariableArray* _internalArray;
->>>>>>> 31fa4cea
 
   // ===================================================================== //
   // Public functions for internet and dataPublishers
   // ===================================================================== //
 
-<<<<<<< HEAD
-public:
-  // Adds a loggerModem objct to the logger
-  // loggerModem = TinyGSM modem + TinyGSM client + Modem On Off
-  void attachModem(loggerModem &modem);
-
-  // Takes advantage of the modem to synchronize the clock
-  bool syncRTC();
-
-  // These tie the variables to their parent sensor
-  void registerDataPublisher(dataPublisher *publisher);
-  // Notifies attached variables of new values
-  void publishDataToRemotes(void);
-  // These are duplicates of the above functions for backwards compatibility
-  void sendDataToRemotes(void);
-
-protected:
-  // The internal modem instance
-  loggerModem *_logModem;
-  // NOTE:  The internal _logModem must be a POINTER not a reference because
-  // it is possible for no modem to be attached (and thus the pointer could
-  // be null).  It is not possible to have a null reference.
-
-  // An array of all of the attached data publishers
-  dataPublisher *dataPublishers[MAX_NUMBER_SENDERS];
-=======
  public:
     /**
      * @brief Attach a loggerModem to the logger to provide internet access.
@@ -891,105 +747,11 @@
      * same offset.
      */
     static int8_t _loggerRTCOffset;
->>>>>>> 31fa4cea
-
-  // ===================================================================== //
-  // Public functions to access the clock in proper format and time zone
-  // ===================================================================== //
-
-<<<<<<< HEAD
-public:
-  // Sets the static timezone that the data will be logged in - this must be set
-  static void setLoggerTimeZone(int8_t timeZone);
-  static int8_t getLoggerTimeZone(void);
-  // Duplicates for backwards compatibility
-  static void setTimeZone(int8_t timeZone);
-  static int8_t getTimeZone(void);
-
-  // Sets the static timezone that the RTC is programmed in
-  // I VERY VERY STRONGLY RECOMMEND SETTING THE RTC IN UTC
-  static void setRTCTimeZone(int8_t timeZone);
-  static int8_t getRTCTimeZone(void);
-
-  // This set the offset between the built-in clock and the time zone where
-  // the data is being recorded.  If your RTC is set in UTC and your logging
-  // timezone is EST, this should be -5.  If your RTC is set in EST and your
-  // timezone is EST this does not need to be called.
-  static void setTZOffset(int8_t offset);
-  static int8_t getTZOffset(void);
-
-// This gets the current epoch time (unix time, ie, the number of seconds
-// from January 1, 1970 00:00:00 UTC) and corrects it for the specified time
-// zone
-#if defined(ARDUINO_ARCH_SAMD)
-  static RTCZero zero_sleep_rtc; // create the rtc object
-#endif
-
-  static uint32_t getNowEpochT0(void);    // Get Epoch standard UST
-  static uint32_t getNowEpochTz(void);    // Get Epoch with time zone offset
-  static void setNowEpochT0(uint32_t ts); // Set Epoch with standard UST
-  // static void setNowEpochTz(uint32_t ts); //Set Epoch with standard UST
-  static uint32_t getNowEpoch(void);
-  static void setNowEpoch(uint32_t ts);
-
-  static DateTime dtFromEpochT0(uint32_t epochTime);
-  static DateTime dtFromEpochTz(uint32_t epochTime);
-  static DateTime dtFromEpoch(uint32_t epochTime);
-
-  // This converts a date-time object into a ISO8601 formatted string
-  // It assumes the supplied date/time is in the LOGGER's timezone and adds
-  // the LOGGER's offset as the time zone offset in the string.
-  static String formatDateTime_ISO8601(DateTime &dt);
-
-  // This converts an epoch time (unix time) into a ISO8601 formatted string
-  // It assumes the supplied date/time is in the LOGGER's timezone and adds
-  // the LOGGER's offset as the time zone offset in the string.
-  static String formatDateTime_ISO8601(uint32_t epochTime);
-
-  // This sets the real time clock to the given time
-  static bool setRTClock(uint32_t UTCEpochSeconds);
-
-  // This checks that the logger time is within a "sane" range
-  static bool isRTCSane(void);
-  static bool isRTCSane(uint32_t epochTime);
-
-  // This sets static variables for the date/time - this is needed so that all
-  // data outputs (SD, EnviroDIY, serial printing, etc) print the same time
-  // for updating the sensors - even though the routines to update the sensors
-  // and to output the data may take several seconds.
-  // It is not currently possible to output the instantaneous time an individual
-  // sensor was updated, just a single marked time.  By custom, this should be
-  // called before updating the sensors, not after.
-  static void markTime(void);
-
-  // This checks to see if the CURRENT time is an even interval of the logging
-  // rate
-  bool checkInterval(void);
-
-  // This checks to see if the MARKED time is an even interval of the logging
-  // rate
-  bool checkMarkedInterval(void);
-
-protected:
-  // Static variables - identical for EVERY logger
-  static int8_t _loggerTimeZone;
-  static int8_t _loggerRTCOffset;
-
-  // ============================================================================
-  //  Public Functions for sleeping the logger
-  // ============================================================================
-
-public:
-  // Set up the Interrupt Service Request for waking
-  // In this case, we're doing nothing, we just want the processor to wake
-  // This must be a static function (which means it can only call other static
-  // funcions.)
-  static void wakeISR(void);
-
-  // Puts the system to sleep to conserve battery life.
-  // This DOES NOT sleep or wake the sensors!!
-  void systemSleep(uint8_t sleep_min = 0);
-=======
+
+    // ============================================================================
+    //  Public Functions for sleeping the logger
+    // ============================================================================
+
  public:
     /**
      * @brief Set up the Interrupt Service Request for waking
@@ -1006,7 +768,7 @@
      *
      * @note This DOES NOT sleep or wake the sensors!!
      */
-    void systemSleep(void);
+    void systemSleep(uint8_t sleep_min = 0);
 
 #if defined(ARDUINO_ARCH_SAMD)
     /**
@@ -1163,7 +925,7 @@
     /**
      * @brief An internal reference to SdFat for SD card control
      */
-    SdFat sd;
+    SdFat sd1_card_fatfs;;
     /**
      * @brief An internal reference to an SdFat file instance
      */
@@ -1212,66 +974,11 @@
      * @return **false** If the file was NOT successfully opened or created.
      */
     bool openFile(String& filename, bool createFile, bool writeDefaultHeader);
->>>>>>> 31fa4cea
-
-// A watch-dog to check for lock-ups
-#if defined(ARDUINO_ARCH_SAMD)
-  extendedWatchDogSAMD watchDogTimer;
-#else
-  extendedWatchDogAVR watchDogTimer;
-#endif
 
   // ===================================================================== //
-  // Public functions for logging data to an SD card
+    // Public functions for a "sensor testing" mode
   // ===================================================================== //
 
-<<<<<<< HEAD
-public:
-  // This sets a file name, if you want to decide on it in advance
-  void setFileName(const char *fileName);
-  // Same as above, with a string (overload function)
-  void setFileName(String &fileName);
-
-  // This returns the current filename.  Must be run after setFileName.
-  String getFileName(void) { return _fileName; }
-
-  // This prints a header onto a stream - this removes need to pass around
-  // very long string objects which can crash the logger
-  virtual void printFileHeader(Stream *stream);
-
-  // This prints a comma separated list of volues of sensor data - including the
-  // time -  out over an Arduino stream
-  void printSensorDataCSV(Stream *stream);
-
-  // These functions create a file on an SD card and set the created/modified/
-  // accessed timestamps in that file.
-  // The filename may either be the one automatically generated by the logger
-  // id and the date, the one set by setFileName(String), or can be specified
-  // in the function.
-  // If asked to, these functions will also write a header to the file based
-  // on the variable information from the variable array.
-  // This can be used to force a logger to create a file with a secondary file
-  // name.
-  bool createLogFile(String &filename, bool writeDefaultHeader = false);
-  bool createLogFile(bool writeDefaultHeader = false);
-
-  // These functions create a file on an SD card and set the modified/accessed
-  // timestamps in that file.
-  // The filename may either be the one automatically generated by the logger
-  // id and the date, the one set by setFileName(String), or can be specified
-  // in the function.
-  // If the file does not already exist, the file will be created.
-  // The line to be written to the file can either be specified or will be
-  // a comma separated list of the current values of all variables in the
-  // variable array.
-  bool logToSD(String &filename, String &rec);
-  bool logToSD(String &rec);
-  bool logToSD(void);
-  // This checks if the SD card is available and ready
-  // We run this check before every communication with the SD card to prevent
-  // hanging.
-  bool initializeSDCard(void);
-=======
  public:
     // This checks to see if you want to enter the sensor mode
     // This should be run as the very last step within the setup function
@@ -1295,74 +1002,7 @@
      * from the internet, and the logger goes back to sleep.
      */
     virtual void testingMode();
->>>>>>> 31fa4cea
-
-protected:
-  // The External SD card and file
-  SdFat sd1_card_fatfs;
-  File logFile;
-  String _fileName;
-
-<<<<<<< HEAD
-  // This generates a file name from the logger id and the current date
-  // NOTE:  This cannot be called until *after* the RTC is started
-  void generateAutoFileName(void);
-
-  // This sets a timestamp on a file
-  void setFileTimestamp(File fileToStamp, uint8_t stampFlag);
-
-  // This opens or creates a file, converting a string file name to a
-  // character file name
-  bool openFile(String &filename, bool createFile, bool writeDefaultHeader);
-
-  // ===================================================================== //
-  // Public functions for a "sensor testing" mode
-  // ===================================================================== //
-
-public:
-  // This checks to see if you want to enter the sensor mode
-  // This should be run as the very last step within the setup function
-  // void checkForTestingMode(int8_t buttonPin);
-
-  // A function if you'd prefer to enter testing based on an interrupt
-  static void testingISR(void);
-
-  // This defines what to do in the testing mode
-  virtual void testingMode();
-
-  // ===================================================================== //
-  // Convience functions to call several of the above functions
-  // ===================================================================== //
-
-  // This does all of the setup that can't happen in the constructors
-  // That is, anything that is dependent on another object having been created
-  // first or anything that requires the actual processor/MCU to do something.
-  virtual void begin(const char *loggerID, uint16_t loggingIntervalMinutes,
-                     VariableArray *inputArray);
-  virtual void begin(VariableArray *inputArray);
-  virtual void begin();
-
-  // This is a one-and-done to log data
-  virtual void logData(void);
-  void logDataAndPublish(void);
-
-  // Public variables
-  // Time stamps - want to set them at a single time and carry them forward
-  static uint32_t markedEpochTime;
-
-  // These are flag fariables noting the current state (logging/testing)
-  // NOTE:  if the logger isn't currently logging or testing or in the middle
-  // of set-up, it's probably sleeping
-  // Setting these as volatile because the flags can be changed in ISR's
-  static volatile bool isLoggingNow;
-  static volatile bool isTestingNow;
-  static volatile bool startTesting;
-
-#include "LoggerBaseHextClass.h"
-};
-
-#endif // Header Guard
-=======
+
     // ===================================================================== //
     // Convience functions to call several of the above functions
     // ===================================================================== //
@@ -1444,7 +1084,8 @@
      * "testing mode" routine when it finishes other operations.
      */
     static volatile bool startTesting;
+
+#include "LoggerBaseHextClass.h"
 };
 
-#endif  // SRC_LOGGERBASE_H_
->>>>>>> 31fa4cea
+#endif  // SRC_LOGGERBASE_H_