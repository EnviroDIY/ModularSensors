--- conflicted
+++ resolved
@@ -5,31 +5,17 @@
  * @author Initial developement for Atlas Sensors was done by Adam Gold
  * Files were edited by Sara Damiano <sdamiano@stroudcenter.org>
  *
-<<<<<<< HEAD
- * Initial developement for Atlas Sensors was done by Adam Gold
- * Files were edited by Sara Damiano
- *
- * Most I2C commands have a 300ms processing time from the time the command is
- * written until it is possible to request a response or result, except for the
- * commands to take a calibration point or a reading which have a 600ms
- * processing/response time.
- *
-=======
  * @brief Implements the AtlasParent class.
->>>>>>> 31fa4cea
  */
 
 #include "AtlasParent.h"
 #include <Wire.h>
 
+
 // The constructor - because this is I2C, only need the power pin
 // This sensor has a set I2C address of 0X64, or 100
 AtlasParent::AtlasParent(int8_t powerPin, uint8_t i2cAddressHex,
-<<<<<<< HEAD
-                         uint8_t measurementsToAverage, const char *sensorName,
-=======
                          uint8_t measurementsToAverage, const char* sensorName,
->>>>>>> 31fa4cea
                          const uint8_t numReturnedVars, uint32_t warmUpTime_ms,
                          uint32_t stabilizationTime_ms,
                          uint32_t measurementTime_ms)
@@ -38,25 +24,6 @@
       _i2cAddressHex(i2cAddressHex) {}
 AtlasParent::~AtlasParent() {}
 
-<<<<<<< HEAD
-String AtlasParent::getSensorLocation(void) {
-  String address = F("I2C_0x");
-  address += String(_i2cAddressHex, HEX);
-  return address;
-}
-
-bool AtlasParent::setup(void) {
-  Wire.begin(); // Start the wire library (sensor power not required)
-  // Eliminate any potential extra waits in the wire library
-  // These waits would be caused by a readBytes or parseX being called
-  // on wire after the Wire buffer has emptied.  The default stream
-  // functions - used by wire - wait a timeout period after reading the
-  // end of the buffer to see if an interrupt puts something into the
-  // buffer.  In the case of the Wire library, that will never happen and
-  // the timeout period is a useless delay.
-  Wire.setTimeout(0);
-  return Sensor::setup(); // this will set pin modes and the setup status bit
-=======
 
 String AtlasParent::getSensorLocation(void) {
     String address = F("I2C_0x");
@@ -76,45 +43,12 @@
     // the timeout period is a useless delay.
     Wire.setTimeout(0);
     return Sensor::setup();  // this will set pin modes and the setup status bit
->>>>>>> 31fa4cea
 }
+
 
 // The function to put the sensor to sleep
 // The Atlas sensors must be told to sleep
 bool AtlasParent::sleep(void) {
-<<<<<<< HEAD
-  if (!checkPowerOn()) {
-    return true;
-  }
-  if (_millisSensorActivated == 0) {
-    MS_DBG(getSensorNameAndLocation(), F("was not measuring!"));
-    return true;
-  }
-
-  bool success = true;
-  MS_DBG(F("Putting"), getSensorNameAndLocation(), F("to sleep"));
-
-  Wire.beginTransmission(_i2cAddressHex);
-  success &= Wire.write((const uint8_t *)"Sleep",
-                        5); // Write "Sleep" to put it in low power mode
-  success &= !Wire.endTransmission();
-  // NOTE: The return of 0 from endTransmission indicates success
-
-  if (success) {
-    // Unset the activation time
-    _millisSensorActivated = 0;
-    // Unset the measurement request time
-    _millisMeasurementRequested = 0;
-    // Unset the status bits for sensor activation (bits 3 & 4) and measurement
-    // request (bits 5 & 6)
-    _sensorStatus &= 0b10000111;
-    MS_DBG(F("Done"));
-  } else {
-    MS_DBG(getSensorNameAndLocation(), F("did not accept sleep command"));
-  }
-
-  return success;
-=======
     if (!checkPowerOn()) { return true; }
     if (_millisSensorActivated == 0) {
         MS_DBG(getSensorNameAndLocation(), F("was not measuring!"));
@@ -144,43 +78,13 @@
     }
 
     return success;
->>>>>>> 31fa4cea
 }
+
 
 // To start a measurement we write the command "R" to the sensor
 // NOTE:  documentation says to use a capital "R" but the examples provided
 // by Atlas use a lower case "r".
 bool AtlasParent::startSingleMeasurement(void) {
-<<<<<<< HEAD
-  // Sensor::startSingleMeasurement() checks that if it's awake/active and sets
-  // the timestamp and status bits.  If it returns false, there's no reason to
-  // go on.
-  if (!Sensor::startSingleMeasurement())
-    return false;
-
-  bool success = true;
-  MS_DBG(F("Starting measurement on"), getSensorNameAndLocation());
-
-  Wire.beginTransmission(_i2cAddressHex);
-  success &= Wire.write('r'); // Write "R" to start a reading
-  int I2Cstatus = Wire.endTransmission();
-  MS_DBG(F("I2Cstatus:"), I2Cstatus);
-  success &= !I2Cstatus;
-  // NOTE: The return of 0 from endTransmission indicates success
-
-  if (success) {
-    // Update the time that a measurement was requested
-    _millisMeasurementRequested = millis();
-  }
-  // Otherwise, make sure that the measurement start time and success bit (bit
-  // 6) are unset
-  else {
-    MS_DBG(getSensorNameAndLocation(),
-           F("did not successfully start a measurement."));
-    _millisMeasurementRequested = 0;
-    _sensorStatus &= 0b10111111;
-  }
-=======
     // Sensor::startSingleMeasurement() checks that if it's awake/active and
     // sets the timestamp and status bits.  If it returns false, there's no
     // reason to go on.
@@ -207,55 +111,10 @@
         _millisMeasurementRequested = 0;
         _sensorStatus &= 0b10111111;
     }
->>>>>>> 31fa4cea
 
-  return success;
+    return success;
 }
 
-<<<<<<< HEAD
-bool AtlasParent::addSingleMeasurementResult(void) {
-  bool success = false;
-
-  // Check a measurement was *successfully* started (status bit 6 set)
-  // Only go on to get a result if it was
-  if (bitRead(_sensorStatus, 6)) {
-    // call the circuit and request 40 bytes (this may be more than we need)
-    Wire.requestFrom(_i2cAddressHex, 40, 1);
-    // the first byte is the response code, we read this separately.
-    uint8_t code = Wire.read();
-
-    MS_DBG(getSensorNameAndLocation(), F("is reporting:"));
-    // Parse the response code
-    switch (code) {
-    case 1: // the command was successful.
-      MS_DBG(F("  Measurement successful"));
-      success = true;
-      break;
-
-    case 2: // the command has failed.
-      MS_DBG(F("  Measurement Failed"));
-      break;
-
-    case 254: // the command has not yet been finished calculating.
-      MS_DBG(F("  Measurement Pending"));
-      break;
-
-    case 255: // there is no further data to send.
-      MS_DBG(F("  No Data"));
-      break;
-    }
-    // If the response code is successful, parse the remaining results
-    if (success) {
-      for (uint8_t i = 0; i < _numReturnedVars; i++) {
-        float result = Wire.parseFloat();
-        if (isnan(result))
-          result = -9999;
-        if (result < -1020)
-          result = -9999;
-        MS_DBG(F("  Result #"), i, ':', result);
-        verifyAndAddMeasurementResult(i, result);
-      }
-=======
 
 bool AtlasParent::addSingleMeasurementResult(void) {
     bool success = false;
@@ -305,42 +164,22 @@
         for (uint8_t i = 0; i < _numReturnedValues; i++) {
             verifyAndAddMeasurementResult(i, static_cast<float>(-9999));
         }
->>>>>>> 31fa4cea
     }
-  } else {
-    // If there's no measurement, need to make sure we send over all
-    // of the "failed" result values
-    MS_DBG(getSensorNameAndLocation(), F("is not currently measuring!"));
-    for (uint8_t i = 0; i < _numReturnedVars; i++) {
-      verifyAndAddMeasurementResult(i, (float)-9999);
-    }
-  }
 
-  // Unset the time stamp for the beginning of this measurement
-  _millisMeasurementRequested = 0;
-  // Unset the status bits for a measurement request (bits 5 & 6)
-  _sensorStatus &= 0b10011111;
+    // Unset the time stamp for the beginning of this measurement
+    _millisMeasurementRequested = 0;
+    // Unset the status bits for a measurement request (bits 5 & 6)
+    _sensorStatus &= 0b10011111;
 
-  return success;
+    return success;
 }
+
 
 // Wait for a command to process
 // NOTE:  This should ONLY be used as a wait when no response is
 // expected except a status code - the response will be "consumed"
 // and become unavailable.
 bool AtlasParent::waitForProcessing(uint32_t timeout) {
-<<<<<<< HEAD
-  // Wait for the command to have been processed and implented
-  bool processed = false;
-  uint32_t start = millis();
-  while (!processed && millis() - start < timeout) {
-    Wire.requestFrom(_i2cAddressHex, 1, 1);
-    uint8_t code = Wire.read();
-    if (code == 1)
-      processed = true;
-  }
-  return processed;
-=======
     // Wait for the command to have been processed and implented
     bool     processed = false;
     uint32_t start     = millis();
@@ -350,5 +189,4 @@
         if (code == 1) processed = true;
     }
     return processed;
->>>>>>> 31fa4cea
 }