/**
 * @file MaxBotixSonar.cpp
 * @copyright 2020 Stroud Water Research Center
 * Part of the EnviroDIY ModularSensors library for Arduino
 * @author Sara Geleskie Damiano <sdamiano@stroudcenter.org>
 *
 * @brief Implements the MaxBotixSonar class.
 */

#include "MaxBotixSonar.h"

<<<<<<< HEAD
MaxBotixSonar::MaxBotixSonar(Stream *stream, int8_t powerPin, int8_t triggerPin,
=======

MaxBotixSonar::MaxBotixSonar(Stream* stream, int8_t powerPin, int8_t triggerPin,
>>>>>>> 31fa4cea
                             uint8_t measurementsToAverage)
    : Sensor("MaxBotixMaxSonar", HRXL_NUM_VARIABLES, HRXL_WARM_UP_TIME_MS,
             HRXL_STABILIZATION_TIME_MS, HRXL_MEASUREMENT_TIME_MS, powerPin, -1,
             measurementsToAverage) {
<<<<<<< HEAD
  _triggerPin = triggerPin;
  _stream = stream;
}
MaxBotixSonar::MaxBotixSonar(Stream &stream, int8_t powerPin, int8_t triggerPin,
=======
    _triggerPin = triggerPin;
    _stream     = stream;
}
MaxBotixSonar::MaxBotixSonar(Stream& stream, int8_t powerPin, int8_t triggerPin,
>>>>>>> 31fa4cea
                             uint8_t measurementsToAverage)
    : Sensor("MaxBotixMaxSonar", HRXL_NUM_VARIABLES, HRXL_WARM_UP_TIME_MS,
             HRXL_STABILIZATION_TIME_MS, HRXL_MEASUREMENT_TIME_MS, powerPin, -1,
             measurementsToAverage) {
<<<<<<< HEAD
  _triggerPin = triggerPin;
  _stream = &stream;
}
// Destructor
MaxBotixSonar::~MaxBotixSonar() {}

// unfortunately, we really cannot know where the stream is attached.
String MaxBotixSonar::getSensorLocation(void) {
  // attach the trigger pin to the stream number
  String loc = "sonarStream_trigger" + String(_triggerPin);
  return loc;
=======
    _triggerPin = triggerPin;
    _stream     = &stream;
}
// Destructor
MaxBotixSonar::~MaxBotixSonar() {}


// unfortunately, we really cannot know where the stream is attached.
String MaxBotixSonar::getSensorLocation(void) {
    // attach the trigger pin to the stream number
    String loc = "sonarStream_trigger" + String(_triggerPin);
    return loc;
>>>>>>> 31fa4cea
}

bool MaxBotixSonar::setup(void) {
  // Set up the trigger, if applicable
  if (_triggerPin >= 0) {
    pinMode(_triggerPin, OUTPUT);
    digitalWrite(_triggerPin, LOW);
  }

<<<<<<< HEAD
  // Set the stream timeout;
  // Even the slowest sensors should respond at a rate of 6Hz (166ms).
  _stream->setTimeout(180);
=======
bool MaxBotixSonar::setup(void) {
    // Set up the trigger, if applicable
    if (_triggerPin >= 0) {
        pinMode(_triggerPin, OUTPUT);
        digitalWrite(_triggerPin, LOW);
    }

    // Set the stream timeout;
    // Even the slowest sensors should respond at a rate of 6Hz (166ms).
    _stream->setTimeout(180);
>>>>>>> 31fa4cea

  return Sensor::setup(); // this will set pin modes and the setup status bit
}

// Parsing and tossing the header lines in the wake-up
bool MaxBotixSonar::wake(void) {
<<<<<<< HEAD
  // Sensor::wake() checks if the power pin is on and sets the wake timestamp
  // and status bits.  If it returns false, there's no reason to go on.
  if (!Sensor::wake())
    return false;

  // NOTE: After the power is turned on to the MaxBotix, it sends several lines
  // of header to the serial port, beginning at ~65ms and finising at ~160ms.
  // Although we are waiting for them to complete in the "waitForWarmUp"
  // function, the values will still be in the serial buffer and need
  // to be read to be cleared out
  // For an HRXL without temperature compensation, the headers are:
  // HRXL-MaxSonar-WRL
  // PN:MB7386
  // Copyright 2011-2013
  // MaxBotix Inc.
  // RoHS 1.8b090  0713
  // TempI

  // NOTE ALSO:  Depending on what type of serial stream you are using, there
  // may also be a bunch of junk in the buffer that this will clear out.
  MS_DBG(F("Dumping Header Lines from MaxBotix on"), getSensorLocation());
  for (int i = 0; i < 6; i++) {
    String headerLine = _stream->readStringUntil('\r');
    MS_DBG(i, '-', headerLine);
  }
  // Clear anything else out of the stream buffer
  uint8_t junkChars = _stream->available();
  if (junkChars) {
    MS_DBG(F("Dumping"), junkChars,
           F("characters from MaxBotix stream buffer"));
    for (uint8_t i = 0; i < junkChars; i++) {
#ifdef MS_MAXBOTIXSONAR_DEBUG
      DEBUGGING_SERIAL_OUTPUT.print(_stream->read());
#else
      _stream->read();
=======
    // Sensor::wake() checks if the power pin is on and sets the wake timestamp
    // and status bits.  If it returns false, there's no reason to go on.
    if (!Sensor::wake()) return false;

    // NOTE: After the power is turned on to the MaxBotix, it sends several
    // lines of header to the serial port, beginning at ~65ms and finising at
    // ~160ms. Although we are waiting for them to complete in the
    // "waitForWarmUp" function, the values will still be in the serial buffer
    // and need to be read to be cleared out For an HRXL without temperature
    // compensation, the headers are: HRXL-MaxSonar-WRL PN:MB7386 Copyright
    // 2011-2013 MaxBotix Inc. RoHS 1.8b090  0713 TempI

    // NOTE ALSO:  Depending on what type of serial stream you are using, there
    // may also be a bunch of junk in the buffer that this will clear out.
    MS_DBG(F("Dumping Header Lines from MaxBotix on"), getSensorLocation());
    for (int i = 0; i < 6; i++) {
        String headerLine = _stream->readStringUntil('\r');
        MS_DBG(i, '-', headerLine);
    }
    // Clear anything else out of the stream buffer
    uint8_t junkChars = _stream->available();
    if (junkChars) {
        MS_DBG(F("Dumping"), junkChars,
               F("characters from MaxBotix stream buffer"));
        for (uint8_t i = 0; i < junkChars; i++) {
#ifdef MS_MAXBOTIXSONAR_DEBUG
            DEBUGGING_SERIAL_OUTPUT.print(_stream->read());
#else
            _stream->read();
#endif
        }
#ifdef MS_MAXBOTIXSONAR_DEBUG
        DEBUGGING_SERIAL_OUTPUT.println();
>>>>>>> 31fa4cea
#endif
    }
#ifdef MS_MAXBOTIXSONAR_DEBUG
    DEBUGGING_SERIAL_OUTPUT.println();
#endif
  }

  return true;
}

<<<<<<< HEAD
bool MaxBotixSonar::addSingleMeasurementResult(void) {
  // Initialize values
  bool success = false;
  uint8_t rangeAttempts = 0;
  int16_t result = -9999;

  // Clear anything out of the stream buffer
  uint8_t junkChars = _stream->available();
  if (junkChars) {
    MS_DBG(F("Dumping"), junkChars,
           F("characters from MaxBotix stream buffer:"));
    for (uint8_t i = 0; i < junkChars; i++) {
#ifdef MS_MAXBOTIXSONAR_DEBUG
      DEBUGGING_SERIAL_OUTPUT.print(_stream->read());
#else
      _stream->read();
#endif
    }
#ifdef MS_MAXBOTIXSONAR_DEBUG
    DEBUGGING_SERIAL_OUTPUT.println();
#endif
  }

  // Check a measurement was *successfully* started (status bit 6 set)
  // Only go on to get a result if it was
  if (bitRead(_sensorStatus, 6)) {
    MS_DBG(getSensorNameAndLocation(), F("is reporting:"));

    while (success == false && rangeAttempts < 25) {
      // If the sonar is running on a trigger, activating the trigger
      // should in theory happen within the startSingleMeasurement
      // function.  Because we're really taking up to 25 measurements
      // for each "single measurement" until a valid value is returned
      // and the measurement time is <166ms, we'll actually activate
      // the trigger here.
      if (_triggerPin >= 0) {
        MS_DBG(F("  Triggering Sonar with"), _triggerPin);
        digitalWrite(_triggerPin, HIGH);
        delayMicroseconds(30); // Trigger must be held high for >20 µs
        digitalWrite(_triggerPin, LOW);
      }

      // Immediately ask for a result and let the stream timeout be our
      // "wait" for the measurement.
      result = _stream->parseInt();
      _stream->read(); // To throw away the carriage return
      MS_DBG(F("  Sonar Range:"), result);
      rangeAttempts++;

      // If it cannot obtain a result , the sonar is supposed to send a value
      // just above it's max range.  For 10m models, this is 9999, for 5m models
      // it's 4999.  The sonar might also send readings of 300 or 500 (the
      // blanking distance) if there are too many acoustic echos.
      // If the result becomes garbled or the sonar is disconnected, the
      // parseInt function returns 0.  Luckily, these sensors are not
      // capable of reading 0, so we also know the 0 value is bad.
      if (result <= 300 || result == 500 || result == 4999 || result == 9999 ||
          result == 0) {
        MS_DBG(F("  Bad or Suspicious Result, Retry Attempt #"), rangeAttempts);
        result = -9999;
      } else {
        MS_DBG(F("  Good result found"));
        success = true;
      }
=======

bool MaxBotixSonar::addSingleMeasurementResult(void) {
    // Initialize values
    bool    success       = false;
    uint8_t rangeAttempts = 0;
    int16_t result        = -9999;

    // Clear anything out of the stream buffer
    uint8_t junkChars = _stream->available();
    if (junkChars) {
        MS_DBG(F("Dumping"), junkChars,
               F("characters from MaxBotix stream buffer:"));
        for (uint8_t i = 0; i < junkChars; i++) {
#ifdef MS_MAXBOTIXSONAR_DEBUG
            DEBUGGING_SERIAL_OUTPUT.print(_stream->read());
#else
            _stream->read();
#endif
        }
#ifdef MS_MAXBOTIXSONAR_DEBUG
        DEBUGGING_SERIAL_OUTPUT.println();
#endif
    }

    // Check a measurement was *successfully* started (status bit 6 set)
    // Only go on to get a result if it was
    if (bitRead(_sensorStatus, 6)) {
        MS_DBG(getSensorNameAndLocation(), F("is reporting:"));

        while (success == false && rangeAttempts < 25) {
            // If the sonar is running on a trigger, activating the trigger
            // should in theory happen within the startSingleMeasurement
            // function.  Because we're really taking up to 25 measurements
            // for each "single measurement" until a valid value is returned
            // and the measurement time is <166ms, we'll actually activate
            // the trigger here.
            if (_triggerPin >= 0) {
                MS_DBG(F("  Triggering Sonar with"), _triggerPin);
                digitalWrite(_triggerPin, HIGH);
                delayMicroseconds(30);  // Trigger must be held high for >20 µs
                digitalWrite(_triggerPin, LOW);
            }

            // Immediately ask for a result and let the stream timeout be our
            // "wait" for the measurement.
            result = _stream->parseInt();
            _stream->read();  // To throw away the carriage return
            MS_DBG(F("  Sonar Range:"), result);
            rangeAttempts++;

            // If it cannot obtain a result , the sonar is supposed to send a
            // value just above it's max range.  For 10m models, this is 9999,
            // for 5m models it's 4999.  The sonar might also send readings of
            // 300 or 500 (the blanking distance) if there are too many acoustic
            // echos. If the result becomes garbled or the sonar is
            // disconnected, the parseInt function returns 0.  Luckily, these
            // sensors are not capable of reading 0, so we also know the 0 value
            // is bad.
            if (result <= 300 || result == 500 || result == 4999 ||
                result == 9999 || result == 0) {
                MS_DBG(F("  Bad or Suspicious Result, Retry Attempt #"),
                       rangeAttempts);
                result = -9999;
            } else {
                MS_DBG(F("  Good result found"));
                success = true;
            }
        }
    } else {
        MS_DBG(getSensorNameAndLocation(), F("is not currently measuring!"));
>>>>>>> 31fa4cea
    }
  } else {
    MS_DBG(getSensorNameAndLocation(), F("is not currently measuring!"));
  }

  verifyAndAddMeasurementResult(HRXL_VAR_NUM, result);

  // Unset the time stamp for the beginning of this measurement
  _millisMeasurementRequested = 0;
  // Unset the status bits for a measurement request (bits 5 & 6)
  _sensorStatus &= 0b10011111;

  // Return values shows if we got a not-obviously-bad reading
  return success;
}<|MERGE_RESOLUTION|>--- conflicted
+++ resolved
@@ -9,44 +9,20 @@
 
 #include "MaxBotixSonar.h"
 
-<<<<<<< HEAD
-MaxBotixSonar::MaxBotixSonar(Stream *stream, int8_t powerPin, int8_t triggerPin,
-=======
 
 MaxBotixSonar::MaxBotixSonar(Stream* stream, int8_t powerPin, int8_t triggerPin,
->>>>>>> 31fa4cea
                              uint8_t measurementsToAverage)
     : Sensor("MaxBotixMaxSonar", HRXL_NUM_VARIABLES, HRXL_WARM_UP_TIME_MS,
              HRXL_STABILIZATION_TIME_MS, HRXL_MEASUREMENT_TIME_MS, powerPin, -1,
              measurementsToAverage) {
-<<<<<<< HEAD
-  _triggerPin = triggerPin;
-  _stream = stream;
-}
-MaxBotixSonar::MaxBotixSonar(Stream &stream, int8_t powerPin, int8_t triggerPin,
-=======
     _triggerPin = triggerPin;
     _stream     = stream;
 }
 MaxBotixSonar::MaxBotixSonar(Stream& stream, int8_t powerPin, int8_t triggerPin,
->>>>>>> 31fa4cea
                              uint8_t measurementsToAverage)
     : Sensor("MaxBotixMaxSonar", HRXL_NUM_VARIABLES, HRXL_WARM_UP_TIME_MS,
              HRXL_STABILIZATION_TIME_MS, HRXL_MEASUREMENT_TIME_MS, powerPin, -1,
              measurementsToAverage) {
-<<<<<<< HEAD
-  _triggerPin = triggerPin;
-  _stream = &stream;
-}
-// Destructor
-MaxBotixSonar::~MaxBotixSonar() {}
-
-// unfortunately, we really cannot know where the stream is attached.
-String MaxBotixSonar::getSensorLocation(void) {
-  // attach the trigger pin to the stream number
-  String loc = "sonarStream_trigger" + String(_triggerPin);
-  return loc;
-=======
     _triggerPin = triggerPin;
     _stream     = &stream;
 }
@@ -59,21 +35,9 @@
     // attach the trigger pin to the stream number
     String loc = "sonarStream_trigger" + String(_triggerPin);
     return loc;
->>>>>>> 31fa4cea
 }
 
-bool MaxBotixSonar::setup(void) {
-  // Set up the trigger, if applicable
-  if (_triggerPin >= 0) {
-    pinMode(_triggerPin, OUTPUT);
-    digitalWrite(_triggerPin, LOW);
-  }
 
-<<<<<<< HEAD
-  // Set the stream timeout;
-  // Even the slowest sensors should respond at a rate of 6Hz (166ms).
-  _stream->setTimeout(180);
-=======
 bool MaxBotixSonar::setup(void) {
     // Set up the trigger, if applicable
     if (_triggerPin >= 0) {
@@ -84,50 +48,13 @@
     // Set the stream timeout;
     // Even the slowest sensors should respond at a rate of 6Hz (166ms).
     _stream->setTimeout(180);
->>>>>>> 31fa4cea
 
-  return Sensor::setup(); // this will set pin modes and the setup status bit
+    return Sensor::setup();  // this will set pin modes and the setup status bit
 }
+
 
 // Parsing and tossing the header lines in the wake-up
 bool MaxBotixSonar::wake(void) {
-<<<<<<< HEAD
-  // Sensor::wake() checks if the power pin is on and sets the wake timestamp
-  // and status bits.  If it returns false, there's no reason to go on.
-  if (!Sensor::wake())
-    return false;
-
-  // NOTE: After the power is turned on to the MaxBotix, it sends several lines
-  // of header to the serial port, beginning at ~65ms and finising at ~160ms.
-  // Although we are waiting for them to complete in the "waitForWarmUp"
-  // function, the values will still be in the serial buffer and need
-  // to be read to be cleared out
-  // For an HRXL without temperature compensation, the headers are:
-  // HRXL-MaxSonar-WRL
-  // PN:MB7386
-  // Copyright 2011-2013
-  // MaxBotix Inc.
-  // RoHS 1.8b090  0713
-  // TempI
-
-  // NOTE ALSO:  Depending on what type of serial stream you are using, there
-  // may also be a bunch of junk in the buffer that this will clear out.
-  MS_DBG(F("Dumping Header Lines from MaxBotix on"), getSensorLocation());
-  for (int i = 0; i < 6; i++) {
-    String headerLine = _stream->readStringUntil('\r');
-    MS_DBG(i, '-', headerLine);
-  }
-  // Clear anything else out of the stream buffer
-  uint8_t junkChars = _stream->available();
-  if (junkChars) {
-    MS_DBG(F("Dumping"), junkChars,
-           F("characters from MaxBotix stream buffer"));
-    for (uint8_t i = 0; i < junkChars; i++) {
-#ifdef MS_MAXBOTIXSONAR_DEBUG
-      DEBUGGING_SERIAL_OUTPUT.print(_stream->read());
-#else
-      _stream->read();
-=======
     // Sensor::wake() checks if the power pin is on and sets the wake timestamp
     // and status bits.  If it returns false, there's no reason to go on.
     if (!Sensor::wake()) return false;
@@ -161,83 +88,12 @@
         }
 #ifdef MS_MAXBOTIXSONAR_DEBUG
         DEBUGGING_SERIAL_OUTPUT.println();
->>>>>>> 31fa4cea
 #endif
     }
-#ifdef MS_MAXBOTIXSONAR_DEBUG
-    DEBUGGING_SERIAL_OUTPUT.println();
-#endif
-  }
 
-  return true;
+    return true;
 }
 
-<<<<<<< HEAD
-bool MaxBotixSonar::addSingleMeasurementResult(void) {
-  // Initialize values
-  bool success = false;
-  uint8_t rangeAttempts = 0;
-  int16_t result = -9999;
-
-  // Clear anything out of the stream buffer
-  uint8_t junkChars = _stream->available();
-  if (junkChars) {
-    MS_DBG(F("Dumping"), junkChars,
-           F("characters from MaxBotix stream buffer:"));
-    for (uint8_t i = 0; i < junkChars; i++) {
-#ifdef MS_MAXBOTIXSONAR_DEBUG
-      DEBUGGING_SERIAL_OUTPUT.print(_stream->read());
-#else
-      _stream->read();
-#endif
-    }
-#ifdef MS_MAXBOTIXSONAR_DEBUG
-    DEBUGGING_SERIAL_OUTPUT.println();
-#endif
-  }
-
-  // Check a measurement was *successfully* started (status bit 6 set)
-  // Only go on to get a result if it was
-  if (bitRead(_sensorStatus, 6)) {
-    MS_DBG(getSensorNameAndLocation(), F("is reporting:"));
-
-    while (success == false && rangeAttempts < 25) {
-      // If the sonar is running on a trigger, activating the trigger
-      // should in theory happen within the startSingleMeasurement
-      // function.  Because we're really taking up to 25 measurements
-      // for each "single measurement" until a valid value is returned
-      // and the measurement time is <166ms, we'll actually activate
-      // the trigger here.
-      if (_triggerPin >= 0) {
-        MS_DBG(F("  Triggering Sonar with"), _triggerPin);
-        digitalWrite(_triggerPin, HIGH);
-        delayMicroseconds(30); // Trigger must be held high for >20 µs
-        digitalWrite(_triggerPin, LOW);
-      }
-
-      // Immediately ask for a result and let the stream timeout be our
-      // "wait" for the measurement.
-      result = _stream->parseInt();
-      _stream->read(); // To throw away the carriage return
-      MS_DBG(F("  Sonar Range:"), result);
-      rangeAttempts++;
-
-      // If it cannot obtain a result , the sonar is supposed to send a value
-      // just above it's max range.  For 10m models, this is 9999, for 5m models
-      // it's 4999.  The sonar might also send readings of 300 or 500 (the
-      // blanking distance) if there are too many acoustic echos.
-      // If the result becomes garbled or the sonar is disconnected, the
-      // parseInt function returns 0.  Luckily, these sensors are not
-      // capable of reading 0, so we also know the 0 value is bad.
-      if (result <= 300 || result == 500 || result == 4999 || result == 9999 ||
-          result == 0) {
-        MS_DBG(F("  Bad or Suspicious Result, Retry Attempt #"), rangeAttempts);
-        result = -9999;
-      } else {
-        MS_DBG(F("  Good result found"));
-        success = true;
-      }
-=======
 
 bool MaxBotixSonar::addSingleMeasurementResult(void) {
     // Initialize values
@@ -308,19 +164,15 @@
         }
     } else {
         MS_DBG(getSensorNameAndLocation(), F("is not currently measuring!"));
->>>>>>> 31fa4cea
     }
-  } else {
-    MS_DBG(getSensorNameAndLocation(), F("is not currently measuring!"));
-  }
 
-  verifyAndAddMeasurementResult(HRXL_VAR_NUM, result);
+    verifyAndAddMeasurementResult(HRXL_VAR_NUM, result);
 
-  // Unset the time stamp for the beginning of this measurement
-  _millisMeasurementRequested = 0;
-  // Unset the status bits for a measurement request (bits 5 & 6)
-  _sensorStatus &= 0b10011111;
+    // Unset the time stamp for the beginning of this measurement
+    _millisMeasurementRequested = 0;
+    // Unset the status bits for a measurement request (bits 5 & 6)
+    _sensorStatus &= 0b10011111;
 
-  // Return values shows if we got a not-obviously-bad reading
-  return success;
+    // Return values shows if we got a not-obviously-bad reading
+    return success;
 }