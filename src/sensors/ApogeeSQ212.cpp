/**
 * @file ApogeeSQ212.cpp
 * @copyright 2020 Stroud Water Research Center
 * Part of the EnviroDIY ModularSensors library for Arduino
 * @author Written By: Anthony Aufdenkampe <aaufdenkampe@limno.com>
 * Edited by Sara Geleskie Damiano <sdamiano@stroudcenter.org>
 * Adapted from CampbellOBS3.cpp by Sara Geleskie Damiano
 * <sdamiano@stroudcenter.org>
 *
<<<<<<< HEAD
 * Written By:  Anthony Aufdenkampe <aaufdenkampe@limno.com>
 * Adapted from CampbellOBS3.h by Sara Damiano (sdamiano@stroudcenter.org)
 *
 * This file is for the Apogee SQ-212 Quantum Light sensor
 * This is dependent on the soligen2010 fork of the Adafruit ADS1015 library.
 *
 * Apogee SQ-212 Quantum Light sensor measures photosynthetically active
 radiation (PAR) and is typically defined as total radiation across a range of
 400 to 700 nm. PAR is often expressed as photosynthetic photon flux density
 (PPFD): photon flux in units of micromoles per square meter per second (μmol
 m-2 s-1, equal to microEinsteins per square meter per second) summed from 400
 to 700 nm.
 *
 * Range is 0 to 2500 µmol m-2 s-1
 * Accuracy is ± 0.5%
 * Resolution:
 *  16-bit ADC: 0.3125 µmol m-2 s-1
 *  12-bit ADC: 5 µmol m-2 s-1
 *
 * Technical specifications for the Apogee SQ-212 can be found at:
 * https://www.apogeeinstruments.com/sq-212-amplified-0-2-5-volt-sun-calibration-quantum-sensor/
 *
 * Power supply: 5-24 V DC with a nominal current draw of 300 μA
 *
 * Response time: < 1ms
 * Resample time: max of ADC (860/sec)
*/
=======
 * @brief Implements the ApogeeSQ212 class.
 */
>>>>>>> 31fa4cea

#include "ApogeeSQ212.h"
#include <Adafruit_ADS1015.h>

// The constructor - need the power pin and the data pin
ApogeeSQ212::ApogeeSQ212(int8_t powerPin, uint8_t adsChannel,
                         uint8_t i2cAddress, uint8_t measurementsToAverage)
    : Sensor("ApogeeSQ212", SQ212_NUM_VARIABLES, SQ212_WARM_UP_TIME_MS,
             SQ212_STABILIZATION_TIME_MS, SQ212_MEASUREMENT_TIME_MS, powerPin,
             -1, measurementsToAverage) {
<<<<<<< HEAD
  _adsChannel = adsChannel;
  _i2cAddress = i2cAddress;
=======
    _adsChannel = adsChannel;
    _i2cAddress = i2cAddress;
>>>>>>> 31fa4cea
}
// Destructor
ApogeeSQ212::~ApogeeSQ212() {}

<<<<<<< HEAD
String ApogeeSQ212::getSensorLocation(void) {
#ifndef MS_USE_ADS1015
  String sensorLocation = F("ADS1115_0x");
#else
  String sensorLocation = F("ADS1015_0x");
#endif
  sensorLocation += String(_i2cAddress, HEX);
  sensorLocation += F("_Channel");
  sensorLocation += String(_adsChannel);
  return sensorLocation;
}

bool ApogeeSQ212::addSingleMeasurementResult(void) {
  // Variables to store the results in
  float adcVoltage = -9999;
  float calibResult = -9999;

  // Check a measurement was *successfully* started (status bit 6 set)
  // Only go on to get a result if it was
  if (bitRead(_sensorStatus, 6)) {
    MS_DBG(getSensorNameAndLocation(), F("is reporting:"));
=======

String ApogeeSQ212::getSensorLocation(void) {
#ifndef MS_USE_ADS1015
    String sensorLocation = F("ADS1115_0x");
#else
    String sensorLocation = F("ADS1015_0x");
#endif
    sensorLocation += String(_i2cAddress, HEX);
    sensorLocation += F("_Channel");
    sensorLocation += String(_adsChannel);
    return sensorLocation;
}


bool ApogeeSQ212::addSingleMeasurementResult(void) {
    // Variables to store the results in
    float adcVoltage  = -9999;
    float calibResult = -9999;

    // Check a measurement was *successfully* started (status bit 6 set)
    // Only go on to get a result if it was
    if (bitRead(_sensorStatus, 6)) {
        MS_DBG(getSensorNameAndLocation(), F("is reporting:"));
>>>>>>> 31fa4cea

// Create an Auxillary ADD object
// We create and set up the ADC object here so that each sensor using
// the ADC may set the gain appropriately without effecting others.
#ifndef MS_USE_ADS1015
<<<<<<< HEAD
    Adafruit_ADS1115 ads(_i2cAddress); // Use this for the 16-bit version
#else
    Adafruit_ADS1015 ads(_i2cAddress); // Use this for the 12-bit version
#endif
    // ADS Library default settings:
    //  - TI1115 (16 bit)
    //    - single-shot mode (powers down between conversions)
    //    - 128 samples per second (8ms conversion time)
    //    - 2/3 gain +/- 6.144V range (limited to VDD +0.3V max)
    //  - TI1015 (12 bit)
    //    - single-shot mode (powers down between conversions)
    //    - 1600 samples per second (625µs conversion time)
    //    - 2/3 gain +/- 6.144V range (limited to VDD +0.3V max)

    // Bump the gain up to 1x = +/- 4.096V range
    // Sensor return range is 0-2.5V, but the next gain option is 2x which
    // only allows up to 2.048V
    ads.setGain(GAIN_ONE);
    // Begin ADC
    ads.begin();

    // Read Analog to Digital Converter (ADC)
    // Taking this reading includes the 8ms conversion delay.
    // We're allowing the ADS1115 library to do the bit-to-volts conversion for
    // us
    adcVoltage = ads.readADC_SingleEnded_V(_adsChannel); // Getting the reading
    MS_DBG(F("  ads.readADC_SingleEnded_V("), _adsChannel, F("):"), adcVoltage);

    if (adcVoltage < 3.6 and adcVoltage > -0.3) // Skip results out of range
    {
      // Apogee SQ-212 Calibration Factor = 1.0 μmol m-2 s-1 per mV;
      calibResult =
          1 * adcVoltage * 1000; // in units of μmol m-2 s-1
                                 // (microeinsteinPerSquareMeterPerSecond)
      MS_DBG(F("  calibResult:"), calibResult);
    } else // set invalid voltages back to -9999
    {
      adcVoltage = -9999;
=======
        Adafruit_ADS1115 ads(_i2cAddress);  // Use this for the 16-bit version
#else
        Adafruit_ADS1015 ads(_i2cAddress);  // Use this for the 12-bit version
#endif
        // ADS Library default settings:
        //  - TI1115 (16 bit)
        //    - single-shot mode (powers down between conversions)
        //    - 128 samples per second (8ms conversion time)
        //    - 2/3 gain +/- 6.144V range (limited to VDD +0.3V max)
        //  - TI1015 (12 bit)
        //    - single-shot mode (powers down between conversions)
        //    - 1600 samples per second (625µs conversion time)
        //    - 2/3 gain +/- 6.144V range (limited to VDD +0.3V max)

        // Bump the gain up to 1x = +/- 4.096V range
        // Sensor return range is 0-2.5V, but the next gain option is 2x which
        // only allows up to 2.048V
        ads.setGain(GAIN_ONE);
        // Begin ADC
        ads.begin();

        // Read Analog to Digital Converter (ADC)
        // Taking this reading includes the 8ms conversion delay.
        // We're allowing the ADS1115 library to do the bit-to-volts conversion
        // for us
        adcVoltage =
            ads.readADC_SingleEnded_V(_adsChannel);  // Getting the reading
        MS_DBG(F("  ads.readADC_SingleEnded_V("), _adsChannel, F("):"),
               adcVoltage);

        if (adcVoltage < 3.6 && adcVoltage > -0.3) {
            // Skip results out of range
            // Apogee SQ-212 Calibration Factor = 1.0 μmol m-2 s-1 per mV;
            calibResult = 1000 * adcVoltage * SQ212_CALIBRATION_FACTOR;
            MS_DBG(F("  calibResult:"), calibResult);
        } else {
            // set invalid voltages back to -9999
            adcVoltage = -9999;
        }
    } else {
        MS_DBG(getSensorNameAndLocation(), F("is not currently measuring!"));
    }

    verifyAndAddMeasurementResult(SQ212_PAR_VAR_NUM, calibResult);
    verifyAndAddMeasurementResult(SQ212_VOLTAGE_VAR_NUM, adcVoltage);

    // Unset the time stamp for the beginning of this measurement
    _millisMeasurementRequested = 0;
    // Unset the status bits for a measurement request (bits 5 & 6)
    _sensorStatus &= 0b10011111;

    if (adcVoltage < 3.6 && adcVoltage > -0.3) {
        return true;
    } else {
        return false;
>>>>>>> 31fa4cea
    }
  } else {
    MS_DBG(getSensorNameAndLocation(), F("is not currently measuring!"));
  }

  verifyAndAddMeasurementResult(SQ212_PAR_VAR_NUM, calibResult);
  verifyAndAddMeasurementResult(SQ212_VOLTAGE_VAR_NUM, adcVoltage);

  // Unset the time stamp for the beginning of this measurement
  _millisMeasurementRequested = 0;
  // Unset the status bits for a measurement request (bits 5 & 6)
  _sensorStatus &= 0b10011111;

  if (adcVoltage < 3.6 and adcVoltage > -0.3) {
    return true;
  } else {
    return false;
  }
}<|MERGE_RESOLUTION|>--- conflicted
+++ resolved
@@ -7,41 +7,13 @@
  * Adapted from CampbellOBS3.cpp by Sara Geleskie Damiano
  * <sdamiano@stroudcenter.org>
  *
-<<<<<<< HEAD
- * Written By:  Anthony Aufdenkampe <aaufdenkampe@limno.com>
- * Adapted from CampbellOBS3.h by Sara Damiano (sdamiano@stroudcenter.org)
- *
- * This file is for the Apogee SQ-212 Quantum Light sensor
- * This is dependent on the soligen2010 fork of the Adafruit ADS1015 library.
- *
- * Apogee SQ-212 Quantum Light sensor measures photosynthetically active
- radiation (PAR) and is typically defined as total radiation across a range of
- 400 to 700 nm. PAR is often expressed as photosynthetic photon flux density
- (PPFD): photon flux in units of micromoles per square meter per second (μmol
- m-2 s-1, equal to microEinsteins per square meter per second) summed from 400
- to 700 nm.
- *
- * Range is 0 to 2500 µmol m-2 s-1
- * Accuracy is ± 0.5%
- * Resolution:
- *  16-bit ADC: 0.3125 µmol m-2 s-1
- *  12-bit ADC: 5 µmol m-2 s-1
- *
- * Technical specifications for the Apogee SQ-212 can be found at:
- * https://www.apogeeinstruments.com/sq-212-amplified-0-2-5-volt-sun-calibration-quantum-sensor/
- *
- * Power supply: 5-24 V DC with a nominal current draw of 300 μA
- *
- * Response time: < 1ms
- * Resample time: max of ADC (860/sec)
-*/
-=======
  * @brief Implements the ApogeeSQ212 class.
  */
->>>>>>> 31fa4cea
+
 
 #include "ApogeeSQ212.h"
 #include <Adafruit_ADS1015.h>
+
 
 // The constructor - need the power pin and the data pin
 ApogeeSQ212::ApogeeSQ212(int8_t powerPin, uint8_t adsChannel,
@@ -49,40 +21,12 @@
     : Sensor("ApogeeSQ212", SQ212_NUM_VARIABLES, SQ212_WARM_UP_TIME_MS,
              SQ212_STABILIZATION_TIME_MS, SQ212_MEASUREMENT_TIME_MS, powerPin,
              -1, measurementsToAverage) {
-<<<<<<< HEAD
-  _adsChannel = adsChannel;
-  _i2cAddress = i2cAddress;
-=======
     _adsChannel = adsChannel;
     _i2cAddress = i2cAddress;
->>>>>>> 31fa4cea
 }
 // Destructor
 ApogeeSQ212::~ApogeeSQ212() {}
 
-<<<<<<< HEAD
-String ApogeeSQ212::getSensorLocation(void) {
-#ifndef MS_USE_ADS1015
-  String sensorLocation = F("ADS1115_0x");
-#else
-  String sensorLocation = F("ADS1015_0x");
-#endif
-  sensorLocation += String(_i2cAddress, HEX);
-  sensorLocation += F("_Channel");
-  sensorLocation += String(_adsChannel);
-  return sensorLocation;
-}
-
-bool ApogeeSQ212::addSingleMeasurementResult(void) {
-  // Variables to store the results in
-  float adcVoltage = -9999;
-  float calibResult = -9999;
-
-  // Check a measurement was *successfully* started (status bit 6 set)
-  // Only go on to get a result if it was
-  if (bitRead(_sensorStatus, 6)) {
-    MS_DBG(getSensorNameAndLocation(), F("is reporting:"));
-=======
 
 String ApogeeSQ212::getSensorLocation(void) {
 #ifndef MS_USE_ADS1015
@@ -106,52 +50,11 @@
     // Only go on to get a result if it was
     if (bitRead(_sensorStatus, 6)) {
         MS_DBG(getSensorNameAndLocation(), F("is reporting:"));
->>>>>>> 31fa4cea
 
 // Create an Auxillary ADD object
 // We create and set up the ADC object here so that each sensor using
 // the ADC may set the gain appropriately without effecting others.
 #ifndef MS_USE_ADS1015
-<<<<<<< HEAD
-    Adafruit_ADS1115 ads(_i2cAddress); // Use this for the 16-bit version
-#else
-    Adafruit_ADS1015 ads(_i2cAddress); // Use this for the 12-bit version
-#endif
-    // ADS Library default settings:
-    //  - TI1115 (16 bit)
-    //    - single-shot mode (powers down between conversions)
-    //    - 128 samples per second (8ms conversion time)
-    //    - 2/3 gain +/- 6.144V range (limited to VDD +0.3V max)
-    //  - TI1015 (12 bit)
-    //    - single-shot mode (powers down between conversions)
-    //    - 1600 samples per second (625µs conversion time)
-    //    - 2/3 gain +/- 6.144V range (limited to VDD +0.3V max)
-
-    // Bump the gain up to 1x = +/- 4.096V range
-    // Sensor return range is 0-2.5V, but the next gain option is 2x which
-    // only allows up to 2.048V
-    ads.setGain(GAIN_ONE);
-    // Begin ADC
-    ads.begin();
-
-    // Read Analog to Digital Converter (ADC)
-    // Taking this reading includes the 8ms conversion delay.
-    // We're allowing the ADS1115 library to do the bit-to-volts conversion for
-    // us
-    adcVoltage = ads.readADC_SingleEnded_V(_adsChannel); // Getting the reading
-    MS_DBG(F("  ads.readADC_SingleEnded_V("), _adsChannel, F("):"), adcVoltage);
-
-    if (adcVoltage < 3.6 and adcVoltage > -0.3) // Skip results out of range
-    {
-      // Apogee SQ-212 Calibration Factor = 1.0 μmol m-2 s-1 per mV;
-      calibResult =
-          1 * adcVoltage * 1000; // in units of μmol m-2 s-1
-                                 // (microeinsteinPerSquareMeterPerSecond)
-      MS_DBG(F("  calibResult:"), calibResult);
-    } else // set invalid voltages back to -9999
-    {
-      adcVoltage = -9999;
-=======
         Adafruit_ADS1115 ads(_i2cAddress);  // Use this for the 16-bit version
 #else
         Adafruit_ADS1015 ads(_i2cAddress);  // Use this for the 12-bit version
@@ -207,23 +110,5 @@
         return true;
     } else {
         return false;
->>>>>>> 31fa4cea
     }
-  } else {
-    MS_DBG(getSensorNameAndLocation(), F("is not currently measuring!"));
-  }
-
-  verifyAndAddMeasurementResult(SQ212_PAR_VAR_NUM, calibResult);
-  verifyAndAddMeasurementResult(SQ212_VOLTAGE_VAR_NUM, adcVoltage);
-
-  // Unset the time stamp for the beginning of this measurement
-  _millisMeasurementRequested = 0;
-  // Unset the status bits for a measurement request (bits 5 & 6)
-  _sensorStatus &= 0b10011111;
-
-  if (adcVoltage < 3.6 and adcVoltage > -0.3) {
-    return true;
-  } else {
-    return false;
-  }
 }