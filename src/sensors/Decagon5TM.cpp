/**
 * @file Decagon5TM.cpp
 * @copyright 2020 Stroud Water Research Center
 * Part of the EnviroDIY ModularSensors library for Arduino
 * @author Sara Geleskie Damiano <sdamiano@stroudcenter.org>
 *
<<<<<<< HEAD
 *Initial library developement done by Sara Damiano (sdamiano@stroudcenter.org).
 *
 *This file is for the Decagon Devices 5TM Soil Moisture probe
 *It is dependent on the EnviroDIY SDI-12 library and the SDI12Sensors super
 *class.
 *
 *Documentation for the SDI-12 Protocol commands and responses
 *for the Decagon 5TM can be found at:
 * http://manuals.decagon.com/Integration%20Guides/5TM%20Integrators%20Guide.pdf
 *
 * For Ea and VWC:
 *     Resolution is 0.0008 m3/m3 (0.08% VWC) from 0 – 50% VWC
 *     Accuracy for Generic calibration equation: ± 0.03 m3/m3 (± 3% VWC) typ
 *     Accuracy for Medium Specific Calibration: ± 0.02 m3/m3 (± 2% VWC)
 *     Range is 0 – 1 m3/m3 (0 – 100% VWC)
 *
 * For Temperature:
 *     Resolution is 0.1°C
 *     Accuracy is ± 1°C
 *     Range is - 40°C to + 50°C
 *
 * Maximum warm-up time in SDI-12 mode: 200ms, assume stability at warm-up
 * Maximum measurement duration: 200ms
=======
 * @brief Implements the Decagon5TM class.
>>>>>>> 31fa4cea
 */

#include "Decagon5TM.h"

bool Decagon5TM::addSingleMeasurementResult(void) {
<<<<<<< HEAD
  bool success = false;

  // Set up the float variables for receiving data
  float ea = -9999;
  float temp = -9999;
  float VWC = -9999;

  // Check a measurement was *successfully* started (status bit 6 set)
  // Only go on to get a result if it was
  if (bitRead(_sensorStatus, 6)) {
    // MS_DBG(F("   Activating SDI-12 instance for"),
    // getSensorNameAndLocation()); Check if this the currently active SDI-12
    // Object
    bool wasActive = _SDI12Internal.isActive();
    // if (wasActive) {MS_DBG(F("   SDI-12 instance for"),
    // getSensorNameAndLocation(),
    //                       F("was already active!"));}
    // If it wasn't active, activate it now.
    // Use begin() instead of just setActive() to ensure timer is set correctly.
    if (!wasActive)
      _SDI12Internal.begin();
    // Empty the buffer
    _SDI12Internal.clearBuffer();

    MS_DBG(getSensorNameAndLocation(), F("is reporting:"));
    String getDataCommand = "";
    getDataCommand += _SDI12address;
    getDataCommand +=
        "D0!"; // SDI-12 command to get data [address][D][dataOption][!]
    _SDI12Internal.sendCommand(getDataCommand);
    delay(30); // It just needs this little delay
    MS_DBG(F("    >>>"), getDataCommand);

    uint32_t start = millis();
    while (_SDI12Internal.available() < 3 && (millis() - start) < 1500) {
    }
    MS_DBG(F("  Receiving results from"), getSensorNameAndLocation());
    _SDI12Internal.read(); // ignore the repeated SDI12 address
    // First variable returned is the Dialectric E
    ea = _SDI12Internal.parseFloat();
    if (ea < 0 || ea > 350)
      ea = -9999;
    // Second variable returned is the temperature in °C
    temp = _SDI12Internal.parseFloat();
    if (temp < -50 || temp > 60)
      temp = -9999; // Range is - 40°C to + 50°C
    // the "third" variable of VWC is actually calculated, not returned by the
    // sensor!
    if (ea != -9999) {
      VWC = (4.3e-6 * (ea * ea * ea)) - (5.5e-4 * (ea * ea)) + (2.92e-2 * ea) -
            5.3e-2;
      VWC *= 100; // Convert to actual percent
    }
=======
    bool success = false;

    // Set up the float variables for receiving data
    float ea   = -9999;
    float temp = -9999;
    float VWC  = -9999;

    // Check a measurement was *successfully* started (status bit 6 set)
    // Only go on to get a result if it was
    if (bitRead(_sensorStatus, 6)) {
        // MS_DBG(F("   Activating SDI-12 instance for"),
        //        getSensorNameAndLocation());
        // Check if this the currently active SDI-12 Object
        bool wasActive = _SDI12Internal.isActive();
        // if (wasActive) {
        //     MS_DBG(F("   SDI-12 instance for"), getSensorNameAndLocation(),
        //            F("was already active!"));
        // }
        // If it wasn't active, activate it now.
        // Use begin() instead of just setActive() to ensure timer is set
        // correctly.
        if (!wasActive) _SDI12Internal.begin();
        // Empty the buffer
        _SDI12Internal.clearBuffer();

        MS_DBG(getSensorNameAndLocation(), F("is reporting:"));
        String getDataCommand = "";
        getDataCommand += _SDI12address;
        // SDI-12 command to get data [address][D][dataOption][!]
        getDataCommand += "D0!";
        _SDI12Internal.sendCommand(getDataCommand);
        delay(30);  // It just needs this little delay
        MS_DBG(F("    >>>"), getDataCommand);

        uint32_t start = millis();
        while (_SDI12Internal.available() < 3 && (millis() - start) < 1500) {}
        MS_DBG(F("  Receiving results from"), getSensorNameAndLocation());
        _SDI12Internal.read();  // ignore the repeated SDI12 address
        // First variable returned is the Dialectric E
        ea = _SDI12Internal.parseFloat();
        if (ea < 0 || ea > 350) ea = -9999;
        // Second variable returned is the temperature in °C
        temp = _SDI12Internal.parseFloat();
        if (temp < -50 || temp > 60) temp = -9999;  // Range is - 40°C to + 50°C
        // the "third" variable of VWC is actually calculated, not returned by
        // the sensor!
        if (ea != -9999) {
            VWC = (4.3e-6 * (ea * ea * ea)) - (5.5e-4 * (ea * ea)) +
                (2.92e-2 * ea) - 5.3e-2;
            VWC *= 100;  // Convert to actual percent
        }
>>>>>>> 31fa4cea

    // String sdiResponse = _SDI12Internal.readStringUntil('\n');
    // sdiResponse.trim();
    // _SDI12Internal.clearBuffer();
    // MS_DBG(F("    <<<"), sdiResponse);

    // Empty the buffer again
    _SDI12Internal.clearBuffer();

    // De-activate the SDI-12 Object
    // Use end() instead of just forceHold to un-set the timers
    _SDI12Internal.end();

    MS_DBG(F("  Dialectric E:"), ea);
    MS_DBG(F("  Temperature:"), temp);
    MS_DBG(F("  Volumetric Water Content:"), VWC);

<<<<<<< HEAD
    success = true;
  } else {
    MS_DBG(getSensorNameAndLocation(), F("is not currently measuring!"));
  }
=======
        success = true;
    } else {
        MS_DBG(getSensorNameAndLocation(), F("is not currently measuring!"));
    }
>>>>>>> 31fa4cea

  verifyAndAddMeasurementResult(TM_EA_VAR_NUM, ea);
  verifyAndAddMeasurementResult(TM_TEMP_VAR_NUM, temp);
  verifyAndAddMeasurementResult(TM_VWC_VAR_NUM, VWC);

  // Unset the time stamp for the beginning of this measurement
  _millisMeasurementRequested = 0;
  // Unset the status bits for a measurement request (bits 5 & 6)
  _sensorStatus &= 0b10011111;

  return success;
}<|MERGE_RESOLUTION|>--- conflicted
+++ resolved
@@ -4,93 +4,12 @@
  * Part of the EnviroDIY ModularSensors library for Arduino
  * @author Sara Geleskie Damiano <sdamiano@stroudcenter.org>
  *
-<<<<<<< HEAD
- *Initial library developement done by Sara Damiano (sdamiano@stroudcenter.org).
- *
- *This file is for the Decagon Devices 5TM Soil Moisture probe
- *It is dependent on the EnviroDIY SDI-12 library and the SDI12Sensors super
- *class.
- *
- *Documentation for the SDI-12 Protocol commands and responses
- *for the Decagon 5TM can be found at:
- * http://manuals.decagon.com/Integration%20Guides/5TM%20Integrators%20Guide.pdf
- *
- * For Ea and VWC:
- *     Resolution is 0.0008 m3/m3 (0.08% VWC) from 0 – 50% VWC
- *     Accuracy for Generic calibration equation: ± 0.03 m3/m3 (± 3% VWC) typ
- *     Accuracy for Medium Specific Calibration: ± 0.02 m3/m3 (± 2% VWC)
- *     Range is 0 – 1 m3/m3 (0 – 100% VWC)
- *
- * For Temperature:
- *     Resolution is 0.1°C
- *     Accuracy is ± 1°C
- *     Range is - 40°C to + 50°C
- *
- * Maximum warm-up time in SDI-12 mode: 200ms, assume stability at warm-up
- * Maximum measurement duration: 200ms
-=======
  * @brief Implements the Decagon5TM class.
->>>>>>> 31fa4cea
  */
 
 #include "Decagon5TM.h"
 
 bool Decagon5TM::addSingleMeasurementResult(void) {
-<<<<<<< HEAD
-  bool success = false;
-
-  // Set up the float variables for receiving data
-  float ea = -9999;
-  float temp = -9999;
-  float VWC = -9999;
-
-  // Check a measurement was *successfully* started (status bit 6 set)
-  // Only go on to get a result if it was
-  if (bitRead(_sensorStatus, 6)) {
-    // MS_DBG(F("   Activating SDI-12 instance for"),
-    // getSensorNameAndLocation()); Check if this the currently active SDI-12
-    // Object
-    bool wasActive = _SDI12Internal.isActive();
-    // if (wasActive) {MS_DBG(F("   SDI-12 instance for"),
-    // getSensorNameAndLocation(),
-    //                       F("was already active!"));}
-    // If it wasn't active, activate it now.
-    // Use begin() instead of just setActive() to ensure timer is set correctly.
-    if (!wasActive)
-      _SDI12Internal.begin();
-    // Empty the buffer
-    _SDI12Internal.clearBuffer();
-
-    MS_DBG(getSensorNameAndLocation(), F("is reporting:"));
-    String getDataCommand = "";
-    getDataCommand += _SDI12address;
-    getDataCommand +=
-        "D0!"; // SDI-12 command to get data [address][D][dataOption][!]
-    _SDI12Internal.sendCommand(getDataCommand);
-    delay(30); // It just needs this little delay
-    MS_DBG(F("    >>>"), getDataCommand);
-
-    uint32_t start = millis();
-    while (_SDI12Internal.available() < 3 && (millis() - start) < 1500) {
-    }
-    MS_DBG(F("  Receiving results from"), getSensorNameAndLocation());
-    _SDI12Internal.read(); // ignore the repeated SDI12 address
-    // First variable returned is the Dialectric E
-    ea = _SDI12Internal.parseFloat();
-    if (ea < 0 || ea > 350)
-      ea = -9999;
-    // Second variable returned is the temperature in °C
-    temp = _SDI12Internal.parseFloat();
-    if (temp < -50 || temp > 60)
-      temp = -9999; // Range is - 40°C to + 50°C
-    // the "third" variable of VWC is actually calculated, not returned by the
-    // sensor!
-    if (ea != -9999) {
-      VWC = (4.3e-6 * (ea * ea * ea)) - (5.5e-4 * (ea * ea)) + (2.92e-2 * ea) -
-            5.3e-2;
-      VWC *= 100; // Convert to actual percent
-    }
-=======
     bool success = false;
 
     // Set up the float variables for receiving data
@@ -142,44 +61,36 @@
                 (2.92e-2 * ea) - 5.3e-2;
             VWC *= 100;  // Convert to actual percent
         }
->>>>>>> 31fa4cea
 
-    // String sdiResponse = _SDI12Internal.readStringUntil('\n');
-    // sdiResponse.trim();
-    // _SDI12Internal.clearBuffer();
-    // MS_DBG(F("    <<<"), sdiResponse);
+        // String sdiResponse = _SDI12Internal.readStringUntil('\n');
+        // sdiResponse.trim();
+        // _SDI12Internal.clearBuffer();
+        // MS_DBG(F("    <<<"), sdiResponse);
 
-    // Empty the buffer again
-    _SDI12Internal.clearBuffer();
+        // Empty the buffer again
+        _SDI12Internal.clearBuffer();
 
-    // De-activate the SDI-12 Object
-    // Use end() instead of just forceHold to un-set the timers
-    _SDI12Internal.end();
+        // De-activate the SDI-12 Object
+        // Use end() instead of just forceHold to un-set the timers
+        _SDI12Internal.end();
 
-    MS_DBG(F("  Dialectric E:"), ea);
-    MS_DBG(F("  Temperature:"), temp);
-    MS_DBG(F("  Volumetric Water Content:"), VWC);
+        MS_DBG(F("  Dialectric E:"), ea);
+        MS_DBG(F("  Temperature:"), temp);
+        MS_DBG(F("  Volumetric Water Content:"), VWC);
 
-<<<<<<< HEAD
-    success = true;
-  } else {
-    MS_DBG(getSensorNameAndLocation(), F("is not currently measuring!"));
-  }
-=======
         success = true;
     } else {
         MS_DBG(getSensorNameAndLocation(), F("is not currently measuring!"));
     }
->>>>>>> 31fa4cea
 
-  verifyAndAddMeasurementResult(TM_EA_VAR_NUM, ea);
-  verifyAndAddMeasurementResult(TM_TEMP_VAR_NUM, temp);
-  verifyAndAddMeasurementResult(TM_VWC_VAR_NUM, VWC);
+    verifyAndAddMeasurementResult(TM_EA_VAR_NUM, ea);
+    verifyAndAddMeasurementResult(TM_TEMP_VAR_NUM, temp);
+    verifyAndAddMeasurementResult(TM_VWC_VAR_NUM, VWC);
 
-  // Unset the time stamp for the beginning of this measurement
-  _millisMeasurementRequested = 0;
-  // Unset the status bits for a measurement request (bits 5 & 6)
-  _sensorStatus &= 0b10011111;
+    // Unset the time stamp for the beginning of this measurement
+    _millisMeasurementRequested = 0;
+    // Unset the status bits for a measurement request (bits 5 & 6)
+    _sensorStatus &= 0b10011111;
 
-  return success;
+    return success;
 }