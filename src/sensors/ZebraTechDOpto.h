--- conflicted
+++ resolved
@@ -74,29 +74,6 @@
 
 // The main class for the D-Opto
 class ZebraTechDOpto : public SDI12Sensors {
-<<<<<<< HEAD
-public:
-  // Constructors with overloads
-  ZebraTechDOpto(char SDI12address, int8_t powerPin, int8_t dataPin,
-                 uint8_t measurementsToAverage = 1)
-      : SDI12Sensors(SDI12address, powerPin, dataPin, measurementsToAverage,
-                     "ZebraTech D-Opto", DOPTO_NUM_VARIABLES,
-                     DOPTO_WARM_UP_TIME_MS, DOPTO_STABILIZATION_TIME_MS,
-                     DOPTO_MEASUREMENT_TIME_MS) {}
-  ZebraTechDOpto(char *SDI12address, int8_t powerPin, int8_t dataPin,
-                 uint8_t measurementsToAverage = 1)
-      : SDI12Sensors(SDI12address, powerPin, dataPin, measurementsToAverage,
-                     "ZebraTech D-Opto", DOPTO_NUM_VARIABLES,
-                     DOPTO_WARM_UP_TIME_MS, DOPTO_STABILIZATION_TIME_MS,
-                     DOPTO_MEASUREMENT_TIME_MS) {}
-  ZebraTechDOpto(int SDI12address, int8_t powerPin, int8_t dataPin,
-                 uint8_t measurementsToAverage = 1)
-      : SDI12Sensors(SDI12address, powerPin, dataPin, measurementsToAverage,
-                     "ZebraTech D-Opto", DOPTO_NUM_VARIABLES,
-                     DOPTO_WARM_UP_TIME_MS, DOPTO_STABILIZATION_TIME_MS,
-                     DOPTO_MEASUREMENT_TIME_MS) {}
-  ~ZebraTechDOpto() {}
-=======
  public:
     // Constructors with overloads
     ZebraTechDOpto(char SDI12address, int8_t powerPin, int8_t dataPin,
@@ -118,24 +95,11 @@
                        DOPTO_WARM_UP_TIME_MS, DOPTO_STABILIZATION_TIME_MS,
                        DOPTO_MEASUREMENT_TIME_MS) {}
     ~ZebraTechDOpto() {}
->>>>>>> 31fa4cea
-};
+};
+
 
 // Defines the Temperature Variable
 class ZebraTechDOpto_Temp : public Variable {
-<<<<<<< HEAD
-public:
-  ZebraTechDOpto_Temp(Sensor *parentSense, const char *uuid = "",
-                      const char *varCode = "DOtempC")
-      : Variable(parentSense, (const uint8_t)DOPTO_TEMP_VAR_NUM,
-                 (uint8_t)DOPTO_TEMP_RESOLUTION, "temperature", "degreeCelsius",
-                 varCode, uuid) {}
-  ZebraTechDOpto_Temp()
-      : Variable((const uint8_t)DOPTO_TEMP_VAR_NUM,
-                 (uint8_t)DOPTO_TEMP_RESOLUTION, "temperature", "degreeCelsius",
-                 "DOtempC") {}
-  ~ZebraTechDOpto_Temp() {}
-=======
  public:
     /**
      * @brief Construct a new ZebraTechDOpto_Temp object.
@@ -166,26 +130,11 @@
      * @brief Destroy the ZebraTechDOpto_Temp object - no action needed.
      */
     ~ZebraTechDOpto_Temp() {}
->>>>>>> 31fa4cea
-};
+};
+
 
 // Defines the Dissolved Oxygen Percent Saturation
 class ZebraTechDOpto_DOpct : public Variable {
-<<<<<<< HEAD
-public:
-  ZebraTechDOpto_DOpct(Sensor *parentSense, const char *uuid = "",
-                       const char *varCode = "DOpercent")
-      : Variable(parentSense, (const uint8_t)DOPTO_DOPCT_VAR_NUM,
-                 (uint8_t)DOPTO_DOPCT_RESOLUTION,
-                 "oxygenDissolvedPercentOfSaturation", "percent", varCode,
-                 uuid) {}
-  ZebraTechDOpto_DOpct()
-      : Variable((const uint8_t)DOPTO_DOPCT_VAR_NUM,
-                 (uint8_t)DOPTO_DOPCT_RESOLUTION,
-                 "oxygenDissolvedPercentOfSaturation", "percent", "DOpercent") {
-  }
-  ~ZebraTechDOpto_DOpct() {}
-=======
  public:
     /**
      * @brief Construct a new ZebraTechDOpto_DOpct object.
@@ -218,27 +167,11 @@
      * @brief Destroy the ZebraTechDOpto_DOpct object - no action needed.
      */
     ~ZebraTechDOpto_DOpct() {}
->>>>>>> 31fa4cea
-};
+};
+
 
 // Defines the Dissolved Oxygen Concentration
 class ZebraTechDOpto_DOmgL : public Variable {
-<<<<<<< HEAD
-public:
-  ZebraTechDOpto_DOmgL(Sensor *parentSense, const char *uuid = "",
-                       const char *varCode = "DOppm")
-      : Variable(parentSense, (const uint8_t)DOPTO_DOMGL_VAR_NUM,
-                 (uint8_t)DOPTO_DOMGL_RESOLUTION, "oxygenDissolved",
-                 "milligramPerLiter", varCode, uuid) {}
-  ZebraTechDOpto_DOmgL()
-      : Variable((const uint8_t)DOPTO_DOMGL_VAR_NUM,
-                 (uint8_t)DOPTO_DOMGL_RESOLUTION, "oxygenDissolved",
-                 "milligramPerLiter", "DOppm") {}
-  ~ZebraTechDOpto_DOmgL() {}
-};
-
-#endif // Header Guard
-=======
  public:
     /**
      * @brief Construct a new ZebraTechDOpto_DOmgL object.
@@ -271,5 +204,4 @@
     ~ZebraTechDOpto_DOmgL() {}
 };
 
-#endif  // SRC_SENSORS_ZEBRATECHDOPTO_H_
->>>>>>> 31fa4cea
+#endif  // SRC_SENSORS_ZEBRATECHDOPTO_H_