--- conflicted
+++ resolved
@@ -8,13 +8,8 @@
  * @brief Contains the RainCounterI2C sensor subclass and the variable
  * subclasses RainCounterI2C_Tips and RainCounterI2C_Depth.
  *
-<<<<<<< HEAD
- *This file is for an external tip counter, used to measure rainfall via a
- *tipping bucket rain gauge
-=======
  * These are for an external tip counter, used to measure rainfall via a tipping
  * bucket rain gauge
->>>>>>> 31fa4cea
  *
  * The tip counter works on an Adafruit Trinket.  Documentation for it can be
  * found at: https://github.com/EnviroDIY/TippingBucketRainCounter
@@ -22,11 +17,7 @@
  * For Rainfall:
  *  Accuracy and resolution are dependent on the sensor used
  *  Standard resolution is 0.01" or 0.2mm of rainfall (depending on if sensor is
-<<<<<<< HEAD
- *set to english or metric)
-=======
  * set to english or metric)
->>>>>>> 31fa4cea
  *
  * Assume sensor is immediately stable
  */
@@ -45,8 +36,8 @@
 // Included Dependencies
 #include "ModSensorDebugger.h"
 #undef MS_DEBUGGING_STD
+#include "VariableBase.h"
 #include "SensorBase.h"
-#include "VariableBase.h"
 #include <Wire.h>
 
 // Sensor Specific Defines
@@ -73,24 +64,6 @@
 
 // The main class for the external tipping bucket counter
 class RainCounterI2C : public Sensor {
-<<<<<<< HEAD
-public:
-  // The constructor - all arguments are optional
-  // Address of I2C device is 0x08 by default
-  // Depth of rain per tip event in mm is 0.2mm by default
-  RainCounterI2C(uint8_t i2cAddressHex = 0x08, float rainPerTip = 0.2);
-  // Destructor
-  ~RainCounterI2C();
-
-  bool setup(void) override;
-  String getSensorLocation(void) override;
-
-  bool addSingleMeasurementResult(void) override;
-
-protected:
-  float _rainPerTip;
-  uint8_t _i2cAddressHex;
-=======
  public:
     // The constructor - all arguments are optional
     // Address of I2C device is 0x08 by default
@@ -119,24 +92,10 @@
  protected:
     float   _rainPerTip;
     uint8_t _i2cAddressHex;
->>>>>>> 31fa4cea
 };
 
 // Defines the tip varible, shows the number of tips since last read
 class RainCounterI2C_Tips : public Variable {
-<<<<<<< HEAD
-public:
-  RainCounterI2C_Tips(Sensor *parentSense, const char *uuid = "",
-                      const char *varCode = "RainCounterI2CTips")
-      : Variable(parentSense, (const uint8_t)BUCKET_TIPS_VAR_NUM,
-                 (uint8_t)BUCKET_TIPS_RESOLUTION, "precipitation", "event",
-                 varCode, uuid) {}
-  RainCounterI2C_Tips()
-      : Variable((const uint8_t)BUCKET_TIPS_VAR_NUM,
-                 (uint8_t)BUCKET_TIPS_RESOLUTION, "precipitation", "event",
-                 "RainCounterI2CTips") {}
-  ~RainCounterI2C_Tips() {}
-=======
  public:
     /**
      * @brief Construct a new RainCounterI2C_Tips object.
@@ -167,28 +126,11 @@
      * @brief Destroy the RainCounterI2C_Tips object - no action needed.
      */
     ~RainCounterI2C_Tips() {}
->>>>>>> 31fa4cea
 };
 
 // Defines the depth of rain variable, shows the number of mm since the last
 // read
 class RainCounterI2C_Depth : public Variable {
-<<<<<<< HEAD
-public:
-  RainCounterI2C_Depth(Sensor *parentSense, const char *uuid = "",
-                       const char *varCode = "RainCounterI2CVol")
-      : Variable(parentSense, (const uint8_t)BUCKET_RAIN_VAR_NUM,
-                 (uint8_t)BUCKET_RAIN_RESOLUTION, "precipitation", "millimeter",
-                 varCode, uuid) {}
-  RainCounterI2C_Depth()
-      : Variable((const uint8_t)BUCKET_RAIN_VAR_NUM,
-                 (uint8_t)BUCKET_RAIN_RESOLUTION, "precipitation", "millimeter",
-                 "RainCounterI2CVol") {}
-  ~RainCounterI2C_Depth() {}
-};
-
-#endif // Header Guard
-=======
  public:
     /**
      * @brief Construct a new RainCounterI2C_Depth object.
@@ -222,5 +164,4 @@
 };
 
 
-#endif  // SRC_SENSORS_RAINCOUNTERI2C_H_
->>>>>>> 31fa4cea
+#endif  // SRC_SENSORS_RAINCOUNTERI2C_H_