/**
 * @file KellerParent.cpp
 * @copyright 2020 Stroud Water Research Center
 * Part of the EnviroDIY ModularSensors library for Arduino
 * @author Written By: Anthony Aufdenkampe <aaufdenkampe@limno.com>
 * Edited by Sara Geleskie Damiano <sdamiano@stroudcenter.org>
 *
<<<<<<< HEAD
 *Initial library developement done by Anthony Aufdenkampe
 *<aaufdenkampe@limno.com>
 *
 *This file is for Modbus communication to  Keller pressure and water level
 *sensors of Series 30, Class 5, Group 20 (such as the KellerAcculevel) that are
 *Software version 5.20-12.28 and later (i.e. made after the 2012 in the 28th
 *week) Only tested the Acculevel
 *
 *Documentation for the Keller Protocol commands and responses, along with
 *information about the various variables, can be found
 *in the EnviroDIY KellerModbus library at:
 * https://github.com/EnviroDIY/KellerModbus
=======
 * @brief Implements the KellerParent class.
>>>>>>> 31fa4cea
 */

#include "KellerParent.h"

// The constructor - need the sensor type, modbus address, power pin, stream for
// data, and number of readings to average
<<<<<<< HEAD
KellerParent::KellerParent(byte modbusAddress, Stream *stream, int8_t powerPin,
                           int8_t powerPin2, int8_t enablePin,
                           uint8_t measurementsToAverage, kellerModel model,
                           const char *sensName, uint8_t numVariables,
=======
KellerParent::KellerParent(byte modbusAddress, Stream* stream, int8_t powerPin,
                           int8_t powerPin2, int8_t enablePin,
                           uint8_t measurementsToAverage, kellerModel model,
                           const char* sensName, uint8_t numVariables,
>>>>>>> 31fa4cea
                           uint32_t warmUpTime_ms,
                           uint32_t stabilizationTime_ms,
                           uint32_t measurementTime_ms)
    : Sensor(sensName, numVariables, warmUpTime_ms, stabilizationTime_ms,
<<<<<<< HEAD
             measurementTime_ms, powerPin, -1, measurementsToAverage) {
  _model = model;
  _modbusAddress = modbusAddress;
  _stream = stream;
  _RS485EnablePin = enablePin;
  _powerPin2 = powerPin2;
}
KellerParent::KellerParent(byte modbusAddress, Stream &stream, int8_t powerPin,
                           int8_t powerPin2, int8_t enablePin,
                           uint8_t measurementsToAverage, kellerModel model,
                           const char *sensName, uint8_t numVariables,
=======
             measurementTime_ms, powerPin, -1, measurementsToAverage),
      _ksensor(), _model(model), _modbusAddress(modbusAddress), _stream(stream),
      _RS485EnablePin(enablePin), _powerPin2(powerPin2) {}
KellerParent::KellerParent(byte modbusAddress, Stream& stream, int8_t powerPin,
                           int8_t powerPin2, int8_t enablePin,
                           uint8_t measurementsToAverage, kellerModel model,
                           const char* sensName, uint8_t numVariables,
>>>>>>> 31fa4cea
                           uint32_t warmUpTime_ms,
                           uint32_t stabilizationTime_ms,
                           uint32_t measurementTime_ms)
    : Sensor(sensName, numVariables, warmUpTime_ms, stabilizationTime_ms,
<<<<<<< HEAD
             measurementTime_ms, powerPin, -1, measurementsToAverage) {
  _model = model;
  _modbusAddress = modbusAddress;
  _stream = &stream;
  _RS485EnablePin = enablePin;
  _powerPin2 = powerPin2;
}
// Destructor
KellerParent::~KellerParent() {}

// The sensor installation location on the Mayfly
String KellerParent::getSensorLocation(void) {
  String sensorLocation = F("modbus_0x");
  if (_modbusAddress < 16)
    sensorLocation += "0";
  sensorLocation += String(_modbusAddress, HEX);
  return sensorLocation;
=======
             measurementTime_ms, powerPin, -1, measurementsToAverage),
      _ksensor(), _model(model), _modbusAddress(modbusAddress),
      _stream(&stream), _RS485EnablePin(enablePin), _powerPin2(powerPin2) {}
// Destructor
KellerParent::~KellerParent() {}


// The sensor installation location on the Mayfly
String KellerParent::getSensorLocation(void) {
    String sensorLocation = F("modbus_0x");
    if (_modbusAddress < 16) sensorLocation += "0";
    sensorLocation += String(_modbusAddress, HEX);
    return sensorLocation;
>>>>>>> 31fa4cea
}

bool KellerParent::setup(void) {
  bool retVal =
      Sensor::setup(); // this will set pin modes and the setup status bit
  if (_RS485EnablePin >= 0)
    pinMode(_RS485EnablePin, OUTPUT);
  if (_powerPin2 >= 0)
    pinMode(_powerPin2, OUTPUT);

<<<<<<< HEAD
#ifdef MS_KELLERPARENT_DEBUG_DEEP
  sensor.setDebugStream(&DEEP_DEBUGGING_SERIAL_OUTPUT);
#endif

  // This sensor begin is just setting more pin modes, etc, no sensor power
  // required This realy can't fail so adding the return value is just for show
  retVal &= sensor.begin(_model, _modbusAddress, _stream, _RS485EnablePin);
=======
bool KellerParent::setup(void) {
    bool retVal =
        Sensor::setup();  // this will set pin modes and the setup status bit
    if (_RS485EnablePin >= 0) pinMode(_RS485EnablePin, OUTPUT);
    if (_powerPin2 >= 0) pinMode(_powerPin2, OUTPUT);

#ifdef MS_KELLERPARENT_DEBUG_DEEP
    sensor.setDebugStream(&DEEP_DEBUGGING_SERIAL_OUTPUT);
#endif

    // This sensor begin is just setting more pin modes, etc, no sensor power
    // required This realy can't fail so adding the return value is just for
    // show
    retVal &= _ksensor.begin(_model, _modbusAddress, _stream, _RS485EnablePin);
>>>>>>> 31fa4cea

  return retVal;
}
// Manage the pins that are used
void KellerParent::registerPinPowerMng(void (*fn)(bool)) {
  _pinPowerMngFn = fn;
}

// This turns on sensor power
void KellerParent::powerUp(void) {
<<<<<<< HEAD
  if (_powerPin >= 0) {
    MS_DBG(F("Powering"), getSensorNameAndLocation(), F("with pin"), _powerPin);
    digitalWrite(_powerPin, HIGH);
    // Mark the time that the sensor was powered
    _millisPowerOn = millis();
  }
  if (_powerPin2 >= 0) {
    MS_DBG(F("Applying secondary power to"), getSensorNameAndLocation(),
           F("with pin"), _powerPin2);
    digitalWrite(_powerPin2, HIGH);
  }
  if (_powerPin < 0 && _powerPin2 < 0) {
    MS_DBG(F("Power to"), getSensorNameAndLocation(),
           F("is not controlled by this library."));
  }
  if (NULL != _pinPowerMngFn) {
    (*_pinPowerMngFn)(true); // callback to turn on Modbus
  }
  // Set the status bit for sensor power attempt (bit 1) and success (bit 2)
  _sensorStatus |= 0b00000110;
=======
    if (_powerPin >= 0) {
        MS_DBG(F("Powering"), getSensorNameAndLocation(), F("with pin"),
               _powerPin);
        digitalWrite(_powerPin, HIGH);
        // Mark the time that the sensor was powered
        _millisPowerOn = millis();
    }
    if (_powerPin2 >= 0) {
        MS_DBG(F("Applying secondary power to"), getSensorNameAndLocation(),
               F("with pin"), _powerPin2);
        digitalWrite(_powerPin2, HIGH);
    }
    if (_powerPin < 0 && _powerPin2 < 0) {
        MS_DBG(F("Power to"), getSensorNameAndLocation(),
               F("is not controlled by this library."));
    }
    // Set the status bit for sensor power attempt (bit 1) and success (bit 2)
    _sensorStatus |= 0b00000110;
>>>>>>> 31fa4cea
}

// This turns off sensor power
void KellerParent::powerDown(void) {
<<<<<<< HEAD
  if (NULL != _pinPowerMngFn) {
    (*_pinPowerMngFn)(false); // callback to turn on Modbus
  }
  if (_powerPin >= 0) {
    MS_DBG(F("Turning off power to"), getSensorNameAndLocation(), F("with pin"),
           _powerPin);
    digitalWrite(_powerPin, LOW);
    // Unset the power-on time
    _millisPowerOn = 0;
    // Unset the activation time
    _millisSensorActivated = 0;
    // Unset the measurement request time
=======
    if (_powerPin >= 0) {
        MS_DBG(F("Turning off power to"), getSensorNameAndLocation(),
               F("with pin"), _powerPin);
        digitalWrite(_powerPin, LOW);
        // Unset the power-on time
        _millisPowerOn = 0;
        // Unset the activation time
        _millisSensorActivated = 0;
        // Unset the measurement request time
        _millisMeasurementRequested = 0;
        // Unset the status bits for sensor power (bits 1 & 2),
        // activation (bits 3 & 4), and measurement request (bits 5 & 6)
        _sensorStatus &= 0b10000001;
    }
    if (_powerPin2 >= 0) {
        MS_DBG(F("Turning off secondary power to"), getSensorNameAndLocation(),
               F("with pin"), _powerPin2);
        digitalWrite(_powerPin2, LOW);
    }
    if (_powerPin < 0 && _powerPin2 < 0) {
        MS_DBG(F("Power to"), getSensorNameAndLocation(),
               F("is not controlled by this library."));
        // Do NOT unset any status bits or timestamps if we didn't really power
        // down!
    }
}


bool KellerParent::addSingleMeasurementResult(void) {
    bool success = false;

    // Initialize float variables
    float waterPressureBar   = -9999;
    float waterTempertureC   = -9999;
    float waterDepthM        = -9999;
    float waterPressure_mBar = -9999;

    // Check a measurement was *successfully* started (status bit 6 set)
    // Only go on to get a result if it was
    if (bitRead(_sensorStatus, 6)) {
        MS_DBG(getSensorNameAndLocation(), F("is reporting:"));

        // Get Values
        success     = _ksensor.getValues(waterPressureBar, waterTempertureC);
        waterDepthM = _ksensor.calcWaterDepthM(
            waterPressureBar,
            waterTempertureC);  // float calcWaterDepthM(float waterPressureBar,
                                // float waterTempertureC)

        // Fix not-a-number values
        if (!success || isnan(waterPressureBar)) waterPressureBar = -9999;
        if (!success || isnan(waterTempertureC)) waterTempertureC = -9999;
        if (!success || isnan(waterDepthM)) waterDepthM = -9999;

        // For waterPressureBar, convert bar to millibar
        if (waterPressureBar != -9999)
            waterPressure_mBar = 1000 * waterPressureBar;

        MS_DBG(F("  Pressure_mbar:"), waterPressure_mBar);
        MS_DBG(F("  Temp_C:"), waterTempertureC);
        MS_DBG(F("  Height_m:"), waterDepthM);
    } else {
        MS_DBG(getSensorNameAndLocation(), F("is not currently measuring!"));
    }

    // Put values into the array
    verifyAndAddMeasurementResult(KELLER_PRESSURE_VAR_NUM, waterPressure_mBar);
    verifyAndAddMeasurementResult(KELLER_TEMP_VAR_NUM, waterTempertureC);
    verifyAndAddMeasurementResult(KELLER_HEIGHT_VAR_NUM, waterDepthM);

    // Unset the time stamp for the beginning of this measurement
>>>>>>> 31fa4cea
    _millisMeasurementRequested = 0;
    // Unset the status bits for sensor power (bits 1 & 2),
    // activation (bits 3 & 4), and measurement request (bits 5 & 6)
    _sensorStatus &= 0b10000001;
  }
  if (_powerPin2 >= 0) {
    MS_DBG(F("Turning off secondary power to"), getSensorNameAndLocation(),
           F("with pin"), _powerPin2);
    digitalWrite(_powerPin2, LOW);
  }
  if (_powerPin < 0 && _powerPin2 < 0) {
    MS_DBG(F("Power to"), getSensorNameAndLocation(),
           F("is not controlled by this library."));
    // Do NOT unset any status bits or timestamps if we didn't really power
    // down!
  }
}

bool KellerParent::addSingleMeasurementResult(void) {
  bool success = false;

  // Initialize float variables
  float waterPressureBar = -9999;
  float waterTempertureC = -9999;
  float waterDepthM = -9999;
  float waterPressure_mBar = -9999;

  // Check a measurement was *successfully* started (status bit 6 set)
  // Only go on to get a result if it was
  if (bitRead(_sensorStatus, 6)) {
    MS_DBG(getSensorNameAndLocation(), F("is reporting:"));

    // Get Values
    success = sensor.getValues(waterPressureBar, waterTempertureC);
    waterDepthM = sensor.calcWaterDepthM(
        waterPressureBar,
        waterTempertureC); // float calcWaterDepthM(float waterPressureBar,
                           // float waterTempertureC)

    // Fix not-a-number values
    if (!success or isnan(waterPressureBar))
      waterPressureBar = -9999;
    if (!success or isnan(waterTempertureC))
      waterTempertureC = -9999;
    if (!success or isnan(waterDepthM))
      waterDepthM = -9999;

    // For waterPressureBar, convert bar to millibar
    if (waterPressureBar != -9999)
      waterPressure_mBar = 1000 * waterPressureBar;

    MS_DBG(F("  Pressure_mbar:"), waterPressure_mBar);
    MS_DBG(F("  Temp_C:"), waterTempertureC);
    MS_DBG(F("  Height_m:"), waterDepthM);
  } else {
    MS_DBG(getSensorNameAndLocation(), F("is not currently measuring!"));
  }

  // Put values into the array
  verifyAndAddMeasurementResult(KELLER_PRESSURE_VAR_NUM, waterPressure_mBar);
  verifyAndAddMeasurementResult(KELLER_TEMP_VAR_NUM, waterTempertureC);
  verifyAndAddMeasurementResult(KELLER_HEIGHT_VAR_NUM, waterDepthM);

  // Unset the time stamp for the beginning of this measurement
  _millisMeasurementRequested = 0;
  // Unset the status bits for a measurement request (bits 5 & 6)
  _sensorStatus &= 0b10011111;

  // Return true when finished
  return success;
}<|MERGE_RESOLUTION|>--- conflicted
+++ resolved
@@ -5,56 +5,21 @@
  * @author Written By: Anthony Aufdenkampe <aaufdenkampe@limno.com>
  * Edited by Sara Geleskie Damiano <sdamiano@stroudcenter.org>
  *
-<<<<<<< HEAD
- *Initial library developement done by Anthony Aufdenkampe
- *<aaufdenkampe@limno.com>
- *
- *This file is for Modbus communication to  Keller pressure and water level
- *sensors of Series 30, Class 5, Group 20 (such as the KellerAcculevel) that are
- *Software version 5.20-12.28 and later (i.e. made after the 2012 in the 28th
- *week) Only tested the Acculevel
- *
- *Documentation for the Keller Protocol commands and responses, along with
- *information about the various variables, can be found
- *in the EnviroDIY KellerModbus library at:
- * https://github.com/EnviroDIY/KellerModbus
-=======
  * @brief Implements the KellerParent class.
->>>>>>> 31fa4cea
  */
 
 #include "KellerParent.h"
 
 // The constructor - need the sensor type, modbus address, power pin, stream for
 // data, and number of readings to average
-<<<<<<< HEAD
-KellerParent::KellerParent(byte modbusAddress, Stream *stream, int8_t powerPin,
-                           int8_t powerPin2, int8_t enablePin,
-                           uint8_t measurementsToAverage, kellerModel model,
-                           const char *sensName, uint8_t numVariables,
-=======
 KellerParent::KellerParent(byte modbusAddress, Stream* stream, int8_t powerPin,
                            int8_t powerPin2, int8_t enablePin,
                            uint8_t measurementsToAverage, kellerModel model,
                            const char* sensName, uint8_t numVariables,
->>>>>>> 31fa4cea
                            uint32_t warmUpTime_ms,
                            uint32_t stabilizationTime_ms,
                            uint32_t measurementTime_ms)
     : Sensor(sensName, numVariables, warmUpTime_ms, stabilizationTime_ms,
-<<<<<<< HEAD
-             measurementTime_ms, powerPin, -1, measurementsToAverage) {
-  _model = model;
-  _modbusAddress = modbusAddress;
-  _stream = stream;
-  _RS485EnablePin = enablePin;
-  _powerPin2 = powerPin2;
-}
-KellerParent::KellerParent(byte modbusAddress, Stream &stream, int8_t powerPin,
-                           int8_t powerPin2, int8_t enablePin,
-                           uint8_t measurementsToAverage, kellerModel model,
-                           const char *sensName, uint8_t numVariables,
-=======
              measurementTime_ms, powerPin, -1, measurementsToAverage),
       _ksensor(), _model(model), _modbusAddress(modbusAddress), _stream(stream),
       _RS485EnablePin(enablePin), _powerPin2(powerPin2) {}
@@ -62,30 +27,10 @@
                            int8_t powerPin2, int8_t enablePin,
                            uint8_t measurementsToAverage, kellerModel model,
                            const char* sensName, uint8_t numVariables,
->>>>>>> 31fa4cea
                            uint32_t warmUpTime_ms,
                            uint32_t stabilizationTime_ms,
                            uint32_t measurementTime_ms)
     : Sensor(sensName, numVariables, warmUpTime_ms, stabilizationTime_ms,
-<<<<<<< HEAD
-             measurementTime_ms, powerPin, -1, measurementsToAverage) {
-  _model = model;
-  _modbusAddress = modbusAddress;
-  _stream = &stream;
-  _RS485EnablePin = enablePin;
-  _powerPin2 = powerPin2;
-}
-// Destructor
-KellerParent::~KellerParent() {}
-
-// The sensor installation location on the Mayfly
-String KellerParent::getSensorLocation(void) {
-  String sensorLocation = F("modbus_0x");
-  if (_modbusAddress < 16)
-    sensorLocation += "0";
-  sensorLocation += String(_modbusAddress, HEX);
-  return sensorLocation;
-=======
              measurementTime_ms, powerPin, -1, measurementsToAverage),
       _ksensor(), _model(model), _modbusAddress(modbusAddress),
       _stream(&stream), _RS485EnablePin(enablePin), _powerPin2(powerPin2) {}
@@ -99,26 +44,9 @@
     if (_modbusAddress < 16) sensorLocation += "0";
     sensorLocation += String(_modbusAddress, HEX);
     return sensorLocation;
->>>>>>> 31fa4cea
 }
 
-bool KellerParent::setup(void) {
-  bool retVal =
-      Sensor::setup(); // this will set pin modes and the setup status bit
-  if (_RS485EnablePin >= 0)
-    pinMode(_RS485EnablePin, OUTPUT);
-  if (_powerPin2 >= 0)
-    pinMode(_powerPin2, OUTPUT);
 
-<<<<<<< HEAD
-#ifdef MS_KELLERPARENT_DEBUG_DEEP
-  sensor.setDebugStream(&DEEP_DEBUGGING_SERIAL_OUTPUT);
-#endif
-
-  // This sensor begin is just setting more pin modes, etc, no sensor power
-  // required This realy can't fail so adding the return value is just for show
-  retVal &= sensor.begin(_model, _modbusAddress, _stream, _RS485EnablePin);
-=======
 bool KellerParent::setup(void) {
     bool retVal =
         Sensor::setup();  // this will set pin modes and the setup status bit
@@ -133,7 +61,6 @@
     // required This realy can't fail so adding the return value is just for
     // show
     retVal &= _ksensor.begin(_model, _modbusAddress, _stream, _RS485EnablePin);
->>>>>>> 31fa4cea
 
   return retVal;
 }
@@ -144,28 +71,6 @@
 
 // This turns on sensor power
 void KellerParent::powerUp(void) {
-<<<<<<< HEAD
-  if (_powerPin >= 0) {
-    MS_DBG(F("Powering"), getSensorNameAndLocation(), F("with pin"), _powerPin);
-    digitalWrite(_powerPin, HIGH);
-    // Mark the time that the sensor was powered
-    _millisPowerOn = millis();
-  }
-  if (_powerPin2 >= 0) {
-    MS_DBG(F("Applying secondary power to"), getSensorNameAndLocation(),
-           F("with pin"), _powerPin2);
-    digitalWrite(_powerPin2, HIGH);
-  }
-  if (_powerPin < 0 && _powerPin2 < 0) {
-    MS_DBG(F("Power to"), getSensorNameAndLocation(),
-           F("is not controlled by this library."));
-  }
-  if (NULL != _pinPowerMngFn) {
-    (*_pinPowerMngFn)(true); // callback to turn on Modbus
-  }
-  // Set the status bit for sensor power attempt (bit 1) and success (bit 2)
-  _sensorStatus |= 0b00000110;
-=======
     if (_powerPin >= 0) {
         MS_DBG(F("Powering"), getSensorNameAndLocation(), F("with pin"),
                _powerPin);
@@ -184,25 +89,11 @@
     }
     // Set the status bit for sensor power attempt (bit 1) and success (bit 2)
     _sensorStatus |= 0b00000110;
->>>>>>> 31fa4cea
 }
+
 
 // This turns off sensor power
 void KellerParent::powerDown(void) {
-<<<<<<< HEAD
-  if (NULL != _pinPowerMngFn) {
-    (*_pinPowerMngFn)(false); // callback to turn on Modbus
-  }
-  if (_powerPin >= 0) {
-    MS_DBG(F("Turning off power to"), getSensorNameAndLocation(), F("with pin"),
-           _powerPin);
-    digitalWrite(_powerPin, LOW);
-    // Unset the power-on time
-    _millisPowerOn = 0;
-    // Unset the activation time
-    _millisSensorActivated = 0;
-    // Unset the measurement request time
-=======
     if (_powerPin >= 0) {
         MS_DBG(F("Turning off power to"), getSensorNameAndLocation(),
                F("with pin"), _powerPin);
@@ -274,75 +165,23 @@
     verifyAndAddMeasurementResult(KELLER_HEIGHT_VAR_NUM, waterDepthM);
 
     // Unset the time stamp for the beginning of this measurement
->>>>>>> 31fa4cea
     _millisMeasurementRequested = 0;
-    // Unset the status bits for sensor power (bits 1 & 2),
-    // activation (bits 3 & 4), and measurement request (bits 5 & 6)
-    _sensorStatus &= 0b10000001;
-  }
-  if (_powerPin2 >= 0) {
-    MS_DBG(F("Turning off secondary power to"), getSensorNameAndLocation(),
-           F("with pin"), _powerPin2);
-    digitalWrite(_powerPin2, LOW);
-  }
-  if (_powerPin < 0 && _powerPin2 < 0) {
-    MS_DBG(F("Power to"), getSensorNameAndLocation(),
-           F("is not controlled by this library."));
-    // Do NOT unset any status bits or timestamps if we didn't really power
-    // down!
-  }
-}
+    // Unset the status bits for a measurement request (bits 5 & 6)
+    _sensorStatus &= 0b10011111;
 
-bool KellerParent::addSingleMeasurementResult(void) {
-  bool success = false;
+  /*
+    if (_powerPin2 >= 0) {
+      MS_DBG(F("Turning off secondary power to"), getSensorNameAndLocation(),
+            F("with pin"), _powerPin2);
+      digitalWrite(_powerPin2, LOW);
+    }
+    if (_powerPin < 0 && _powerPin2 < 0) {
+      MS_DBG(F("Power to"), getSensorNameAndLocation(),
+            F("is not controlled by this library."));
+      // Do NOT unset any status bits or timestamps if we didn't really power
+      // down!
+    } */
 
-  // Initialize float variables
-  float waterPressureBar = -9999;
-  float waterTempertureC = -9999;
-  float waterDepthM = -9999;
-  float waterPressure_mBar = -9999;
-
-  // Check a measurement was *successfully* started (status bit 6 set)
-  // Only go on to get a result if it was
-  if (bitRead(_sensorStatus, 6)) {
-    MS_DBG(getSensorNameAndLocation(), F("is reporting:"));
-
-    // Get Values
-    success = sensor.getValues(waterPressureBar, waterTempertureC);
-    waterDepthM = sensor.calcWaterDepthM(
-        waterPressureBar,
-        waterTempertureC); // float calcWaterDepthM(float waterPressureBar,
-                           // float waterTempertureC)
-
-    // Fix not-a-number values
-    if (!success or isnan(waterPressureBar))
-      waterPressureBar = -9999;
-    if (!success or isnan(waterTempertureC))
-      waterTempertureC = -9999;
-    if (!success or isnan(waterDepthM))
-      waterDepthM = -9999;
-
-    // For waterPressureBar, convert bar to millibar
-    if (waterPressureBar != -9999)
-      waterPressure_mBar = 1000 * waterPressureBar;
-
-    MS_DBG(F("  Pressure_mbar:"), waterPressure_mBar);
-    MS_DBG(F("  Temp_C:"), waterTempertureC);
-    MS_DBG(F("  Height_m:"), waterDepthM);
-  } else {
-    MS_DBG(getSensorNameAndLocation(), F("is not currently measuring!"));
-  }
-
-  // Put values into the array
-  verifyAndAddMeasurementResult(KELLER_PRESSURE_VAR_NUM, waterPressure_mBar);
-  verifyAndAddMeasurementResult(KELLER_TEMP_VAR_NUM, waterTempertureC);
-  verifyAndAddMeasurementResult(KELLER_HEIGHT_VAR_NUM, waterDepthM);
-
-  // Unset the time stamp for the beginning of this measurement
-  _millisMeasurementRequested = 0;
-  // Unset the status bits for a measurement request (bits 5 & 6)
-  _sensorStatus &= 0b10011111;
-
-  // Return true when finished
-  return success;
+    // Return true when finished
+    return success;
 }