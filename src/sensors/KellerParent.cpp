/*
 *KellerParent.cpp
 *This file is part of the EnviroDIY modular sensors library for Arduino
 *
 *Initial library developement done by Anthony Aufdenkampe <aaufdenkampe@limno.com>
 *
 *This file is for Modbus communication to  Keller pressure and water level sensors
 *of Series 30, Class 5, Group 20 (such as the KellerAcculevel)
 *that are Software version 5.20-12.28 and later (i.e. made after the 2012 in the 28th week)
 *Only tested the Acculevel
*
 *Documentation for the Keller Protocol commands and responses, along with
 *information about the various variables, can be found
 *in the EnviroDIY KellerModbus library at:
 * https://github.com/EnviroDIY/KellerModbus
*/

#include "KellerParent.h"

// The constructor - need the sensor type, modbus address, power pin, stream for data, and number of readings to average
KellerParent::KellerParent(byte modbusAddress, Stream* stream,
               int8_t powerPin, int8_t powerPin2, int8_t enablePin, uint8_t measurementsToAverage,
               kellerModel model, const char *sensName, uint8_t numVariables,
               uint32_t warmUpTime_ms, uint32_t stabilizationTime_ms, uint32_t measurementTime_ms)
    : Sensor(sensName, numVariables,
             warmUpTime_ms, stabilizationTime_ms, measurementTime_ms,
             powerPin, -1, measurementsToAverage)
{
    _model = model;
    _modbusAddress = modbusAddress;
    _stream = stream;
    _RS485EnablePin = enablePin;
    _powerPin2 = powerPin2;
}
KellerParent::KellerParent(byte modbusAddress, Stream& stream,
               int8_t powerPin, int8_t powerPin2, int8_t enablePin, uint8_t measurementsToAverage,
               kellerModel model, const char *sensName, uint8_t numVariables,
               uint32_t warmUpTime_ms, uint32_t stabilizationTime_ms, uint32_t measurementTime_ms)
    : Sensor(sensName, numVariables,
             warmUpTime_ms, stabilizationTime_ms, measurementTime_ms,
             powerPin, -1, measurementsToAverage)
{
    _model = model;
    _modbusAddress = modbusAddress;
    _stream = &stream;
    _RS485EnablePin = enablePin;
    _powerPin2 = powerPin2;
}
// Destructor
KellerParent::~KellerParent(){}


// The sensor installation location on the Mayfly
String KellerParent::getSensorLocation(void)
{
    String sensorLocation = F("modbus_0x");
    if (_modbusAddress< 16) sensorLocation += "0";
    sensorLocation += String(_modbusAddress, HEX);
    return sensorLocation;
}


bool KellerParent::setup(void)
{
    bool retVal = Sensor::setup();  // this will set pin modes and the setup status bit
    if (_RS485EnablePin >= 0) pinMode(_RS485EnablePin, OUTPUT);
    if (_powerPin2 >= 0) pinMode(_powerPin2, OUTPUT);

    #if defined(DEEP_DEBUGGING_SERIAL_OUTPUT)
        sensor.setDebugStream(&DEEP_DEBUGGING_SERIAL_OUTPUT);
    #endif

    // This sensor begin is just setting more pin modes, etc, no sensor power required
    // This realy can't fail so adding the return value is just for show
<<<<<<< HEAD
    retVal &= sensor.begin(_model,_modbusAddress, _stream, _RS485EnablePin);
=======
    retVal &= sensor.begin(_model, _modbusAddress, _stream, _RS485EnablePin);
>>>>>>> f0b2bb34

    return retVal;
}


// This turns on sensor power
void KellerParent::powerUp(void)
{
    if (_powerPin >= 0)
    {
        MS_DBG(F("Powering "), getSensorNameAndLocation(),
               F(" with pin "), _powerPin);
        digitalWrite(_powerPin, HIGH);
        // Mark the time that the sensor was powered
        _millisPowerOn = millis();
    }
    if (_powerPin2 >= 0)
    {
        MS_DBG(F("Applying secondary power to "), getSensorNameAndLocation(),
               F(" with pin "), _powerPin2);
        digitalWrite(_powerPin2, HIGH);
    }
    if (_powerPin < 0 && _powerPin2 < 0)
    {
        MS_DBG(F("Power to "), getSensorNameAndLocation(),
               F(" is not controlled by this library."));
    }
    // Set the status bit for sensor power attempt (bit 1) and success (bit 2)
    _sensorStatus |= 0b00000110;
}


// This turns off sensor power
void KellerParent::powerDown(void)
{
    if (_powerPin >= 0)
    {
        MS_DBG(F("Turning off power to "), getSensorNameAndLocation(),
               F(" with pin "), _powerPin);
        digitalWrite(_powerPin, LOW);
        // Unset the power-on time
        _millisPowerOn = 0;
        // Unset the activation time
        _millisSensorActivated = 0;
        // Unset the measurement request time
        _millisMeasurementRequested = 0;
        // Unset the status bits for sensor power (bits 1 & 2),
        // activation (bits 3 & 4), and measurement request (bits 5 & 6)
        _sensorStatus &= 0b10000001;
    }
    if (_powerPin2 >= 0)
    {
        MS_DBG(F("Turning off secondary power to "), getSensorNameAndLocation(),
               F(" with pin "), _powerPin2);
        digitalWrite(_powerPin2, LOW);
    }
    if (_powerPin < 0 && _powerPin2 < 0)
    {
        MS_DBG(F("Power to "), getSensorNameAndLocation(),
               F(" is not controlled by this library."));
        // Do NOT unset any status bits or timestamps if we didn't really power down!
    }
}


bool KellerParent::addSingleMeasurementResult(void)
{
    bool success = false;

    // Initialize float variables
    float waterPressureBar = -9999;
    float waterTempertureC = -9999;
    float waterDepthM = -9999;
    float waterPressure_mBar = -9999;

    // Check a measurement was *successfully* started (status bit 6 set)
    // Only go on to get a result if it was
    if (bitRead(_sensorStatus, 6))
    {
        // Get Values
        MS_DBG(F("Get Values from"), getSensorNameAndLocation());
        success = sensor.getValues(waterPressureBar, waterTempertureC);
        waterDepthM = sensor.calcWaterDepthM(waterPressureBar, waterTempertureC);  // float calcWaterDepthM(float waterPressureBar, float waterTempertureC)

        // Fix not-a-number values
        if (!success or isnan(waterPressureBar)) waterPressureBar = -9999;
        if (!success or isnan(waterTempertureC)) waterTempertureC = -9999;
        if (!success or isnan(waterDepthM)) waterDepthM = -9999;

        // For waterPressureBar, convert bar to millibar
        if (waterPressureBar != -9999) waterPressure_mBar = 1000*waterPressureBar;

        MS_DBG(F("    Pressure_mbar:"), waterPressure_mBar);
        MS_DBG(F("    Temp_C: "), waterTempertureC);
        MS_DBG(F("    Height_m:"), waterDepthM);
    }
    else MS_DBG(getSensorNameAndLocation(), F(" is not currently measuring!"));

    // Put values into the array
    verifyAndAddMeasurementResult(KELLER_PRESSURE_VAR_NUM, waterPressure_mBar);
    verifyAndAddMeasurementResult(KELLER_TEMP_VAR_NUM, waterTempertureC);
    verifyAndAddMeasurementResult(KELLER_HEIGHT_VAR_NUM, waterDepthM);

    // Unset the time stamp for the beginning of this measurement
    _millisMeasurementRequested = 0;
    // Unset the status bits for a measurement request (bits 5 & 6)
    _sensorStatus &= 0b10011111;

    // Return true when finished
    return success;
}<|MERGE_RESOLUTION|>--- conflicted
+++ resolved
@@ -72,11 +72,7 @@
 
     // This sensor begin is just setting more pin modes, etc, no sensor power required
     // This realy can't fail so adding the return value is just for show
-<<<<<<< HEAD
-    retVal &= sensor.begin(_model,_modbusAddress, _stream, _RS485EnablePin);
-=======
     retVal &= sensor.begin(_model, _modbusAddress, _stream, _RS485EnablePin);
->>>>>>> f0b2bb34
 
     return retVal;
 }
