--- conflicted
+++ resolved
@@ -8,14 +8,8 @@
  * the variable subclasses DecagonCTD_Cond, DecagonCTD_Temp, and
  * DecagonCTD_Depth.
  *
-<<<<<<< HEAD
- *This file is for the Decagon Devices CTD-10
- *It is dependent on the EnviroDIY SDI-12 library and the SDI12Sensors super
- *class.
-=======
  * These are used for the Meter Hydros 21, formerly known as the Decagon Devices
  * CTD-10.
->>>>>>> 31fa4cea
  *
  * This depends on the EnviroDIY SDI-12 library and the SDI12Sensors super
  * class.
@@ -80,27 +74,6 @@
 
 // The main class for the Decagon CTD
 class DecagonCTD : public SDI12Sensors {
-<<<<<<< HEAD
-public:
-  // Constructors with overloads
-  DecagonCTD(char SDI12address, int8_t powerPin, int8_t dataPin,
-             uint8_t measurementsToAverage = 1)
-      : SDI12Sensors(SDI12address, powerPin, dataPin, measurementsToAverage,
-                     "DecagonCTD", CTD_NUM_VARIABLES, CTD_WARM_UP_TIME_MS,
-                     CTD_STABILIZATION_TIME_MS, CTD_MEASUREMENT_TIME_MS) {}
-  DecagonCTD(char *SDI12address, int8_t powerPin, int8_t dataPin,
-             uint8_t measurementsToAverage = 1)
-      : SDI12Sensors(SDI12address, powerPin, dataPin, measurementsToAverage,
-                     "DecagonCTD", CTD_NUM_VARIABLES, CTD_WARM_UP_TIME_MS,
-                     CTD_STABILIZATION_TIME_MS, CTD_MEASUREMENT_TIME_MS) {}
-  DecagonCTD(int SDI12address, int8_t powerPin, int8_t dataPin,
-             uint8_t measurementsToAverage = 1)
-      : SDI12Sensors(SDI12address, powerPin, dataPin, measurementsToAverage,
-                     "DecagonCTD", CTD_NUM_VARIABLES, CTD_WARM_UP_TIME_MS,
-                     CTD_STABILIZATION_TIME_MS, CTD_MEASUREMENT_TIME_MS) {}
-  // Destructor
-  ~DecagonCTD() {}
-=======
  public:
     // Constructors with overloads
     DecagonCTD(char SDI12address, int8_t powerPin, int8_t dataPin,
@@ -120,24 +93,11 @@
                        CTD_STABILIZATION_TIME_MS, CTD_MEASUREMENT_TIME_MS) {}
     // Destructor
     ~DecagonCTD() {}
->>>>>>> 31fa4cea
 };
+
 
 // Defines the Conductivity Variable
 class DecagonCTD_Cond : public Variable {
-<<<<<<< HEAD
-public:
-  DecagonCTD_Cond(Sensor *parentSense, const char *uuid = "",
-                  const char *varCode = "CTDcond")
-      : Variable(parentSense, (const uint8_t)CTD_COND_VAR_NUM,
-                 (uint8_t)CTD_COND_RESOLUTION, "specificConductance",
-                 "microsiemenPerCentimeter", varCode, uuid) {}
-  DecagonCTD_Cond()
-      : Variable((const uint8_t)CTD_COND_VAR_NUM, (uint8_t)CTD_COND_RESOLUTION,
-                 "specificConductance", "microsiemenPerCentimeter", "CTDcond") {
-  }
-  ~DecagonCTD_Cond() {}
-=======
  public:
     /**
      * @brief Construct a new DecagonCTD_Cond object.
@@ -166,23 +126,11 @@
      * @brief Destroy the DecagonCTD_Cond object - no action needed.
      */
     ~DecagonCTD_Cond() {}
->>>>>>> 31fa4cea
 };
+
 
 // Defines the Temperature Variable
 class DecagonCTD_Temp : public Variable {
-<<<<<<< HEAD
-public:
-  DecagonCTD_Temp(Sensor *parentSense, const char *uuid = "",
-                  const char *varCode = "CTDtemp")
-      : Variable(parentSense, (const uint8_t)CTD_TEMP_VAR_NUM,
-                 (uint8_t)CTD_TEMP_RESOLUTION, "temperature", "degreeCelsius",
-                 varCode, uuid) {}
-  DecagonCTD_Temp()
-      : Variable((const uint8_t)CTD_TEMP_VAR_NUM, (uint8_t)CTD_TEMP_RESOLUTION,
-                 "temperature", "degreeCelsius", "CTDtemp") {}
-  ~DecagonCTD_Temp() {}
-=======
  public:
     /**
      * @brief Construct a new DecagonCTD_Temp object.
@@ -211,27 +159,11 @@
      * @brief Destroy the DecagonCTD_Temp object - no action needed.
      */
     ~DecagonCTD_Temp() {}
->>>>>>> 31fa4cea
 };
+
 
 // Defines the Depth Variable
 class DecagonCTD_Depth : public Variable {
-<<<<<<< HEAD
-public:
-  DecagonCTD_Depth(Sensor *parentSense, const char *uuid = "",
-                   const char *varCode = "CTDdepth")
-      : Variable(parentSense, (const uint8_t)CTD_DEPTH_VAR_NUM,
-                 (uint8_t)CTD_DEPTH_RESOLUTION, "waterDepth", "millimeter",
-                 varCode, uuid) {}
-  DecagonCTD_Depth()
-      : Variable((const uint8_t)CTD_DEPTH_VAR_NUM,
-                 (uint8_t)CTD_DEPTH_RESOLUTION, "waterDepth", "millimeter",
-                 "CTDdepth") {}
-  ~DecagonCTD_Depth() {}
-};
-
-#endif // Header Guard
-=======
  public:
     /**
      * @brief Construct a new DecagonCTD_Depth object.
@@ -262,5 +194,4 @@
     ~DecagonCTD_Depth() {}
 };
 
-#endif  // SRC_SENSORS_DECAGONCTD_H_
->>>>>>> 31fa4cea
+#endif  // SRC_SENSORS_DECAGONCTD_H_