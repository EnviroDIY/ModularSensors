/**
 * @file TIINA219.cpp
 * @copyright 2020 Stroud Water Research Center
 * Part of the EnviroDIY ModularSensors library for Arduino
 * @author Written By: Neil Hancock
 * Edited by Sara Geleskie Damiano <sdamiano@stroudcenter.org>
 *
 * @brief Implements the TIINA219 class.
 */

#include "TIINA219.h"

// The constructor - because this is I2C, only need the power pin
<<<<<<< HEAD
TIINA219::TIINA219(TwoWire *theI2C, int8_t powerPin,
                   uint8_t i2cAddressHex, uint8_t measurementsToAverage)
  : Sensor("TIINA219", INA219_NUM_VARIABLES,
           INA219_WARM_UP_TIME_MS, INA219_STABILIZATION_TIME_MS, INA219_MEASUREMENT_TIME_MS,
           powerPin, -1, measurementsToAverage)
{
    _i2cAddressHex = i2cAddressHex;
    _i2c = theI2C;
}
TIINA219::TIINA219(int8_t powerPin, uint8_t i2cAddressHex,
                   uint8_t measurementsToAverage)
  : Sensor("TIINA219", INA219_NUM_VARIABLES,
           INA219_WARM_UP_TIME_MS, INA219_STABILIZATION_TIME_MS, INA219_MEASUREMENT_TIME_MS,
           powerPin, -1, measurementsToAverage)
{
    _i2cAddressHex = i2cAddressHex;
    _i2c = &Wire;
=======
TIINA219::TIINA219(int8_t powerPin, uint8_t i2cAddressHex,
                   uint8_t measurementsToAverage)
    : Sensor("TIINA219", INA219_NUM_VARIABLES, INA219_WARM_UP_TIME_MS,
             INA219_STABILIZATION_TIME_MS, INA219_MEASUREMENT_TIME_MS, powerPin,
             -1, measurementsToAverage) {
    _i2cAddressHex = i2cAddressHex;
>>>>>>> 7e19a243
}
// Destructor
TIINA219::~TIINA219() {}


String TIINA219::getSensorLocation(void) {
    String address = F("I2C_0x");
    address += String(_i2cAddressHex, HEX);
    return address;
}


bool TIINA219::setup(void) {
    bool wasOn;
    Sensor::setup();  // this will set pin modes and the setup status bit

    // This sensor needs power for setup!
    wasOn = checkPowerOn();
    if (!wasOn) {
        powerUp();
        waitForWarmUp();
    }

    ina219_phy.begin(_i2c);

    // Turn the power back off it it had been turned on
    if (!wasOn) { powerDown(); }

    return true;
}


bool TIINA219::wake(void) {
    // Sensor::wake() checks if the power pin is on and sets the wake timestamp
    // and status bits.  If it returns false, there's no reason to go on.
    if (!Sensor::wake()) return false;

    // Begin/Init needs to be rerun after every power-up to set the calibration
    // coefficient for the INA219 (see p21 of datasheet)
    ina219_phy.begin(_i2c);

    return true;
}


bool TIINA219::addSingleMeasurementResult(void) {
    bool success = false;

    // Initialize float variables
    float current_mA = -9999;
    float busV_V     = -9999;
    float power_mW   = -9999;

    // Check a measurement was *successfully* started (status bit 6 set)
    // Only go on to get a result if it was
    if (bitRead(_sensorStatus, 6)) {
        MS_DBG(getSensorNameAndLocation(), F("is reporting:"));

        // Read values
        current_mA = ina219_phy.getCurrent_mA();
        if (isnan(current_mA)) current_mA = -9999;
        busV_V = ina219_phy.getBusVoltage_V();
        if (isnan(busV_V)) busV_V = -9999;
        power_mW = ina219_phy.getPower_mW();
        if (isnan(power_mW)) power_mW = -9999;

        success = true;

        MS_DBG(F("  Current [mA]:"), current_mA);
        MS_DBG(F("  Bus Voltage [V]:"), busV_V);
        MS_DBG(F("  Power [mW]:"), power_mW);
    } else {
        MS_DBG(getSensorNameAndLocation(), F("is not currently measuring!"));
    }

    verifyAndAddMeasurementResult(INA219_CURRENT_MA_VAR_NUM, current_mA);
    verifyAndAddMeasurementResult(INA219_BUS_VOLTAGE_VAR_NUM, busV_V);
    verifyAndAddMeasurementResult(INA219_POWER_MW_VAR_NUM, power_mW);


    // Unset the time stamp for the beginning of this measurement
    _millisMeasurementRequested = 0;
    // Unset the status bits for a measurement request (bits 5 & 6)
    _sensorStatus &= 0b10011111;

    return success;
}<|MERGE_RESOLUTION|>--- conflicted
+++ resolved
@@ -10,33 +10,22 @@
 
 #include "TIINA219.h"
 
-// The constructor - because this is I2C, only need the power pin
-<<<<<<< HEAD
-TIINA219::TIINA219(TwoWire *theI2C, int8_t powerPin,
-                   uint8_t i2cAddressHex, uint8_t measurementsToAverage)
-  : Sensor("TIINA219", INA219_NUM_VARIABLES,
-           INA219_WARM_UP_TIME_MS, INA219_STABILIZATION_TIME_MS, INA219_MEASUREMENT_TIME_MS,
-           powerPin, -1, measurementsToAverage)
-{
+// The constructors
+TIINA219::TIINA219(TwoWire* theI2C, int8_t powerPin, uint8_t i2cAddressHex,
+                   uint8_t measurementsToAverage)
+    : Sensor("TIINA219", INA219_NUM_VARIABLES, INA219_WARM_UP_TIME_MS,
+             INA219_STABILIZATION_TIME_MS, INA219_MEASUREMENT_TIME_MS, powerPin,
+             -1, measurementsToAverage) {
     _i2cAddressHex = i2cAddressHex;
-    _i2c = theI2C;
+    _i2c           = theI2C;
 }
-TIINA219::TIINA219(int8_t powerPin, uint8_t i2cAddressHex,
-                   uint8_t measurementsToAverage)
-  : Sensor("TIINA219", INA219_NUM_VARIABLES,
-           INA219_WARM_UP_TIME_MS, INA219_STABILIZATION_TIME_MS, INA219_MEASUREMENT_TIME_MS,
-           powerPin, -1, measurementsToAverage)
-{
-    _i2cAddressHex = i2cAddressHex;
-    _i2c = &Wire;
-=======
 TIINA219::TIINA219(int8_t powerPin, uint8_t i2cAddressHex,
                    uint8_t measurementsToAverage)
     : Sensor("TIINA219", INA219_NUM_VARIABLES, INA219_WARM_UP_TIME_MS,
              INA219_STABILIZATION_TIME_MS, INA219_MEASUREMENT_TIME_MS, powerPin,
              -1, measurementsToAverage) {
     _i2cAddressHex = i2cAddressHex;
->>>>>>> 7e19a243
+    _i2c           = &Wire;
 }
 // Destructor
 TIINA219::~TIINA219() {}
