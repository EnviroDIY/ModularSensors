/**
 * @file TIINA219.cpp
 * @copyright 2020 Stroud Water Research Center
 * Part of the EnviroDIY ModularSensors library for Arduino
 * @author Written By: Neil Hancock
 * Edited by Sara Geleskie Damiano <sdamiano@stroudcenter.org>
 *
 * @brief Implements the TIINA219 class.
 */

#include "TIINA219.h"

// The constructor - because this is I2C, only need the power pin
TIINA219::TIINA219(int8_t powerPin, uint8_t i2cAddressHex,
                   uint8_t measurementsToAverage)
    : Sensor("TIINA219", INA219_NUM_VARIABLES, INA219_WARM_UP_TIME_MS,
             INA219_STABILIZATION_TIME_MS, INA219_MEASUREMENT_TIME_MS, powerPin,
             -1, measurementsToAverage) {
<<<<<<< HEAD
  _i2cAddressHex = i2cAddressHex;
=======
    _i2cAddressHex = i2cAddressHex;
>>>>>>> 31fa4cea
}
// Destructor
TIINA219::~TIINA219() {}

<<<<<<< HEAD
String TIINA219::getSensorLocation(void) {
  String address = F("I2C_0x");
  address += String(_i2cAddressHex, HEX);
  return address;
=======

String TIINA219::getSensorLocation(void) {
    String address = F("I2C_0x");
    address += String(_i2cAddressHex, HEX);
    return address;
>>>>>>> 31fa4cea
}

bool TIINA219::setup(void) {
  bool wasOn;
  Sensor::setup(); // this will set pin modes and the setup status bit

<<<<<<< HEAD
  // This sensor needs power for setup!
  wasOn = checkPowerOn();
  if (!wasOn) {
    powerUp();
    waitForWarmUp();
  }
=======
bool TIINA219::setup(void) {
    bool wasOn;
    Sensor::setup();  // this will set pin modes and the setup status bit

    // This sensor needs power for setup!
    wasOn = checkPowerOn();
    if (!wasOn) {
        powerUp();
        waitForWarmUp();
    }
>>>>>>> 31fa4cea

  ina219_phy.begin();

<<<<<<< HEAD
  // Turn the power back off it it had been turned on
  if (!wasOn) {
    powerDown();
  }
=======
    // Turn the power back off it it had been turned on
    if (!wasOn) { powerDown(); }
>>>>>>> 31fa4cea

  return true;
}

bool TIINA219::wake(void) {
  // Sensor::wake() checks if the power pin is on and sets the wake timestamp
  // and status bits.  If it returns false, there's no reason to go on.
  if (!Sensor::wake())
    return false;

<<<<<<< HEAD
  // Begin/Init needs to be rerun after every power-up to set the calibration
  // coefficient for the INA219 (see p21 of datasheet)
  ina219_phy.begin();
=======
bool TIINA219::wake(void) {
    // Sensor::wake() checks if the power pin is on and sets the wake timestamp
    // and status bits.  If it returns false, there's no reason to go on.
    if (!Sensor::wake()) return false;
>>>>>>> 31fa4cea

  return true;
}

<<<<<<< HEAD
bool TIINA219::addSingleMeasurementResult(void) {
  bool success = false;

  // Initialize float variables
  float current_mA = -9999;
  float busV_V = -9999;
  float power_mW = -9999;

  // Check a measurement was *successfully* started (status bit 6 set)
  // Only go on to get a result if it was
  if (bitRead(_sensorStatus, 6)) {
    MS_DBG(getSensorNameAndLocation(), F("is reporting:"));

    // Read values
    current_mA = ina219_phy.getCurrent_mA();
    if (isnan(current_mA))
      current_mA = -9999;
    busV_V = ina219_phy.getBusVoltage_V();
    if (isnan(busV_V))
      busV_V = -9999;
    power_mW = ina219_phy.getPower_mW();
    if (isnan(power_mW))
      power_mW = -9999;

    success = true;

    MS_DBG(F("  Current [mA]:"), current_mA);
    MS_DBG(F("  Bus Voltage [V]:"), busV_V);
    MS_DBG(F("  Power [mW]:"), power_mW);
  } else {
    MS_DBG(getSensorNameAndLocation(), F("is not currently measuring!"));
  }

  verifyAndAddMeasurementResult(INA219_CURRENT_MA_VAR_NUM, current_mA);
  verifyAndAddMeasurementResult(INA219_BUS_VOLTAGE_VAR_NUM, busV_V);
  verifyAndAddMeasurementResult(INA219_POWER_MW_VAR_NUM, power_mW);

  // Unset the time stamp for the beginning of this measurement
  _millisMeasurementRequested = 0;
  // Unset the status bits for a measurement request (bits 5 & 6)
  _sensorStatus &= 0b10011111;

  return success;
=======

bool TIINA219::addSingleMeasurementResult(void) {
    bool success = false;

    // Initialize float variables
    float current_mA = -9999;
    float busV_V     = -9999;
    float power_mW   = -9999;

    // Check a measurement was *successfully* started (status bit 6 set)
    // Only go on to get a result if it was
    if (bitRead(_sensorStatus, 6)) {
        MS_DBG(getSensorNameAndLocation(), F("is reporting:"));

        // Read values
        current_mA = ina219_phy.getCurrent_mA();
        if (isnan(current_mA)) current_mA = -9999;
        busV_V = ina219_phy.getBusVoltage_V();
        if (isnan(busV_V)) busV_V = -9999;
        power_mW = ina219_phy.getPower_mW();
        if (isnan(power_mW)) power_mW = -9999;

        success = true;

        MS_DBG(F("  Current [mA]:"), current_mA);
        MS_DBG(F("  Bus Voltage [V]:"), busV_V);
        MS_DBG(F("  Power [mW]:"), power_mW);
    } else {
        MS_DBG(getSensorNameAndLocation(), F("is not currently measuring!"));
    }

    verifyAndAddMeasurementResult(INA219_CURRENT_MA_VAR_NUM, current_mA);
    verifyAndAddMeasurementResult(INA219_BUS_VOLTAGE_VAR_NUM, busV_V);
    verifyAndAddMeasurementResult(INA219_POWER_MW_VAR_NUM, power_mW);


    // Unset the time stamp for the beginning of this measurement
    _millisMeasurementRequested = 0;
    // Unset the status bits for a measurement request (bits 5 & 6)
    _sensorStatus &= 0b10011111;

    return success;
>>>>>>> 31fa4cea
}<|MERGE_RESOLUTION|>--- conflicted
+++ resolved
@@ -16,41 +16,19 @@
     : Sensor("TIINA219", INA219_NUM_VARIABLES, INA219_WARM_UP_TIME_MS,
              INA219_STABILIZATION_TIME_MS, INA219_MEASUREMENT_TIME_MS, powerPin,
              -1, measurementsToAverage) {
-<<<<<<< HEAD
-  _i2cAddressHex = i2cAddressHex;
-=======
     _i2cAddressHex = i2cAddressHex;
->>>>>>> 31fa4cea
 }
 // Destructor
 TIINA219::~TIINA219() {}
 
-<<<<<<< HEAD
-String TIINA219::getSensorLocation(void) {
-  String address = F("I2C_0x");
-  address += String(_i2cAddressHex, HEX);
-  return address;
-=======
 
 String TIINA219::getSensorLocation(void) {
     String address = F("I2C_0x");
     address += String(_i2cAddressHex, HEX);
     return address;
->>>>>>> 31fa4cea
 }
 
-bool TIINA219::setup(void) {
-  bool wasOn;
-  Sensor::setup(); // this will set pin modes and the setup status bit
 
-<<<<<<< HEAD
-  // This sensor needs power for setup!
-  wasOn = checkPowerOn();
-  if (!wasOn) {
-    powerUp();
-    waitForWarmUp();
-  }
-=======
 bool TIINA219::setup(void) {
     bool wasOn;
     Sensor::setup();  // this will set pin modes and the setup status bit
@@ -61,88 +39,28 @@
         powerUp();
         waitForWarmUp();
     }
->>>>>>> 31fa4cea
 
-  ina219_phy.begin();
+    ina219_phy.begin();
 
-<<<<<<< HEAD
-  // Turn the power back off it it had been turned on
-  if (!wasOn) {
-    powerDown();
-  }
-=======
     // Turn the power back off it it had been turned on
     if (!wasOn) { powerDown(); }
->>>>>>> 31fa4cea
 
-  return true;
+    return true;
 }
 
-bool TIINA219::wake(void) {
-  // Sensor::wake() checks if the power pin is on and sets the wake timestamp
-  // and status bits.  If it returns false, there's no reason to go on.
-  if (!Sensor::wake())
-    return false;
 
-<<<<<<< HEAD
-  // Begin/Init needs to be rerun after every power-up to set the calibration
-  // coefficient for the INA219 (see p21 of datasheet)
-  ina219_phy.begin();
-=======
 bool TIINA219::wake(void) {
     // Sensor::wake() checks if the power pin is on and sets the wake timestamp
     // and status bits.  If it returns false, there's no reason to go on.
     if (!Sensor::wake()) return false;
->>>>>>> 31fa4cea
 
-  return true;
+    // Begin/Init needs to be rerun after every power-up to set the calibration
+    // coefficient for the INA219 (see p21 of datasheet)
+    ina219_phy.begin();
+
+    return true;
 }
 
-<<<<<<< HEAD
-bool TIINA219::addSingleMeasurementResult(void) {
-  bool success = false;
-
-  // Initialize float variables
-  float current_mA = -9999;
-  float busV_V = -9999;
-  float power_mW = -9999;
-
-  // Check a measurement was *successfully* started (status bit 6 set)
-  // Only go on to get a result if it was
-  if (bitRead(_sensorStatus, 6)) {
-    MS_DBG(getSensorNameAndLocation(), F("is reporting:"));
-
-    // Read values
-    current_mA = ina219_phy.getCurrent_mA();
-    if (isnan(current_mA))
-      current_mA = -9999;
-    busV_V = ina219_phy.getBusVoltage_V();
-    if (isnan(busV_V))
-      busV_V = -9999;
-    power_mW = ina219_phy.getPower_mW();
-    if (isnan(power_mW))
-      power_mW = -9999;
-
-    success = true;
-
-    MS_DBG(F("  Current [mA]:"), current_mA);
-    MS_DBG(F("  Bus Voltage [V]:"), busV_V);
-    MS_DBG(F("  Power [mW]:"), power_mW);
-  } else {
-    MS_DBG(getSensorNameAndLocation(), F("is not currently measuring!"));
-  }
-
-  verifyAndAddMeasurementResult(INA219_CURRENT_MA_VAR_NUM, current_mA);
-  verifyAndAddMeasurementResult(INA219_BUS_VOLTAGE_VAR_NUM, busV_V);
-  verifyAndAddMeasurementResult(INA219_POWER_MW_VAR_NUM, power_mW);
-
-  // Unset the time stamp for the beginning of this measurement
-  _millisMeasurementRequested = 0;
-  // Unset the status bits for a measurement request (bits 5 & 6)
-  _sensorStatus &= 0b10011111;
-
-  return success;
-=======
 
 bool TIINA219::addSingleMeasurementResult(void) {
     bool success = false;
@@ -185,5 +103,4 @@
     _sensorStatus &= 0b10011111;
 
     return success;
->>>>>>> 31fa4cea
 }