/**
 * @file ProcessorStats.h
 * @copyright 2020 Stroud Water Research Center
 * Part of the EnviroDIY ModularSensors library for Arduino
 * @author Sara Geleskie Damiano <sdamiano@stroudcenter.org>
 *
 * @brief Contains the ProcessorStats sensor subclass and the variable
 * subclasses ProcessorStats_Battery, ProcessorStats_FreeRam, and
 * ProcessorStats_SampleNumber.
 *
 * These are for metadata on the processor functionality.
 *
 * @defgroup processor_group Processor Metadata
 * Classes for the @ref processor_sensor_page
 *
<<<<<<< HEAD
 * If the processor is awake, it's ready to take a reading.
=======
 * @copydoc processor_sensor_page
>>>>>>> 31fa4cea
 */

// Header Guards
#ifndef SRC_SENSORS_PROCESSORSTATS_H_
#define SRC_SENSORS_PROCESSORSTATS_H_

// Debugging Statement
// #define MS_PROCESSORSTATS_DEBUG

#ifdef MS_PROCESSORSTATS_DEBUG
#define MS_DEBUGGING_STD "ProcessorStats"
#endif

// Included Dependencies
#include "ModSensorDebugger.h"
#undef MS_DEBUGGING_STD
#include "SensorBase.h"
#include "VariableBase.h"

// Sensor Specific Defines
/// Sensor::_numReturnedValues; the processor can report 3 values.
#define PROCESSOR_NUM_VARIABLES 3
/// Sensor::_warmUpTime_ms; the processor is never powered down - there is now
/// waiting for warmup.
#define PROCESSOR_WARM_UP_TIME_MS 0
/// Sensor::_stabilizationTime_ms; the processor is never powered down - there
/// is now waiting for stabilization.
#define PROCESSOR_STABILIZATION_TIME_MS 0
/// Sensor::_measurementTime_ms; the processor measurement times aren't
/// measurable
#define PROCESSOR_MEASUREMENT_TIME_MS 0

/// Decimals places in string representation; battery voltage should have 3.
#define PROCESSOR_BATTERY_RESOLUTION 3
/// Battery voltage is stored in sensorValues[0]
#define PROCESSOR_BATTERY_VAR_NUM 0

/// Decimals places in string representation; RAM should have 0.
#define PROCESSOR_RAM_RESOLUTION 0
/// Free RAM is stored in sensorValues[1]
#define PROCESSOR_RAM_VAR_NUM 1

/// Decimals places in string representation; sample number should have 0.
#define PROCESSOR_SAMPNUM_RESOLUTION 0
/// Sample number is stored in sensorValues[2]
#define PROCESSOR_SAMPNUM_VAR_NUM 2

#define ProcessorStatsDef_Resolution 10
#define ProcAdc_Max ((1 << ProcessorStatsDef_Resolution) - 1)

<<<<<<< HEAD
/* Battery Thresholds - may need adjusting for specific battery sizes and Mayfly
   loads. A LiIon manufactuer typically has a protection IC that will do a Low
   Voltage Disconnect (LVD) at some voltage ~ 3.0V to protect the chemistry of
   the battery. As the current drawn takes the battery to the LVD thresshold, it
   will then drop to 0V. After that it will needs some conditioning - so the
   following is a first pass. It may require some hysteresis thresholds to be
   added.
*/

typedef enum {
  PSLR_ALL = 0, // ALL works
  PSLR_0500mA,  // 500mA or less
  PSLR_1000mA,  // 1000mA or more
  // Fut expanded to batterys
  PLSR_LiSi18, // LiSiOCL2 19Ahr/larger Pulse 150mA "D" cell - Nomonal 3.6
               // discharged at 3.2V
  PLSR_3D,     // 3D * 1.6V MnO2 18AHR Pulse ?100mA "D" cell - Nomonal 4.8
               // discharged at 2.4V
  // 3 MnO2 "C" cell - higher impedance than "D" cell
  PSLR_NUM, /// Number of Battery types supported
  PSLR_UNDEF,
} ps_liion_rating_t;
#define PSLR_LIION PSLR_0500mA
#define PLSR_BAT_TYPE_DEF PSLR_0500mA
typedef enum {
  PS_PWR_STATUS_REQ = 0, // 0 returns status
  // Order of following important and should map to ps_Lbatt_status_t
  PS_PWR_USEABLE_REQ, // 1 returns status if 1 or above, or else 0
  PS_PWR_LOW_REQ,     // 2 returns status if 2 or above, or else 0
  PS_PWR_MEDIUM_REQ,  // 3 returns status if 3 or above, or else 0
  PS_PWR_HEAVY_REQ,   // 4 returns status if 4 or above, or else 0
  // End of regular STATUS
} ps_pwr_req_t;
typedef enum {
  PS_LBATT_UNUSEABLE_STATUS = 0, // 0 PS_LBATT_REQUEST_STATUS,
  // Order of following important and should maps to  ps_pwr_req_t
  PS_LBATT_BARELYUSEABLE_STATUS, // 1 returns status if above 1, or else 0
  PS_LBATT_LOW_STATUS,           // 2 returns status if above 2, or else 0
  PS_LBATT_MEDIUM_STATUS,        // 3 returns status if above 3, or else 0
  PS_LBATT_HEAVY_STATUS,         // 4 returns status if above 4, or else 0
  // End of regular STATUS
} ps_Lbatt_status_t;

// The "Main" class for the Processor
// Only need a sleep and wake since these DON'T use the default of powering up
// and down
class ProcessorStats : public Sensor {
public:
  // Need to know the Mayfly version because the battery resistor depends on it
  ProcessorStats(const char *version);
  ~ProcessorStats();

  String getSensorLocation(void) override;

  bool addSingleMeasurementResult(void) override;

  /* Battery Usage Level definitions
   * LiIon (and any battery) has a charge and internal resistance.
   * For the Logger there are different types of loads that need to be mapped to
   * what the battery is capable of delivering. In terms of priority the system
   * needs to: Determine battery charge status and what loads are possible
   * - UNUSEABLE charge so low, it should immediately sleep and wait till charge
   * improves (solar?)
   * - USEABLE charge to run a basic logger, basic sensors and SD card logging,
   * but no internet comms
   * - LOW Battery, that can run sensors that use more power, and SD card
   * logging, but no internet comms
   * - MEDIUM Battery, that can support low power communications (eg WiFi/900Mz/
   * CatNB?) and all sensors & SD card logging
   * - Heavy power demand, that can support cellular comms, and all sensors and
   * SD card logging
   */
  ps_Lbatt_status_t
  isBatteryStatusAbove(bool newBattReading = false,
                       ps_pwr_req_t status_req = PS_PWR_USEABLE_REQ);
  void setBatteryType(ps_liion_rating_t LiionType);
  void printBatteryThresholds(void);
  /* Get Battery voltage
   * This measures a complex Voltage, which when there is no other external
   * voltage, is the LiIon Battery. What is really desired, is to measure the
   * charge remaining in the LiIon battery (this is the API to do that). One way
   * of measuring available charge is to measure both the float volt (with a
   * small inconsequential load) and load voltage (voltage with system load) If
   * the USB V is present, then it measures this voltage, but that typically
   * means there is a good powersupply. There are a number of ways of measuring
   * the voltage with degrees of accuracy. methdod1:Using the external 3.3V as
   * reference, results in the most accurate absolute voltage providing the
   * measured voltage range is 3.8V-15V. Its inacurrate beneath some threshold
   * due to the different losses of the circuit parts. Ptactise has seen it
   * become less accurate under 3.9V method2: determing an accurate voltage drop
   * from an applied load, the Mayfly's mega1284P internal 2.4V reference can be
   * used.
   */
  float getBatteryVm1(bool newBattReading);
  float getBatteryVm1(float *BattV);
  // float getBatteryVm2a(bool newBattReading);//snap float voltage
  // float getBatteryVm2b(bool newBattReading);//snap load voltage
  // float getBatteryVm2diff(bool newBattReading); //getDifference in measured
  // batteryV using internal reference

#define PS_TYPES 4
#define PS_LPBATT_TBL_NUM (PS_TYPES + 1)
  //
  ps_liion_rating_t _liion_type;
  // use EDIY_PROGMEM
  const float PS_LBATT_TBL[PSLR_NUM][PS_LPBATT_TBL_NUM] = {

//    0    1    2    3   Hyst
//   Use  Low  Med  Good
#if defined ARDUINO_AVR_ENVIRODIY_MAYFLY
    // Mayfly rev 0.5,0.4 : Proc ADC Reported V is that of the Vin, which is
    // only valid range 3.7V to 6V
    // actual/Mayfly uP Measures - one Mayfly non-linear mapping
    //  3.70/3.33 3.80/3.38  3.90/3.59 3.95/3.654
    //  4.00/3.79 4.05/3.87 4.10/3.96 4.15/4.09 4.20/4.12
    {0.1, 0.2, 0.3, 0.4, 0.05},     // 0 All readings return OK
    {3.5, 3.6, 3.7, 3.75, 0.04},    // 1 PSLR_0500mA
    {3.5, 3.6, 3.3, 3.7, 0.03},     // 2 PSLR_1000mA
    {3.35, 3.38, 3.42, 3.46, 0.03}, // 3 PLSR_LiSi18
    {2.4, 2.5, 2.60, 2.7, 0.03},    // 4 fut Test 3*D to 2.4 to 4.8V
  // There could possibly be a MAYFLY off the ExternalVoltage ADS1115, it still
  // is limited to 3.3V inpu
#else  //
    {3.3, 3.4, 3.6, 3.8, 0.05},     // PSLR_0500mA, //500mA or less
    {3.2, 3.3, 3.4, 3.7, 0.04},     // PSLR_1000mA
    {3.1, 3.2, 3.3, 3.6, 0.03},     // PSLR_4000mA
    {2.90, 3.10, 3.20, 3.30, 0.03}, // PLSR_LiSi18
    {3.5, 3.6, 4.00, 4.6, 0.03},    // 3*D to 2.4 to 4.8V
#endif // ARDUINO_AVR_ENVIRODIY_MAYFLY
  };
// use EDIY_PROGMEM
#define PS_LBATT_USEABLE_V PS_LBATT_TBL[_liion_type][0]
#define PS_LBATT_LOW_V PS_LBATT_TBL[_liion_type][1]
#define PS_LBATT_MEDIUM_V PS_LBATT_TBL[_liion_type][2]
#define PS_LBATT_HEAVY_V PS_LBATT_TBL[_liion_type][3]
#define PS_LBATT_HYSTERESIS PS_LBATT_TBL[_liion_type][4]
#if 0
#define PS_LBATT_USEABLE_V 3.7
#define PS_LBATT_LOW_V 3.8
#define PS_LBATT_MEDIUM_V 3.9
#define PS_LBATT_HEAVY_V 4.0
#define PS_LBATT_HYSTERESIS 0.05
#endif
private:
  const char *_version;
  int8_t _batteryPin;
  int16_t sampNum;
  float LiIonBatt_V = -999.0;
};

// For the battery supplying power to the processor
class ProcessorStats_Battery : public Variable {
public:
  ProcessorStats_Battery(Sensor *parentSense, const char *uuid = "",
                         const char *varCode = "Battery")
      : Variable(parentSense, (const uint8_t)PROCESSOR_BATTERY_VAR_NUM,
                 (uint8_t)PROCESSOR_BATTERY_RESOLUTION, "batteryVoltage",
                 "volt", varCode, uuid) {}
  ProcessorStats_Battery()
      : Variable((const uint8_t)PROCESSOR_BATTERY_VAR_NUM,
                 (uint8_t)PROCESSOR_BATTERY_RESOLUTION, "batteryVoltage",
                 "volt", "Battery") {}
  ~ProcessorStats_Battery() {}
};

// Defines the "Free Ram" This is a board diagnostic
class ProcessorStats_FreeRam : public Variable {
public:
  ProcessorStats_FreeRam(Sensor *parentSense, const char *uuid = "",
                         const char *varCode = "FreeRam")
      : Variable(parentSense, (const uint8_t)PROCESSOR_RAM_VAR_NUM,
                 (uint8_t)PROCESSOR_RAM_RESOLUTION, "freeSRAM", "Bit", varCode,
                 uuid) {}
  ProcessorStats_FreeRam()
      : Variable((const uint8_t)PROCESSOR_RAM_VAR_NUM,
                 (uint8_t)PROCESSOR_RAM_RESOLUTION, "freeSRAM", "Bit",
                 "FreeRam") {}
  ~ProcessorStats_FreeRam() {}
};

// Defines the "Sample Number" This is a board diagnostic
class ProcessorStats_SampleNumber : public Variable {
public:
  ProcessorStats_SampleNumber(Sensor *parentSense, const char *uuid = "",
                              const char *varCode = "SampNum")
      : Variable(parentSense, (const uint8_t)PROCESSOR_SAMPNUM_VAR_NUM,
                 (uint8_t)PROCESSOR_SAMPNUM_RESOLUTION, "sequenceNumber",
                 "Dimensionless", varCode, uuid) {}
  ProcessorStats_SampleNumber()
      : Variable((const uint8_t)PROCESSOR_SAMPNUM_VAR_NUM,
                 (uint8_t)PROCESSOR_SAMPNUM_RESOLUTION, "sequenceNumber",
                 "Dimensionless", "SampNum") {}
  ~ProcessorStats_SampleNumber() {}
};

#endif // Header Guard
=======
// The main class for the Processor
// Only need a sleep and wake since these DON'T use the default of powering up
// and down
/**
 * @brief The main class to use the main processor (MCU) as a sensor.
 *
 * @ingroup processor_group
 *
 * @see @ref processor_sensor_page
 */
class ProcessorStats : public Sensor {
 public:
    /**
     * @brief Construct a new Processor Stats object
     *
     * Need to know the Mayfly version because the battery resistor depends on
     * it
     *
     * @param version The version of the MCU, if applicable
     *
     * @note It is not possible to average more than one measurement for
     * processor variables - it just doesn't make sense for them.
     */
    explicit ProcessorStats(const char* version);
    /**
     * @brief Destroy the Processor Stats object
     *
     */
    ~ProcessorStats();

    /**
     * @copydoc Sensor::getSensorLocation()
     *
     * This returns the processor name as read from the compiler variable.
     */
    String getSensorLocation(void) override;

    /**
     * @copydoc Sensor::addSingleMeasurementResult()
     */
    bool addSingleMeasurementResult(void) override;

 private:
    const char* _version;
    int8_t      _batteryPin;
    int16_t     sampNum;
};


/**
 * @brief The variable class used for the battery supplying power to the
 * processor as measured by the processor itself.
 *
 * @ingroup processor_group
 *
 * @see @ref processor_sensor_page
 */
class ProcessorStats_Battery : public Variable {
 public:
    /**
     * @brief Construct a new ProcessorStats_Battery object.
     *
     * @param parentSense The parent ProcessorStats providing the result values.
     * @param uuid A universally unique identifier (UUID or GUID) for the
     * variable.  Default is an empty string.
     * @param varCode A short code to help identify the variable in files.
     * Default is batteryVoltage.
     */
    explicit ProcessorStats_Battery(ProcessorStats* parentSense,
                                    const char*     uuid    = "",
                                    const char*     varCode = "Battery")
        : Variable(parentSense, (const uint8_t)PROCESSOR_BATTERY_VAR_NUM,
                   (uint8_t)PROCESSOR_BATTERY_RESOLUTION, "batteryVoltage",
                   "volt", varCode, uuid) {}
    /**
     * @brief Construct a new ProcessorStats_Battery object.
     *
     * @note This must be tied with a parent ProcessorStats before it can be
     * used.
     */
    ProcessorStats_Battery()
        : Variable((const uint8_t)PROCESSOR_BATTERY_VAR_NUM,
                   (uint8_t)PROCESSOR_BATTERY_RESOLUTION, "batteryVoltage",
                   "volt", "Battery") {}
    /**
     * @brief Destroy the ProcessorStats_Battery object - no action needed.
     */
    ~ProcessorStats_Battery() {}
};


/**
 * @brief The variable class used for "Free Ram" measured by the MCU.
 *
 * This is a board diagnostic.
 *
 * @ingroup processor_group
 *
 * @see @ref processor_sensor_page
 */
class ProcessorStats_FreeRam : public Variable {
 public:
    /**
     * @brief Construct a new ProcessorStats_FreeRam object.
     *
     * @param parentSense The parent ProcessorStats providing the result values.
     * @param uuid A universally unique identifier (UUID or GUID) for the
     * variable.  Default is an empty string.
     * @param varCode A short code to help identify the variable in files.
     * Default is FreeRam
     */
    explicit ProcessorStats_FreeRam(ProcessorStats* parentSense,
                                    const char*     uuid    = "",
                                    const char*     varCode = "FreeRam")
        : Variable(parentSense, (const uint8_t)PROCESSOR_RAM_VAR_NUM,
                   (uint8_t)PROCESSOR_RAM_RESOLUTION, "freeSRAM", "Bit",
                   varCode, uuid) {}
    /**
     * @brief Construct a new ProcessorStats_FreeRam object.
     *
     * @note This must be tied with a parent ProcessorStats before it can be
     * used.
     */
    ProcessorStats_FreeRam()
        : Variable((const uint8_t)PROCESSOR_RAM_VAR_NUM,
                   (uint8_t)PROCESSOR_RAM_RESOLUTION, "freeSRAM", "Bit",
                   "FreeRam") {}
    /**
     * @brief Destroy the ProcessorStats_FreeRam object - no action needed.
     */
    ~ProcessorStats_FreeRam() {}
};


/**
 * @brief The variable class used for "Sample Number" on the main processor.
 *
 * This is a board diagnostic.
 *
 * @ingroup processor_group
 *
 * @see @ref processor_sensor_page
 */
class ProcessorStats_SampleNumber : public Variable {
 public:
    /**
     * @brief Construct a new ProcessorStats_SampleNumber object.
     *
     * @param parentSense The parent ProcessorStats providing the result values.
     * @param uuid A universally unique identifier (UUID or GUID) for the
     * variable.  Default is an empty string.
     * @param varCode A short code to help identify the variable in files.
     * Default is SampNum
     */
    explicit ProcessorStats_SampleNumber(ProcessorStats* parentSense,
                                         const char*     uuid    = "",
                                         const char*     varCode = "SampNum")
        : Variable(parentSense, (const uint8_t)PROCESSOR_SAMPNUM_VAR_NUM,
                   (uint8_t)PROCESSOR_SAMPNUM_RESOLUTION, "sequenceNumber",
                   "Dimensionless", varCode, uuid) {}
    /**
     * @brief Construct a new ProcessorStats_SampleNumber object.
     *
     * @note This must be tied with a parent ProcessorStats before it can be
     * used.
     */
    ProcessorStats_SampleNumber()
        : Variable((const uint8_t)PROCESSOR_SAMPNUM_VAR_NUM,
                   (uint8_t)PROCESSOR_SAMPNUM_RESOLUTION, "sequenceNumber",
                   "Dimensionless", "SampNum") {}
    /**
     * @brief Destroy the ProcessorStats_SampleNumber() object - no action
     * needed.
     */
    ~ProcessorStats_SampleNumber() {}
};

#endif  // SRC_SENSORS_PROCESSORSTATS_H_
>>>>>>> 31fa4cea
<|MERGE_RESOLUTION|>--- conflicted
+++ resolved
@@ -13,11 +13,7 @@
  * @defgroup processor_group Processor Metadata
  * Classes for the @ref processor_sensor_page
  *
-<<<<<<< HEAD
- * If the processor is awake, it's ready to take a reading.
-=======
  * @copydoc processor_sensor_page
->>>>>>> 31fa4cea
  */
 
 // Header Guards
@@ -34,8 +30,8 @@
 // Included Dependencies
 #include "ModSensorDebugger.h"
 #undef MS_DEBUGGING_STD
+#include "VariableBase.h"
 #include "SensorBase.h"
-#include "VariableBase.h"
 
 // Sensor Specific Defines
 /// Sensor::_numReturnedValues; the processor can report 3 values.
@@ -68,7 +64,6 @@
 #define ProcessorStatsDef_Resolution 10
 #define ProcAdc_Max ((1 << ProcessorStatsDef_Resolution) - 1)
 
-<<<<<<< HEAD
 /* Battery Thresholds - may need adjusting for specific battery sizes and Mayfly
    loads. A LiIon manufactuer typically has a protection IC that will do a Low
    Voltage Disconnect (LVD) at some voltage ~ 3.0V to protect the chemistry of
@@ -112,17 +107,46 @@
   // End of regular STATUS
 } ps_Lbatt_status_t;
 
-// The "Main" class for the Processor
+// The main class for the Processor
 // Only need a sleep and wake since these DON'T use the default of powering up
 // and down
+/**
+ * @brief The main class to use the main processor (MCU) as a sensor.
+ *
+ * @ingroup processor_group
+ *
+ * @see @ref processor_sensor_page
+ */
 class ProcessorStats : public Sensor {
 public:
-  // Need to know the Mayfly version because the battery resistor depends on it
-  ProcessorStats(const char *version);
+    /**
+     * @brief Construct a new Processor Stats object
+     *
+     * Need to know the Mayfly version because the battery resistor depends on
+     * it
+     *
+     * @param version The version of the MCU, if applicable
+     *
+     * @note It is not possible to average more than one measurement for
+     * processor variables - it just doesn't make sense for them.
+     */
+    explicit ProcessorStats(const char* version);
+    /**
+     * @brief Destroy the Processor Stats object
+     *
+     */
   ~ProcessorStats();
 
+    /**
+     * @copydoc Sensor::getSensorLocation()
+     *
+     * This returns the processor name as read from the compiler variable.
+     */
   String getSensorLocation(void) override;
 
+    /**
+     * @copydoc Sensor::addSingleMeasurementResult()
+     */
   bool addSingleMeasurementResult(void) override;
 
   /* Battery Usage Level definitions
@@ -219,112 +243,17 @@
   float LiIonBatt_V = -999.0;
 };
 
-// For the battery supplying power to the processor
+
+/**
+ * @brief The variable class used for the battery supplying power to the
+ * processor as measured by the processor itself.
+ *
+ * @ingroup processor_group
+ *
+ * @see @ref processor_sensor_page
+ */
 class ProcessorStats_Battery : public Variable {
 public:
-  ProcessorStats_Battery(Sensor *parentSense, const char *uuid = "",
-                         const char *varCode = "Battery")
-      : Variable(parentSense, (const uint8_t)PROCESSOR_BATTERY_VAR_NUM,
-                 (uint8_t)PROCESSOR_BATTERY_RESOLUTION, "batteryVoltage",
-                 "volt", varCode, uuid) {}
-  ProcessorStats_Battery()
-      : Variable((const uint8_t)PROCESSOR_BATTERY_VAR_NUM,
-                 (uint8_t)PROCESSOR_BATTERY_RESOLUTION, "batteryVoltage",
-                 "volt", "Battery") {}
-  ~ProcessorStats_Battery() {}
-};
-
-// Defines the "Free Ram" This is a board diagnostic
-class ProcessorStats_FreeRam : public Variable {
-public:
-  ProcessorStats_FreeRam(Sensor *parentSense, const char *uuid = "",
-                         const char *varCode = "FreeRam")
-      : Variable(parentSense, (const uint8_t)PROCESSOR_RAM_VAR_NUM,
-                 (uint8_t)PROCESSOR_RAM_RESOLUTION, "freeSRAM", "Bit", varCode,
-                 uuid) {}
-  ProcessorStats_FreeRam()
-      : Variable((const uint8_t)PROCESSOR_RAM_VAR_NUM,
-                 (uint8_t)PROCESSOR_RAM_RESOLUTION, "freeSRAM", "Bit",
-                 "FreeRam") {}
-  ~ProcessorStats_FreeRam() {}
-};
-
-// Defines the "Sample Number" This is a board diagnostic
-class ProcessorStats_SampleNumber : public Variable {
-public:
-  ProcessorStats_SampleNumber(Sensor *parentSense, const char *uuid = "",
-                              const char *varCode = "SampNum")
-      : Variable(parentSense, (const uint8_t)PROCESSOR_SAMPNUM_VAR_NUM,
-                 (uint8_t)PROCESSOR_SAMPNUM_RESOLUTION, "sequenceNumber",
-                 "Dimensionless", varCode, uuid) {}
-  ProcessorStats_SampleNumber()
-      : Variable((const uint8_t)PROCESSOR_SAMPNUM_VAR_NUM,
-                 (uint8_t)PROCESSOR_SAMPNUM_RESOLUTION, "sequenceNumber",
-                 "Dimensionless", "SampNum") {}
-  ~ProcessorStats_SampleNumber() {}
-};
-
-#endif // Header Guard
-=======
-// The main class for the Processor
-// Only need a sleep and wake since these DON'T use the default of powering up
-// and down
-/**
- * @brief The main class to use the main processor (MCU) as a sensor.
- *
- * @ingroup processor_group
- *
- * @see @ref processor_sensor_page
- */
-class ProcessorStats : public Sensor {
- public:
-    /**
-     * @brief Construct a new Processor Stats object
-     *
-     * Need to know the Mayfly version because the battery resistor depends on
-     * it
-     *
-     * @param version The version of the MCU, if applicable
-     *
-     * @note It is not possible to average more than one measurement for
-     * processor variables - it just doesn't make sense for them.
-     */
-    explicit ProcessorStats(const char* version);
-    /**
-     * @brief Destroy the Processor Stats object
-     *
-     */
-    ~ProcessorStats();
-
-    /**
-     * @copydoc Sensor::getSensorLocation()
-     *
-     * This returns the processor name as read from the compiler variable.
-     */
-    String getSensorLocation(void) override;
-
-    /**
-     * @copydoc Sensor::addSingleMeasurementResult()
-     */
-    bool addSingleMeasurementResult(void) override;
-
- private:
-    const char* _version;
-    int8_t      _batteryPin;
-    int16_t     sampNum;
-};
-
-
-/**
- * @brief The variable class used for the battery supplying power to the
- * processor as measured by the processor itself.
- *
- * @ingroup processor_group
- *
- * @see @ref processor_sensor_page
- */
-class ProcessorStats_Battery : public Variable {
- public:
     /**
      * @brief Construct a new ProcessorStats_Battery object.
      *
@@ -336,24 +265,24 @@
      */
     explicit ProcessorStats_Battery(ProcessorStats* parentSense,
                                     const char*     uuid    = "",
-                                    const char*     varCode = "Battery")
-        : Variable(parentSense, (const uint8_t)PROCESSOR_BATTERY_VAR_NUM,
-                   (uint8_t)PROCESSOR_BATTERY_RESOLUTION, "batteryVoltage",
-                   "volt", varCode, uuid) {}
+                         const char *varCode = "Battery")
+      : Variable(parentSense, (const uint8_t)PROCESSOR_BATTERY_VAR_NUM,
+                 (uint8_t)PROCESSOR_BATTERY_RESOLUTION, "batteryVoltage",
+                 "volt", varCode, uuid) {}
     /**
      * @brief Construct a new ProcessorStats_Battery object.
      *
      * @note This must be tied with a parent ProcessorStats before it can be
      * used.
      */
-    ProcessorStats_Battery()
-        : Variable((const uint8_t)PROCESSOR_BATTERY_VAR_NUM,
-                   (uint8_t)PROCESSOR_BATTERY_RESOLUTION, "batteryVoltage",
-                   "volt", "Battery") {}
+  ProcessorStats_Battery()
+      : Variable((const uint8_t)PROCESSOR_BATTERY_VAR_NUM,
+                 (uint8_t)PROCESSOR_BATTERY_RESOLUTION, "batteryVoltage",
+                 "volt", "Battery") {}
     /**
      * @brief Destroy the ProcessorStats_Battery object - no action needed.
      */
-    ~ProcessorStats_Battery() {}
+  ~ProcessorStats_Battery() {}
 };
 
 
@@ -367,7 +296,7 @@
  * @see @ref processor_sensor_page
  */
 class ProcessorStats_FreeRam : public Variable {
- public:
+public:
     /**
      * @brief Construct a new ProcessorStats_FreeRam object.
      *
@@ -379,8 +308,8 @@
      */
     explicit ProcessorStats_FreeRam(ProcessorStats* parentSense,
                                     const char*     uuid    = "",
-                                    const char*     varCode = "FreeRam")
-        : Variable(parentSense, (const uint8_t)PROCESSOR_RAM_VAR_NUM,
+                         const char *varCode = "FreeRam")
+      : Variable(parentSense, (const uint8_t)PROCESSOR_RAM_VAR_NUM,
                    (uint8_t)PROCESSOR_RAM_RESOLUTION, "freeSRAM", "Bit",
                    varCode, uuid) {}
     /**
@@ -389,14 +318,14 @@
      * @note This must be tied with a parent ProcessorStats before it can be
      * used.
      */
-    ProcessorStats_FreeRam()
-        : Variable((const uint8_t)PROCESSOR_RAM_VAR_NUM,
-                   (uint8_t)PROCESSOR_RAM_RESOLUTION, "freeSRAM", "Bit",
-                   "FreeRam") {}
+  ProcessorStats_FreeRam()
+      : Variable((const uint8_t)PROCESSOR_RAM_VAR_NUM,
+                 (uint8_t)PROCESSOR_RAM_RESOLUTION, "freeSRAM", "Bit",
+                 "FreeRam") {}
     /**
      * @brief Destroy the ProcessorStats_FreeRam object - no action needed.
      */
-    ~ProcessorStats_FreeRam() {}
+  ~ProcessorStats_FreeRam() {}
 };
 
 
@@ -410,7 +339,7 @@
  * @see @ref processor_sensor_page
  */
 class ProcessorStats_SampleNumber : public Variable {
- public:
+public:
     /**
      * @brief Construct a new ProcessorStats_SampleNumber object.
      *
@@ -422,26 +351,25 @@
      */
     explicit ProcessorStats_SampleNumber(ProcessorStats* parentSense,
                                          const char*     uuid    = "",
-                                         const char*     varCode = "SampNum")
-        : Variable(parentSense, (const uint8_t)PROCESSOR_SAMPNUM_VAR_NUM,
-                   (uint8_t)PROCESSOR_SAMPNUM_RESOLUTION, "sequenceNumber",
-                   "Dimensionless", varCode, uuid) {}
+                              const char *varCode = "SampNum")
+      : Variable(parentSense, (const uint8_t)PROCESSOR_SAMPNUM_VAR_NUM,
+                 (uint8_t)PROCESSOR_SAMPNUM_RESOLUTION, "sequenceNumber",
+                 "Dimensionless", varCode, uuid) {}
     /**
      * @brief Construct a new ProcessorStats_SampleNumber object.
      *
      * @note This must be tied with a parent ProcessorStats before it can be
      * used.
      */
-    ProcessorStats_SampleNumber()
-        : Variable((const uint8_t)PROCESSOR_SAMPNUM_VAR_NUM,
-                   (uint8_t)PROCESSOR_SAMPNUM_RESOLUTION, "sequenceNumber",
-                   "Dimensionless", "SampNum") {}
+  ProcessorStats_SampleNumber()
+      : Variable((const uint8_t)PROCESSOR_SAMPNUM_VAR_NUM,
+                 (uint8_t)PROCESSOR_SAMPNUM_RESOLUTION, "sequenceNumber",
+                 "Dimensionless", "SampNum") {}
     /**
      * @brief Destroy the ProcessorStats_SampleNumber() object - no action
      * needed.
      */
-    ~ProcessorStats_SampleNumber() {}
+  ~ProcessorStats_SampleNumber() {}
 };
 
-#endif  // SRC_SENSORS_PROCESSORSTATS_H_
->>>>>>> 31fa4cea
+#endif  // SRC_SENSORS_PROCESSORSTATS_H_