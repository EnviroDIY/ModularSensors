--- conflicted
+++ resolved
@@ -17,18 +17,11 @@
 #define ProcessorStats_h
 
 // Debugging Statement
-<<<<<<< HEAD
-#ifdef ProcessorStats_DBG
-#define DEBUGGING_SERIAL_OUTPUT SerialTty
-#endif //
-
-=======
 // #define MS_PROCSTATS_DEBUG
 
 #ifdef MS_PROCSTATS_DEBUG
 #define MS_DEBUGGING_STD
 #endif
->>>>>>> ec212dd1
 
 // Included Dependencies
 #include "ModSensorDebugger.h"
