--- conflicted
+++ resolved
@@ -29,14 +29,9 @@
  *
  * For COD:
  *     Accuracy is ± ???
-<<<<<<< HEAD
- *     Range is 0.75 to 370 mg/L COD (equiv. KHP) 0.2 - 150 mg/L TOC (equiv.
- *KHP) Resolution is 0.01 mg/L COD
-=======
  *     Range is 0.75 to 370 mg/L COD (equiv. KHP)
  *               0.2 to 150 mg/L TOC (equiv. KHP)
  *     Resolution is 0.01 mg/L COD
->>>>>>> 31fa4cea
  *
  * Time before sensor responds after power - 500ms
  * Time between "StartMeasurement" command and stable reading - 22sec
@@ -77,27 +72,6 @@
 
 // The main class for the Decagon Y550
 class YosemitechY550 : public YosemitechParent {
-<<<<<<< HEAD
-public:
-  // Constructors with overloads
-  YosemitechY550(byte modbusAddress, Stream *stream, int8_t powerPin,
-                 int8_t powerPin2 = -1, int8_t enablePin = -1,
-                 uint8_t measurementsToAverage = 1)
-      : YosemitechParent(modbusAddress, stream, powerPin, powerPin2, enablePin,
-                         measurementsToAverage, Y550, "YosemitechY550",
-                         Y550_NUM_VARIABLES, Y550_WARM_UP_TIME_MS,
-                         Y550_STABILIZATION_TIME_MS, Y550_MEASUREMENT_TIME_MS) {
-  }
-  YosemitechY550(byte modbusAddress, Stream &stream, int8_t powerPin,
-                 int8_t powerPin2 = -1, int8_t enablePin = -1,
-                 uint8_t measurementsToAverage = 1)
-      : YosemitechParent(modbusAddress, stream, powerPin, powerPin2, enablePin,
-                         measurementsToAverage, Y550, "YosemitechY550",
-                         Y550_NUM_VARIABLES, Y550_WARM_UP_TIME_MS,
-                         Y550_STABILIZATION_TIME_MS, Y550_MEASUREMENT_TIME_MS) {
-  }
-  ~YosemitechY550() {}
-=======
  public:
     // Constructors with overloads
     YosemitechY550(byte modbusAddress, Stream* stream, int8_t powerPin,
@@ -117,23 +91,11 @@
                            Y550_WARM_UP_TIME_MS, Y550_STABILIZATION_TIME_MS,
                            Y550_MEASUREMENT_TIME_MS) {}
     ~YosemitechY550() {}
->>>>>>> 31fa4cea
-};
+};
+
 
 // Defines the Carbon Oxygen Demand
 class YosemitechY550_COD : public Variable {
-<<<<<<< HEAD
-public:
-  YosemitechY550_COD(Sensor *parentSense, const char *uuid = "",
-                     const char *varCode = "Y550COD")
-      : Variable(parentSense, (const uint8_t)Y550_COD_VAR_NUM,
-                 (uint8_t)Y550_COD_RESOLUTION, "COD", "milligramPerLiter",
-                 varCode, uuid) {}
-  YosemitechY550_COD()
-      : Variable((const uint8_t)Y550_COD_VAR_NUM, (uint8_t)Y550_COD_RESOLUTION,
-                 "COD", "milligramPerLiter", "Y550COD") {}
-  ~YosemitechY550_COD() {}
-=======
  public:
     /**
      * @brief Construct a new YosemitechY550_COD object.
@@ -164,24 +126,11 @@
      * @brief Destroy the YosemitechY550_COD object - no action needed.
      */
     ~YosemitechY550_COD() {}
->>>>>>> 31fa4cea
-};
+};
+
 
 // Defines the Temperature Variable
 class YosemitechY550_Temp : public Variable {
-<<<<<<< HEAD
-public:
-  YosemitechY550_Temp(Sensor *parentSense, const char *uuid = "",
-                      const char *varCode = "Y550Temp")
-      : Variable(parentSense, (const uint8_t)Y550_TEMP_VAR_NUM,
-                 (uint8_t)Y550_TEMP_RESOLUTION, "temperature", "degreeCelsius",
-                 varCode, uuid) {}
-  YosemitechY550_Temp()
-      : Variable((const uint8_t)Y550_TEMP_VAR_NUM,
-                 (uint8_t)Y550_TEMP_RESOLUTION, "temperature", "degreeCelsius",
-                 "Y550Temp") {}
-  ~YosemitechY550_Temp() {}
-=======
  public:
     /**
      * @brief Construct a new YosemitechY550_Temp object.
@@ -212,27 +161,11 @@
      * @brief Destroy the YosemitechY550_Temp object - no action needed.
      */
     ~YosemitechY550_Temp() {}
->>>>>>> 31fa4cea
-};
+};
+
 
 // Defines the Turbidity
 class YosemitechY550_Turbidity : public Variable {
-<<<<<<< HEAD
-public:
-  YosemitechY550_Turbidity(Sensor *parentSense, const char *uuid = "",
-                           const char *varCode = "Y550Turbidity")
-      : Variable(parentSense, (const uint8_t)Y550_TURB_VAR_NUM,
-                 (uint8_t)Y550_TURB_RESOLUTION, "turbidity",
-                 "nephelometricTurbidityUnit", varCode, uuid) {}
-  YosemitechY550_Turbidity()
-      : Variable((const uint8_t)Y550_TURB_VAR_NUM,
-                 (uint8_t)Y550_TURB_RESOLUTION, "turbidity",
-                 "nephelometricTurbidityUnit", "Y550Turbidity") {}
-  ~YosemitechY550_Turbidity() {}
-};
-
-#endif // Header Guard
-=======
  public:
     /**
      * @brief Construct a new YosemitechY550_Turbidity object.
@@ -265,5 +198,4 @@
     ~YosemitechY550_Turbidity() {}
 };
 
-#endif  // SRC_SENSORS_YOSEMITECHY550_H_
->>>>>>> 31fa4cea
+#endif  // SRC_SENSORS_YOSEMITECHY550_H_