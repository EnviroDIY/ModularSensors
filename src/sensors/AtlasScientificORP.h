/**
 * @file AtlasScientificORP.h
 * @copyright 2020 Stroud Water Research Center
 * Part of the EnviroDIY ModularSensors library for Arduino
 * @author Initial developement for Atlas Sensors was done by Adam Gold
 * Files were edited by Sara Damiano <sdamiano@stroudcenter.org>
 *
 * @brief Contains the AtlasScientificRTD subclass of the AtlasParent sensor
 * class along with the variable subclass AtlasScientificORP_Potential.
 *
 * These are used for any sensor attached to an Atlas EZO ORP circuit.
 *
 * @copydetails AtlasScientificORP
 */
/* clang-format off */
/**
 * @defgroup sensor_atlas_orp Atlas EZO-ORP
 * Classes for the Atlas Scientific EZO-ORP oxidation/reduction potential circuit and probes.
 *
 * @ingroup atlas_group
 *
 * @tableofcontents
 * @m_footernavigation
 *
 * @section sensor_atlas_orp_datasheet Sensor Datasheet
 * Documentation on the circuit is available here:
 * https://www.atlas-scientific.com/circuits/ezo-orp-circuit/
 *
 * @section sensor_atlas_orp_ctor Sensor Constructors
 * {{ @ref AtlasScientificORP::AtlasScientificORP(int8_t, uint8_t, uint8_t) }}
 * {{ @ref AtlasScientificORP::AtlasScientificORP(TwoWire*, int8_t, uint8_t, uint8_t) }}
 *
 * ___
 * @section sensor_atlas_orp_examples Example Code
 * The Atlas ORP sensor is used in the @menulink{atlas_orp} example.
 *
 * @menusnip{atlas_orp}
 */
/* clang-format on */

// Header Guards
#ifndef SRC_SENSORS_ATLASSCIENTIFICORP_H_
#define SRC_SENSORS_ATLASSCIENTIFICORP_H_

// Included Dependencies
#include "sensors/AtlasParent.h"


// Sensor Specific Defines
/** @ingroup sensor_atlas_orp */
/**@{*/

/// @brief Default I2C address is 0x62 (98)
#define ATLAS_ORP_I2C_ADDR 0x62

/// @brief Sensor::_numReturnedValues; the Atlas EZO ORP circuit can report 1
/// value.
#define ATLAS_ORP_NUM_VARIABLES 1
/// @brief Sensor::_incCalcValues; we don't calculate any additional values.
#define ATLAS_ORP_INC_CALC_VARIABLES 0

/**
 * @anchor sensor_atlas_orp_timing
 * @name Sensor Timing
 * The sensor timing for an Atlas ORP (redox) sensor
 */
/**@{*/
/**
 * @brief Sensor::_warmUpTime_ms; the Atlas EZO ORP circuit warms up in 850ms
 *
 * 846 in SRGD tests
 */
#define ATLAS_ORP_WARM_UP_TIME_MS 850
/**
 * @brief Sensor::_stabilizationTime_ms; the Atlas EZO ORP circuit is stable 0ms
 * after warm-up (stable at completion of warm up).
 */
#define ATLAS_ORP_STABILIZATION_TIME_MS 0
/**
 * @brief Sensor::_measurementTime_ms; the Atlas EZO ORP circuit takes
 * 1580ms to complete a measurement.
 *
 * @note Manual says measurement takes 900 ms, but in SRGD tests, no result was
 * available until after 1577 ms.
 */
#define ATLAS_ORP_MEASUREMENT_TIME_MS 1580
/**@}*/

/**
 * @anchor sensor_atlas_orp_orp
 * @name ORP
 * The ORP variable from an Atlas ORP (redox) sensor
 * - Accuracy is ± 1 mV
 * - Range is -1019.9mV − 1019.9mV
 *
 * {{ @ref AtlasScientificORP_Potential::AtlasScientificORP_Potential }}
 */
/**@{*/
/// @brief Decimals places in string representation; ORP should have 1 -
/// resolution is 0.1 mV.
#define ATLAS_ORP_RESOLUTION 1
/// @brief Sensor variable number; ORP is stored in sensorValues[0].
#define ATLAS_ORP_VAR_NUM 0
/// @brief Variable name in
/// [ODM2 controlled vocabulary](http://vocabulary.odm2.org/variablename/);
/// "reductionPotential"
#define ATLAS_ORP_VAR_NAME "reductionPotential"
/// @brief Variable unit name in
/// [ODM2 controlled vocabulary](http://vocabulary.odm2.org/units/); "millivolt"
/// (mV)
#define ATLAS_ORP_UNIT_NAME "millivolt"
/// @brief Default variable short code; "AtlasORP"
#define ATLAS_ORP_DEFAULT_CODE "AtlasORP"
/**@}*/


/* clang-format off */
/**
 * @brief The Sensor sub-class for the
 * [Atlas Scientific ORP (oxidation/reduction potential) sensor](@ref sensor_atlas_orp).
 *
 * @ingroup sensor_atlas_orp
 */
/* clang-format on */
class AtlasScientificORP : public AtlasParent {
 public:
    /**
     * @brief Construct a new Atlas Scientific ORP object using a secondary
     * *hardware* I2C instance.
     *
     * @param theI2C A TwoWire instance for I2C communication.  Due to the
     * limitations of the Arduino core, only a hardware I2C instance can be
     * used.  For an AVR board, there is only one I2C instance possible and this
     * form of the constructor should not be used.  For a SAMD board, this can
     * be used if a secondary I2C port is created on one of the extra SERCOMs.
     * @param powerPin The pin on the mcu controlling powering to the Atlas ORP
     * circuit.  Use -1 if it is continuously powered.
     * - Requires a 3.3V and 5V power supply
     * @warning **You must isolate the data lines of all Atlas circuits from the
     * main I2C bus if you wish to turn off their power!**  If you do not
     * isolate them from your main I2C bus and you turn off power to the
     * circuits between measurements the I2C lines will be pulled down to ground
     * causing the I2C bus (and thus your logger) to crash.
     * @param i2cAddressHex The I2C address of the Atlas circuit;
     * optional with the Atlas-supplied default address of 0x62.
     * @param measurementsToAverage The number of measurements to take and
     * average before giving a "final" result from the sensor; optional with a
     * default value of 1.
     */
    AtlasScientificORP(TwoWire* theI2C, int8_t powerPin,
                       uint8_t i2cAddressHex         = ATLAS_ORP_I2C_ADDR,
                       uint8_t measurementsToAverage = 1)
        : AtlasParent(
              theI2C, powerPin, i2cAddressHex, measurementsToAverage,
              "AtlasScientificORP", ATLAS_ORP_NUM_VARIABLES,
              ATLAS_ORP_WARM_UP_TIME_MS, ATLAS_ORP_STABILIZATION_TIME_MS,
              ATLAS_ORP_MEASUREMENT_TIME_MS, ATLAS_ORP_INC_CALC_VARIABLES) {}
    /**
     * @brief Construct a new Atlas Scientific ORP object using the primary
     * hardware I2C instance.
     *
     * @param powerPin The pin on the mcu controlling powering to the Atlas ORP
     * circuit.  Use -1 if it is continuously powered.
     * - Requires a 3.3V and 5V power supply
     * @warning **You must isolate the data lines of all Atlas circuits from the
     * main I2C bus if you wish to turn off their power!**  If you do not
     * isolate them from your main I2C bus and you turn off power to the
     * circuits between measurements the I2C lines will be pulled down to ground
     * causing the I2C bus (and thus your logger) to crash.
     * @param i2cAddressHex The I2C address of the Atlas circuit;
     * optional with the Atlas-supplied default address of 0x62.
     * @param measurementsToAverage The number of measurements to take and
     * average before giving a "final" result from the sensor; optional with a
     * default value of 1.
     */
    explicit AtlasScientificORP(int8_t  powerPin,
                                uint8_t i2cAddressHex = ATLAS_ORP_I2C_ADDR,
                                uint8_t measurementsToAverage = 1)
<<<<<<< HEAD
<<<<<<< HEAD
        : AtlasParent(
              powerPin, i2cAddressHex, measurementsToAverage,
              "AtlasScientificORP", ATLAS_ORP_NUM_VARIABLES,
              ATLAS_ORP_WARM_UP_TIME_MS, ATLAS_ORP_STABILIZATION_TIME_MS,
              ATLAS_ORP_MEASUREMENT_TIME_MS, ATLAS_ORP_INC_CALC_VARIABLES) {}
=======
        : AtlasParent(powerPin, i2cAddressHex, measurementsToAverage,
                      "AtlasScientificORP", ATLAS_ORP_NUM_VARIABLES,
                      ATLAS_ORP_WARM_UP_TIME_MS,
                      ATLAS_ORP_STABILIZATION_TIME_MS,
                      ATLAS_ORP_MEASUREMENT_TIME_MS) {}

>>>>>>> aee06cdc
    /**
     * @brief Destroy the Atlas Scientific ORP object
     */
    ~AtlasScientificORP() {}
};


/* clang-format off */
/**
 * @brief The Variable sub-class used for the
 * [oxidation/reduction potential output](@ref sensor_atlas_orp_orp) from an
 * [Atlas Scientific EZO-ORP circuit](@ref sensor_atlas_orp).
 *
 * @ingroup sensor_atlas_orp
 */
/* clang-format on */
class AtlasScientificORP_Potential : public Variable {
 public:
    /**
     * @brief Construct a new AtlasScientificORP_Potential object.
     *
     * @param parentSense The parent AtlasScientificORP providing the result
     * values.
     * @param uuid A universally unique identifier (UUID or GUID) for the
     * variable; optional with the default value of an empty string.
     * @param varCode A short code to help identify the variable in files;
     * optional with a default value of "AtlasORP".
     */
    explicit AtlasScientificORP_Potential(
        AtlasScientificORP* parentSense, const char* uuid = "",
        const char* varCode = ATLAS_ORP_DEFAULT_CODE)
        : Variable(parentSense, (const uint8_t)ATLAS_ORP_VAR_NUM,
                   (uint8_t)ATLAS_ORP_RESOLUTION, ATLAS_ORP_VAR_NAME,
                   ATLAS_ORP_UNIT_NAME, varCode, uuid) {}
    /**
     * @brief Construct a new AtlasScientificORP_Potential object.
     *
     * @note This must be tied with a parent AtlasScientificORP before it can be
     * used.
     */
    AtlasScientificORP_Potential()
        : Variable((const uint8_t)ATLAS_ORP_VAR_NUM,
                   (uint8_t)ATLAS_ORP_RESOLUTION, ATLAS_ORP_VAR_NAME,
                   ATLAS_ORP_UNIT_NAME, ATLAS_ORP_DEFAULT_CODE) {}
    /**
     * @brief Destroy the AtlasScientificORP_Potential() object - no action
     * needed.
     */
    ~AtlasScientificORP_Potential() {}
};
/**@}*/
#endif  // SRC_SENSORS_ATLASSCIENTIFICORP_H_<|MERGE_RESOLUTION|>--- conflicted
+++ resolved
@@ -176,21 +176,11 @@
     explicit AtlasScientificORP(int8_t  powerPin,
                                 uint8_t i2cAddressHex = ATLAS_ORP_I2C_ADDR,
                                 uint8_t measurementsToAverage = 1)
-<<<<<<< HEAD
-<<<<<<< HEAD
         : AtlasParent(
               powerPin, i2cAddressHex, measurementsToAverage,
               "AtlasScientificORP", ATLAS_ORP_NUM_VARIABLES,
               ATLAS_ORP_WARM_UP_TIME_MS, ATLAS_ORP_STABILIZATION_TIME_MS,
               ATLAS_ORP_MEASUREMENT_TIME_MS, ATLAS_ORP_INC_CALC_VARIABLES) {}
-=======
-        : AtlasParent(powerPin, i2cAddressHex, measurementsToAverage,
-                      "AtlasScientificORP", ATLAS_ORP_NUM_VARIABLES,
-                      ATLAS_ORP_WARM_UP_TIME_MS,
-                      ATLAS_ORP_STABILIZATION_TIME_MS,
-                      ATLAS_ORP_MEASUREMENT_TIME_MS) {}
-
->>>>>>> aee06cdc
     /**
      * @brief Destroy the Atlas Scientific ORP object
      */
