--- conflicted
+++ resolved
@@ -4,56 +4,6 @@
  * Part of the EnviroDIY ModularSensors library for Arduino
  * @author Sara Geleskie Damiano <sdamiano@stroudcenter.org>
  *
-<<<<<<< HEAD
- *Initial library developement done by Sara Damiano (sdamiano@stroudcenter.org).
- *
- *This file is for all Decagon Devices that communicate with SDI-12
- *It is dependent on the EnviroDIY SDI-12 library.
- */
-
-#define LIBCALL_ENABLEINTERRUPT // To prevent compiler/linker crashes
-#include <EnableInterrupt.h>    // To handle external and pin change interrupts
-
-#include "SDI12Sensors.h"
-
-// The constructor - need the number of measurements the sensor will return,
-// SDI-12 address, the power pin, and the data pin
-SDI12Sensors::SDI12Sensors(char SDI12address, int8_t powerPin, int8_t dataPin,
-                           uint8_t measurementsToAverage,
-                           const char *sensorName,
-                           const uint8_t numReturnedVars,
-                           uint32_t warmUpTime_ms,
-                           uint32_t stabilizationTime_ms,
-                           uint32_t measurementTime_ms)
-    : Sensor(sensorName, numReturnedVars, warmUpTime_ms, stabilizationTime_ms,
-             measurementTime_ms, powerPin, dataPin, measurementsToAverage),
-      _SDI12Internal(dataPin) {
-  _SDI12address = SDI12address;
-}
-SDI12Sensors::SDI12Sensors(char *SDI12address, int8_t powerPin, int8_t dataPin,
-                           uint8_t measurementsToAverage,
-                           const char *sensorName,
-                           const uint8_t numReturnedVars,
-                           uint32_t warmUpTime_ms,
-                           uint32_t stabilizationTime_ms,
-                           uint32_t measurementTime_ms)
-    : Sensor(sensorName, numReturnedVars, warmUpTime_ms, stabilizationTime_ms,
-             measurementTime_ms, powerPin, dataPin, measurementsToAverage),
-      _SDI12Internal(dataPin) {
-  _SDI12address = *SDI12address;
-}
-SDI12Sensors::SDI12Sensors(int SDI12address, int8_t powerPin, int8_t dataPin,
-                           uint8_t measurementsToAverage,
-                           const char *sensorName,
-                           const uint8_t numReturnedVars,
-                           uint32_t warmUpTime_ms,
-                           uint32_t stabilizationTime_ms,
-                           uint32_t measurementTime_ms)
-    : Sensor(sensorName, numReturnedVars, warmUpTime_ms, stabilizationTime_ms,
-             measurementTime_ms, powerPin, dataPin, measurementsToAverage),
-      _SDI12Internal(dataPin) {
-  _SDI12address = SDI12address + '0';
-=======
  * @brief Implements the SDI12Sensors class.
  */
 
@@ -100,63 +50,10 @@
              measurementTime_ms, powerPin, dataPin, measurementsToAverage),
       _SDI12Internal(dataPin) {
     _SDI12address = SDI12address + '0';
->>>>>>> 31fa4cea
 }
 // Destructor
 SDI12Sensors::~SDI12Sensors() {}
 
-<<<<<<< HEAD
-bool SDI12Sensors::setup(void) {
-  bool retVal =
-      Sensor::setup(); // this will set pin modes and the setup status bit
-
-  // This sensor needs power for setup!
-  bool wasOn = checkPowerOn();
-  if (!wasOn) {
-    powerUp();
-  }
-  waitForWarmUp();
-
-  // Begin the SDI-12 interface
-  _SDI12Internal.begin();
-
-  // Library default timeout should be 150ms, which is 10 times that specified
-  // by the SDI-12 protocol for a sensor response.
-  // May want to bump it up even further here.
-  _SDI12Internal.setTimeout(150);
-  // Force the timeout value to be -9999 (This should be library default.)
-  _SDI12Internal.setTimeoutValue(-9999);
-
-#if defined __AVR__ || defined ARDUINO_ARCH_AVR
-  // Allow the SDI-12 library access to interrupts
-  MS_DBG(F("Enabling interrupts for SDI12 on pin"), _dataPin);
-  enableInterrupt(_dataPin, SDI12::handleInterrupt, CHANGE);
-#endif
-
-  retVal &= getSensorInfo();
-
-  // Empty the SDI-12 buffer
-  _SDI12Internal.clearBuffer();
-
-  // De-activate the SDI-12 Object
-  // Use end() instead of just forceHold to un-set the timers
-  _SDI12Internal.end();
-
-  // Turn the power back off it it had been turned on
-  if (!wasOn) {
-    powerDown();
-  }
-
-  if (!retVal) // if set-up failed
-  {
-    // Set the status error bit (bit 7)
-    _sensorStatus |= 0b10000000;
-    // UN-set the set-up bit (bit 0) since setup failed!
-    _sensorStatus &= 0b11111110;
-  }
-
-  return retVal;
-=======
 
 bool SDI12Sensors::setup(void) {
     bool retVal =
@@ -203,19 +100,9 @@
     }
 
     return retVal;
->>>>>>> 31fa4cea
-}
-
-bool SDI12Sensors::requestSensorAcknowledgement(void) {
-  // Empty the buffer
-  _SDI12Internal.clearBuffer();
-
-<<<<<<< HEAD
-  MS_DBG(F("  Asking for sensor acknowlegement"));
-  String myCommand = "";
-  myCommand += (char)_SDI12address;
-  myCommand += "!"; // sends 'acknowledge active' command [address][!]
-=======
+}
+
+
 bool SDI12Sensors::requestSensorAcknowledgement(void) {
     // Empty the buffer
     _SDI12Internal.clearBuffer();
@@ -276,30 +163,21 @@
     if (!wasActive) _SDI12Internal.begin();
     // Empty the buffer
     _SDI12Internal.clearBuffer();
->>>>>>> 31fa4cea
-
-  bool didAcknowledge = false;
-  uint8_t ntries = 0;
-  while (!didAcknowledge && ntries < 5) {
-
-<<<<<<< HEAD
-=======
+
+    // Check that the sensor is there and responding
+    if (!requestSensorAcknowledgement()) return false;
+
     MS_DBG(F("  Getting sensor info"));
     String myCommand = "";
     myCommand += static_cast<char>(_SDI12address);
     myCommand += "I!";  // sends 'info' command [address][I][!]
->>>>>>> 31fa4cea
     _SDI12Internal.sendCommand(myCommand);
     MS_DBG(F("    >>>"), myCommand);
     delay(30);
 
     // wait for acknowlegement with format:
-<<<<<<< HEAD
-    // [address]<CR><LF>
-=======
     // [address][SDI12 version supported (2 char)][vendor (8 char)][model (6
     // char)][version (3 char)][serial number (<14 char)]<CR><LF>
->>>>>>> 31fa4cea
     String sdiResponse = _SDI12Internal.readStringUntil('\n');
     sdiResponse.trim();
     MS_DBG(F("    <<<"), sdiResponse);
@@ -307,17 +185,6 @@
     // Empty the buffer again
     _SDI12Internal.clearBuffer();
 
-<<<<<<< HEAD
-    if (sdiResponse == String(_SDI12address)) {
-      MS_DBG(F("   "), getSensorNameAndLocation(), F("replied as expected."));
-      didAcknowledge = true;
-    } else if (sdiResponse.startsWith(String(_SDI12address))) {
-      MS_DBG(F("   "), getSensorNameAndLocation(), F("replied, unexpectedly"));
-      didAcknowledge = true;
-    } else {
-      MS_DBG(F("   "), getSensorNameAndLocation(), F("did not reply!"));
-      didAcknowledge = false;
-=======
     // De-activate the SDI-12 Object
     // Use end() instead of just forceHold to un-set the timers
     if (!wasActive) _SDI12Internal.end();
@@ -343,100 +210,11 @@
         return true;
     } else {
         return false;
->>>>>>> 31fa4cea
-    }
-
-    ntries++;
-  }
-
-  return didAcknowledge;
-}
-
-// A helper function to run the "sensor info" SDI12 command
-bool SDI12Sensors::getSensorInfo(void) {
-  // MS_DBG(F("   Activating SDI-12 instance for"), getSensorNameAndLocation());
-  // Check if this the currently active SDI-12 Object
-  bool wasActive = _SDI12Internal.isActive();
-  // If it wasn't active, activate it now.
-  // Use begin() instead of just setActive() to ensure timer is set correctly.
-  // if (wasActive) {MS_DBG(F("   SDI-12 instance for"),
-  // getSensorNameAndLocation(),
-  //                       F("was already active!"));}
-  if (!wasActive)
-    _SDI12Internal.begin();
-  // Empty the buffer
-  _SDI12Internal.clearBuffer();
-
-  // Check that the sensor is there and responding
-  if (!requestSensorAcknowledgement())
-    return false;
-
-  MS_DBG(F("  Getting sensor info"));
-  String myCommand = "";
-  myCommand += (char)_SDI12address;
-  myCommand += "I!"; // sends 'info' command [address][I][!]
-  _SDI12Internal.sendCommand(myCommand);
-  MS_DBG(F("    >>>"), myCommand);
-  delay(30);
-
-  // wait for acknowlegement with format:
-  // [address][SDI12 version supported (2 char)][vendor (8 char)][model (6
-  // char)][version (3 char)][serial number (<14 char)]<CR><LF>
-  String sdiResponse = _SDI12Internal.readStringUntil('\n');
-  sdiResponse.trim();
-  MS_DBG(F("    <<<"), sdiResponse);
-
-  // Empty the buffer again
-  _SDI12Internal.clearBuffer();
-
-  // De-activate the SDI-12 Object
-  // Use end() instead of just forceHold to un-set the timers
-  if (!wasActive)
-    _SDI12Internal.end();
-
-  if (sdiResponse.length() > 1) {
-    String sdi12Address = sdiResponse.substring(0, 1);
-    MS_DBG(F("  SDI12 Address:"), sdi12Address);
-    float sdi12Version = sdiResponse.substring(1, 3).toFloat();
-    sdi12Version /= 10;
-    MS_DBG(F("  SDI12 Version:"), sdi12Version);
-    _sensorVendor = sdiResponse.substring(3, 11);
-    _sensorVendor.trim();
-    MS_DBG(F("  Sensor Vendor:"), _sensorVendor);
-    _sensorModel = sdiResponse.substring(11, 17);
-    _sensorModel.trim();
-    MS_DBG(F("  Sensor Model:"), _sensorModel);
-    _sensorVersion = sdiResponse.substring(17, 20);
-    _sensorVersion.trim();
-    MS_DBG(F("  Sensor Version:"), _sensorVersion);
-    _sensorSerialNumber = sdiResponse.substring(20);
-    _sensorSerialNumber.trim();
-    MS_DBG(F("  Sensor Serial Number:"), _sensorSerialNumber);
-    return true;
-  } else {
-    return false;
-  }
-}
+    }
+}
+
 
 // The sensor vendor
-<<<<<<< HEAD
-String SDI12Sensors::getSensorVendor(void) { return _sensorVendor; }
-
-// The sensor model
-String SDI12Sensors::getSensorModel(void) { return _sensorModel; }
-
-// The sensor version
-String SDI12Sensors::getSensorVersion(void) { return _sensorVersion; }
-
-// The sensor serial number
-String SDI12Sensors::getSensorSerialNumber(void) { return _sensorSerialNumber; }
-
-// The sensor installation location on the Mayfly
-String SDI12Sensors::getSensorLocation(void) {
-  String sensorLocation = F("SDI12-");
-  sensorLocation += String(_SDI12address) + F("_Pin") + String(_dataPin);
-  return sensorLocation;
-=======
 String SDI12Sensors::getSensorVendor(void) {
     return _sensorVendor;
 }
@@ -462,108 +240,11 @@
     String sensorLocation = F("SDI12-");
     sensorLocation += String(_SDI12address) + F("_Pin") + String(_dataPin);
     return sensorLocation;
->>>>>>> 31fa4cea
-}
+}
+
 
 // Sending the command to get a concurrent measurement
 bool SDI12Sensors::startSingleMeasurement(void) {
-<<<<<<< HEAD
-  // Sensor::startSingleMeasurement() checks that if it's awake/active and sets
-  // the timestamp and status bits.  If it returns false, there's no reason to
-  // go on.
-  if (!Sensor::startSingleMeasurement())
-    return false;
-
-  String startCommand;
-  String sdiResponse;
-  bool wasActive;
-
-  // MS_DBG(F("   Activating SDI-12 instance for"), getSensorNameAndLocation());
-  // Check if this the currently active SDI-12 Object
-  wasActive = _SDI12Internal.isActive();
-  // if (wasActive) {MS_DBG(F("   SDI-12 instance for"),
-  // getSensorNameAndLocation(),
-  //                       F("was already active!"));}
-  // If it wasn't active, activate it now.
-  // Use begin() instead of just setActive() to ensure timer is set correctly.
-  if (!wasActive)
-    _SDI12Internal.begin();
-  // Empty the buffer
-  _SDI12Internal.clearBuffer();
-
-  // Check that the sensor is there and responding
-  if (!requestSensorAcknowledgement()) {
-    _millisMeasurementRequested = 0;
-    _sensorStatus &= 0b10111111;
-    return false;
-  }
-
-  MS_DBG(F("  Beginning concurrent measurement on"),
-         getSensorNameAndLocation());
-  startCommand = "";
-  startCommand += _SDI12address;
-  startCommand +=
-      "C!"; // Start concurrent measurement - format  [address]['C'][!]
-  _SDI12Internal.sendCommand(startCommand);
-  delay(30); // It just needs this little delay
-  MS_DBG(F("    >>>"), startCommand);
-
-  // wait for acknowlegement with format
-  // [address][ttt (3 char, seconds)][number of values to be returned,
-  // 0-9]<CR><LF>
-  sdiResponse = _SDI12Internal.readStringUntil('\n');
-  sdiResponse.trim();
-  _SDI12Internal.clearBuffer();
-  MS_DBG(F("    <<<"), sdiResponse);
-
-  // Empty the buffer again
-  _SDI12Internal.clearBuffer();
-
-  // De-activate the SDI-12 Object
-  // Use end() instead of just forceHold to un-set the timers
-  if (!wasActive)
-    _SDI12Internal.end();
-
-  // Verify the number of results the sensor will send
-  // uint8_t numVariables = sdiResponse.substring(4).toInt();
-  // if (numVariables != _numReturnedVars)
-  // {
-  //     MS_DBG(numVariables, F("results expected"),
-  //            F("This differs from the sensor's standard design of"),
-  //            numReturnedVars, F("measurements!!"));
-  // }
-
-  // Set the times we've activated the sensor and asked for a measurement
-  if (sdiResponse.length() > 0) {
-    MS_DBG(F("    Concurrent measurement started."));
-    // Update the time that a measurement was requested
-    _millisMeasurementRequested = millis();
-    // Set the status bit for measurement start success (bit 6)
-    _sensorStatus |= 0b01000000;
-    return true;
-  } else {
-    MS_DBG(getSensorNameAndLocation(),
-           F("did not respond to measurement request!"));
-    _millisMeasurementRequested = 0;
-    _sensorStatus &= 0b10111111;
-    return false;
-  }
-}
-
-bool SDI12Sensors::addSingleMeasurementResult(void) {
-  bool success = false;
-
-  // Check a measurement was *successfully* started (status bit 6 set)
-  // Only go on to get a result if it was
-  if (bitRead(_sensorStatus, 6)) {
-    // MS_DBG(F("   Activating SDI-12 instance for"),
-    // getSensorNameAndLocation()); Check if this the currently active SDI-12
-    // Object
-    bool wasActive = _SDI12Internal.isActive();
-    // if (wasActive) {MS_DBG(F("   SDI-12 instance for"),
-    // getSensorNameAndLocation(),
-    //                       F("was already active!"));}
-=======
     // Sensor::startSingleMeasurement() checks that if it's awake/active and
     // sets the timestamp and status bits.  If it returns false, there's no
     // reason to go on.
@@ -581,42 +262,12 @@
     //     MS_DBG(F("   SDI-12 instance for"), getSensorNameAndLocation(),
     //            F("was already active!"));
     // }
->>>>>>> 31fa4cea
     // If it wasn't active, activate it now.
     // Use begin() instead of just setActive() to ensure timer is set correctly.
-    if (!wasActive)
-      _SDI12Internal.begin();
+    if (!wasActive) _SDI12Internal.begin();
     // Empty the buffer
     _SDI12Internal.clearBuffer();
 
-<<<<<<< HEAD
-    MS_DBG(getSensorNameAndLocation(), F("is reporting:"));
-    String getDataCommand = "";
-    getDataCommand += _SDI12address;
-    getDataCommand +=
-        "D0!"; // SDI-12 command to get data [address][D][dataOption][!]
-    _SDI12Internal.sendCommand(getDataCommand);
-    delay(30); // It just needs this little delay
-    MS_DBG(F("    >>>"), getDataCommand);
-
-    uint32_t start = millis();
-    while (_SDI12Internal.available() < 3 && (millis() - start) < 1500) {
-    }
-    MS_DBG(F("  Receiving results from"), getSensorNameAndLocation());
-    _SDI12Internal.read(); // ignore the repeated SDI12 address
-    for (uint8_t i = 0; i < _numReturnedVars; i++) {
-      float result = _SDI12Internal.parseFloat();
-      // The SDI-12 library should return -9999 on timeout
-      if (result == -9999 or isnan(result))
-        result = -9999;
-      MS_DBG(F("    <<< Result #"), i, ':', result);
-      verifyAndAddMeasurementResult(i, result);
-    }
-    // String sdiResponse = _SDI12Internal.readStringUntil('\n');
-    // sdiResponse.trim();
-    // _SDI12Internal.clearBuffer();
-    // MS_DBG(F("    <<<"), sdiResponse);
-=======
     // Check that the sensor is there and responding
     if (!requestSensorAcknowledgement()) {
         _millisMeasurementRequested = 0;
@@ -641,25 +292,12 @@
     sdiResponse.trim();
     _SDI12Internal.clearBuffer();
     MS_DBG(F("    <<<"), sdiResponse);
->>>>>>> 31fa4cea
 
     // Empty the buffer again
     _SDI12Internal.clearBuffer();
 
     // De-activate the SDI-12 Object
     // Use end() instead of just forceHold to un-set the timers
-<<<<<<< HEAD
-    if (!wasActive)
-      _SDI12Internal.end();
-
-    success = true;
-  } else {
-    // If there's no measurement, need to make sure we send over all
-    // of the "failed" result values
-    MS_DBG(getSensorNameAndLocation(), F("is not currently measuring!"));
-    for (uint8_t i = 0; i < _numReturnedVars; i++) {
-      verifyAndAddMeasurementResult(i, (float)-9999);
-=======
     if (!wasActive) _SDI12Internal.end();
 
     // Verify the number of results the sensor will send
@@ -750,18 +388,12 @@
         for (uint8_t i = 0; i < _numReturnedValues; i++) {
             verifyAndAddMeasurementResult(i, static_cast<float>(-9999));
         }
->>>>>>> 31fa4cea
-    }
-  }
-
-  // Unset the time stamp for the beginning of this measurement
-  _millisMeasurementRequested = 0;
-  // Unset the status bits for a measurement request (bits 5 & 6)
-  _sensorStatus &= 0b10011111;
-
-<<<<<<< HEAD
-  return success;
-=======
+    }
+
+    // Unset the time stamp for the beginning of this measurement
+    _millisMeasurementRequested = 0;
+    // Unset the status bits for a measurement request (bits 5 & 6)
+    _sensorStatus &= 0b10011111;
+
     return success;
->>>>>>> 31fa4cea
 }