/**
 * @file CampbellOBS3.cpp
 * @copyright 2020 Stroud Water Research Center
 * Part of the EnviroDIY ModularSensors library for Arduino
 * @author Sara Geleskie Damiano <sdamiano@stroudcenter.org>
 *
<<<<<<< HEAD
 *Initial library developement done by Sara Damiano (sdamiano@stroudcenter.org).
 *
 *This file is for the Campbell Scientific OBS-3+
 *This is dependent on the soligen2010 fork of the Adafruit ADS1015 library.
 *
 * Ranges: (depends on sediment size, particle shape, and reflectivity)
 *  Turbidity (low/high): 250/1000 NTU; 500/2000 NTU; 1000/4000 NTU
 *  Mud: 5000 to 10,000 mg L–1
 *  Sand: 50,000 to 100,000 mg L–1
 * Accuracy: (whichever is larger)
 *  Turbidity: 2% of reading or 0.5 NTU
 *  Mud: 2% of reading or 1 mg L–1
 *  Sand: 4% of reading or 10 mg L–1
 * Resolution:
 *  16-bit ADC
 *      Turbidity: 0.03125/0.125 NTU; 0.0625/0.25 NTU; 0.125/0.5 NTU
 *  12-bit ADC
 *      Turbidity: 0.5/2.0 NTU; 1.0/4.0 NTU; 2.0/8.0 NTU
 *
 * Minimum stabilization time: 2s
 * Maximum data rate = 10Hz (100ms/sample)
 */
=======
 * @brief Implements the CampbellOBS3 class.
 */

>>>>>>> 31fa4cea

#include "CampbellOBS3.h"
#include <Adafruit_ADS1015.h>

// The constructor - need the power pin, the data pin, and the calibration info
CampbellOBS3::CampbellOBS3(int8_t powerPin, uint8_t adsChannel,
                           float x2_coeff_A, float x1_coeff_B, float x0_coeff_C,
                           uint8_t i2cAddress, uint8_t measurementsToAverage)
    : Sensor("CampbellOBS3", OBS3_NUM_VARIABLES, OBS3_WARM_UP_TIME_MS,
             OBS3_STABILIZATION_TIME_MS, OBS3_MEASUREMENT_TIME_MS, powerPin, -1,
             measurementsToAverage) {
<<<<<<< HEAD
  _adsChannel = adsChannel;
  _x2_coeff_A = x2_coeff_A;
  _x1_coeff_B = x1_coeff_B;
  _x0_coeff_C = x0_coeff_C;
  _i2cAddress = i2cAddress;
=======
    _adsChannel = adsChannel;
    _x2_coeff_A = x2_coeff_A;
    _x1_coeff_B = x1_coeff_B;
    _x0_coeff_C = x0_coeff_C;
    _i2cAddress = i2cAddress;
>>>>>>> 31fa4cea
}
// Destructor
CampbellOBS3::~CampbellOBS3() {}

<<<<<<< HEAD
String CampbellOBS3::getSensorLocation(void) {
#ifndef MS_USE_ADS1015
  String sensorLocation = F("ADS1115_0x");
#else
  String sensorLocation = F("ADS1015_0x");
#endif
  sensorLocation += String(_i2cAddress, HEX);
  sensorLocation += F("_Channel");
  sensorLocation += String(_adsChannel);
  return sensorLocation;
}

bool CampbellOBS3::addSingleMeasurementResult(void) {
  // Variables to store the results in
  float adcVoltage = -9999;
  float calibResult = -9999;

  // Check a measurement was *successfully* started (status bit 6 set)
  // Only go on to get a result if it was
  if (bitRead(_sensorStatus, 6)) {
    MS_DBG(getSensorNameAndLocation(), F("is reporting:"));
=======

String CampbellOBS3::getSensorLocation(void) {
#ifndef MS_USE_ADS1015
    String sensorLocation = F("ADS1115_0x");
#else
    String sensorLocation = F("ADS1015_0x");
#endif
    sensorLocation += String(_i2cAddress, HEX);
    sensorLocation += F("_Channel");
    sensorLocation += String(_adsChannel);
    return sensorLocation;
}


bool CampbellOBS3::addSingleMeasurementResult(void) {
    // Variables to store the results in
    float adcVoltage  = -9999;
    float calibResult = -9999;

    // Check a measurement was *successfully* started (status bit 6 set)
    // Only go on to get a result if it was
    if (bitRead(_sensorStatus, 6)) {
        MS_DBG(getSensorNameAndLocation(), F("is reporting:"));
>>>>>>> 31fa4cea

// Create an Auxillary ADD object
// We create and set up the ADC object here so that each sensor using
// the ADC may set the gain appropriately without effecting others.
#ifndef MS_USE_ADS1015
<<<<<<< HEAD
    Adafruit_ADS1115 ads(_i2cAddress); // Use this for the 16-bit version
#else
    Adafruit_ADS1015 ads(_i2cAddress); // Use this for the 12-bit version
#endif
    // ADS Library default settings:
    //  - TI1115 (16 bit)
    //    - single-shot mode (powers down between conversions)
    //    - 128 samples per second (8ms conversion time)
    //    - 2/3 gain +/- 6.144V range (limited to VDD +0.3V max)
    //  - TI1015 (12 bit)
    //    - single-shot mode (powers down between conversions)
    //    - 1600 samples per second (625µs conversion time)
    //    - 2/3 gain +/- 6.144V range (limited to VDD +0.3V max)

    // Bump the gain up to 1x = +/- 4.096V range
    // Sensor return range is 0-2.5V, but the next gain option is 2x which
    // only allows up to 2.048V
    ads.setGain(GAIN_ONE);
    // Begin ADC
    ads.begin();

    // Print out the calibration curve
    MS_DBG(F("  Input calibration Curve:"), _x2_coeff_A, F("x^2 +"),
           _x1_coeff_B, F("x +"), _x0_coeff_C);

    // Read Analog to Digital Converter (ADC)
    // Taking this reading includes the 8ms conversion delay.
    // We're allowing the ADS1115 library to do the bit-to-volts conversion for
    // us
    adcVoltage = ads.readADC_SingleEnded_V(_adsChannel); // Getting the reading
    MS_DBG(F("  ads.readADC_SingleEnded_V("), _adsChannel, F("):"), adcVoltage);

    if (adcVoltage < 3.6 and adcVoltage > -0.3) // Skip results out of range
    {
      // Apply the unique calibration curve for the given sensor
      calibResult = (_x2_coeff_A * sq(adcVoltage)) +
                    (_x1_coeff_B * adcVoltage) + _x0_coeff_C;
      MS_DBG(F("  calibResult:"), calibResult);
    } else // set invalid voltages back to -9999
    {
      adcVoltage = -9999;
=======
        Adafruit_ADS1115 ads(_i2cAddress);  // Use this for the 16-bit version
#else
        Adafruit_ADS1015 ads(_i2cAddress);  // Use this for the 12-bit version
#endif
        // ADS Library default settings:
        //  - TI1115 (16 bit)
        //    - single-shot mode (powers down between conversions)
        //    - 128 samples per second (8ms conversion time)
        //    - 2/3 gain +/- 6.144V range (limited to VDD +0.3V max)
        //  - TI1015 (12 bit)
        //    - single-shot mode (powers down between conversions)
        //    - 1600 samples per second (625µs conversion time)
        //    - 2/3 gain +/- 6.144V range (limited to VDD +0.3V max)

        // Bump the gain up to 1x = +/- 4.096V range
        // Sensor return range is 0-2.5V, but the next gain option is 2x which
        // only allows up to 2.048V
        ads.setGain(GAIN_ONE);
        // Begin ADC
        ads.begin();

        // Print out the calibration curve
        MS_DBG(F("  Input calibration Curve:"), _x2_coeff_A, F("x^2 +"),
               _x1_coeff_B, F("x +"), _x0_coeff_C);

        // Read Analog to Digital Converter (ADC)
        // Taking this reading includes the 8ms conversion delay.
        // We're allowing the ADS1115 library to do the bit-to-volts conversion
        // for us
        adcVoltage =
            ads.readADC_SingleEnded_V(_adsChannel);  // Getting the reading
        MS_DBG(F("  ads.readADC_SingleEnded_V("), _adsChannel, F("):"),
               adcVoltage);

        if (adcVoltage < 3.6 && adcVoltage > -0.3) {
            // Skip results out of range
            // Apply the unique calibration curve for the given sensor
            calibResult = (_x2_coeff_A * sq(adcVoltage)) +
                (_x1_coeff_B * adcVoltage) + _x0_coeff_C;
            MS_DBG(F("  calibResult:"), calibResult);
        } else {  // set invalid voltages back to -9999
            adcVoltage = -9999;
        }
    } else {
        MS_DBG(getSensorNameAndLocation(), F("is not currently measuring!"));
    }

    verifyAndAddMeasurementResult(OBS3_TURB_VAR_NUM, calibResult);
    verifyAndAddMeasurementResult(OBS3_VOLTAGE_VAR_NUM, adcVoltage);

    // Unset the time stamp for the beginning of this measurement
    _millisMeasurementRequested = 0;
    // Unset the status bits for a measurement request (bits 5 & 6)
    _sensorStatus &= 0b10011111;

    if (adcVoltage < 3.6 && adcVoltage > -0.3) {
        return true;
    } else {
        return false;
>>>>>>> 31fa4cea
    }
  } else {
    MS_DBG(getSensorNameAndLocation(), F("is not currently measuring!"));
  }

  verifyAndAddMeasurementResult(OBS3_TURB_VAR_NUM, calibResult);
  verifyAndAddMeasurementResult(OBS3_VOLTAGE_VAR_NUM, adcVoltage);

  // Unset the time stamp for the beginning of this measurement
  _millisMeasurementRequested = 0;
  // Unset the status bits for a measurement request (bits 5 & 6)
  _sensorStatus &= 0b10011111;

  if (adcVoltage < 3.6 and adcVoltage > -0.3) {
    return true;
  } else {
    return false;
  }
}<|MERGE_RESOLUTION|>--- conflicted
+++ resolved
@@ -4,37 +4,13 @@
  * Part of the EnviroDIY ModularSensors library for Arduino
  * @author Sara Geleskie Damiano <sdamiano@stroudcenter.org>
  *
-<<<<<<< HEAD
- *Initial library developement done by Sara Damiano (sdamiano@stroudcenter.org).
- *
- *This file is for the Campbell Scientific OBS-3+
- *This is dependent on the soligen2010 fork of the Adafruit ADS1015 library.
- *
- * Ranges: (depends on sediment size, particle shape, and reflectivity)
- *  Turbidity (low/high): 250/1000 NTU; 500/2000 NTU; 1000/4000 NTU
- *  Mud: 5000 to 10,000 mg L–1
- *  Sand: 50,000 to 100,000 mg L–1
- * Accuracy: (whichever is larger)
- *  Turbidity: 2% of reading or 0.5 NTU
- *  Mud: 2% of reading or 1 mg L–1
- *  Sand: 4% of reading or 10 mg L–1
- * Resolution:
- *  16-bit ADC
- *      Turbidity: 0.03125/0.125 NTU; 0.0625/0.25 NTU; 0.125/0.5 NTU
- *  12-bit ADC
- *      Turbidity: 0.5/2.0 NTU; 1.0/4.0 NTU; 2.0/8.0 NTU
- *
- * Minimum stabilization time: 2s
- * Maximum data rate = 10Hz (100ms/sample)
- */
-=======
  * @brief Implements the CampbellOBS3 class.
  */
 
->>>>>>> 31fa4cea
 
 #include "CampbellOBS3.h"
 #include <Adafruit_ADS1015.h>
+
 
 // The constructor - need the power pin, the data pin, and the calibration info
 CampbellOBS3::CampbellOBS3(int8_t powerPin, uint8_t adsChannel,
@@ -43,46 +19,15 @@
     : Sensor("CampbellOBS3", OBS3_NUM_VARIABLES, OBS3_WARM_UP_TIME_MS,
              OBS3_STABILIZATION_TIME_MS, OBS3_MEASUREMENT_TIME_MS, powerPin, -1,
              measurementsToAverage) {
-<<<<<<< HEAD
-  _adsChannel = adsChannel;
-  _x2_coeff_A = x2_coeff_A;
-  _x1_coeff_B = x1_coeff_B;
-  _x0_coeff_C = x0_coeff_C;
-  _i2cAddress = i2cAddress;
-=======
     _adsChannel = adsChannel;
     _x2_coeff_A = x2_coeff_A;
     _x1_coeff_B = x1_coeff_B;
     _x0_coeff_C = x0_coeff_C;
     _i2cAddress = i2cAddress;
->>>>>>> 31fa4cea
 }
 // Destructor
 CampbellOBS3::~CampbellOBS3() {}
 
-<<<<<<< HEAD
-String CampbellOBS3::getSensorLocation(void) {
-#ifndef MS_USE_ADS1015
-  String sensorLocation = F("ADS1115_0x");
-#else
-  String sensorLocation = F("ADS1015_0x");
-#endif
-  sensorLocation += String(_i2cAddress, HEX);
-  sensorLocation += F("_Channel");
-  sensorLocation += String(_adsChannel);
-  return sensorLocation;
-}
-
-bool CampbellOBS3::addSingleMeasurementResult(void) {
-  // Variables to store the results in
-  float adcVoltage = -9999;
-  float calibResult = -9999;
-
-  // Check a measurement was *successfully* started (status bit 6 set)
-  // Only go on to get a result if it was
-  if (bitRead(_sensorStatus, 6)) {
-    MS_DBG(getSensorNameAndLocation(), F("is reporting:"));
-=======
 
 String CampbellOBS3::getSensorLocation(void) {
 #ifndef MS_USE_ADS1015
@@ -106,55 +51,11 @@
     // Only go on to get a result if it was
     if (bitRead(_sensorStatus, 6)) {
         MS_DBG(getSensorNameAndLocation(), F("is reporting:"));
->>>>>>> 31fa4cea
 
 // Create an Auxillary ADD object
 // We create and set up the ADC object here so that each sensor using
 // the ADC may set the gain appropriately without effecting others.
 #ifndef MS_USE_ADS1015
-<<<<<<< HEAD
-    Adafruit_ADS1115 ads(_i2cAddress); // Use this for the 16-bit version
-#else
-    Adafruit_ADS1015 ads(_i2cAddress); // Use this for the 12-bit version
-#endif
-    // ADS Library default settings:
-    //  - TI1115 (16 bit)
-    //    - single-shot mode (powers down between conversions)
-    //    - 128 samples per second (8ms conversion time)
-    //    - 2/3 gain +/- 6.144V range (limited to VDD +0.3V max)
-    //  - TI1015 (12 bit)
-    //    - single-shot mode (powers down between conversions)
-    //    - 1600 samples per second (625µs conversion time)
-    //    - 2/3 gain +/- 6.144V range (limited to VDD +0.3V max)
-
-    // Bump the gain up to 1x = +/- 4.096V range
-    // Sensor return range is 0-2.5V, but the next gain option is 2x which
-    // only allows up to 2.048V
-    ads.setGain(GAIN_ONE);
-    // Begin ADC
-    ads.begin();
-
-    // Print out the calibration curve
-    MS_DBG(F("  Input calibration Curve:"), _x2_coeff_A, F("x^2 +"),
-           _x1_coeff_B, F("x +"), _x0_coeff_C);
-
-    // Read Analog to Digital Converter (ADC)
-    // Taking this reading includes the 8ms conversion delay.
-    // We're allowing the ADS1115 library to do the bit-to-volts conversion for
-    // us
-    adcVoltage = ads.readADC_SingleEnded_V(_adsChannel); // Getting the reading
-    MS_DBG(F("  ads.readADC_SingleEnded_V("), _adsChannel, F("):"), adcVoltage);
-
-    if (adcVoltage < 3.6 and adcVoltage > -0.3) // Skip results out of range
-    {
-      // Apply the unique calibration curve for the given sensor
-      calibResult = (_x2_coeff_A * sq(adcVoltage)) +
-                    (_x1_coeff_B * adcVoltage) + _x0_coeff_C;
-      MS_DBG(F("  calibResult:"), calibResult);
-    } else // set invalid voltages back to -9999
-    {
-      adcVoltage = -9999;
-=======
         Adafruit_ADS1115 ads(_i2cAddress);  // Use this for the 16-bit version
 #else
         Adafruit_ADS1015 ads(_i2cAddress);  // Use this for the 12-bit version
@@ -214,23 +115,5 @@
         return true;
     } else {
         return false;
->>>>>>> 31fa4cea
     }
-  } else {
-    MS_DBG(getSensorNameAndLocation(), F("is not currently measuring!"));
-  }
-
-  verifyAndAddMeasurementResult(OBS3_TURB_VAR_NUM, calibResult);
-  verifyAndAddMeasurementResult(OBS3_VOLTAGE_VAR_NUM, adcVoltage);
-
-  // Unset the time stamp for the beginning of this measurement
-  _millisMeasurementRequested = 0;
-  // Unset the status bits for a measurement request (bits 5 & 6)
-  _sensorStatus &= 0b10011111;
-
-  if (adcVoltage < 3.6 and adcVoltage > -0.3) {
-    return true;
-  } else {
-    return false;
-  }
 }