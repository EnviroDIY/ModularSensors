--- conflicted
+++ resolved
@@ -5,20 +5,6 @@
  * @author Written By: Anthony Aufdenkampe <aaufdenkampe@limno.com>
  * Edited by Sara Geleskie Damiano <sdamiano@stroudcenter.org>
  *
-<<<<<<< HEAD
- *Initial library developement done by Anthony Aufdenkampe
- *<aaufdenkampe@limno.com>
- *
- *This file is for Modbus communication to  Keller pressure and water level
- *sensors of Series 30, Class 5, Group 20 (such as the KellerAcculevel) that are
- *Software version 5.20-12.28 and later (i.e. made after the 2012 in the 28th
- *week) Only tested the Acculevel
- *
- *Documentation for the Keller commands and responses, along with
- *information about the various variables, can be found
- *in the EnviroDIY KellerModbus library at:
- * https://github.com/EnviroDIY/KellerModbus
-=======
  * @brief Contains the KellerParent sensor subclass, itself used as a parent
  * class for all Keller modbus sensors.
  *
@@ -27,7 +13,6 @@
  * Documentation for the Keller Protocol commands and responses, along with
  * information about the various variables, can be found in the EnviroDIY
  * KellerModbus library at: https://github.com/EnviroDIY/KellerModbus
->>>>>>> 31fa4cea
  */
 
 // Header Guards
@@ -66,52 +51,32 @@
 
 // The main class for the Keller Sensors
 class KellerParent : public Sensor {
-<<<<<<< HEAD
 public:
   KellerParent(byte modbusAddress, Stream *stream, int8_t powerPin,
                int8_t powerPin2, int8_t enablePin = -1,
                uint8_t measurementsToAverage = 1, kellerModel model = OTHER,
-               const char *sensName = "Keller-Sensor", uint8_t numVariables = 3,
-               uint32_t warmUpTime_ms = 500,
+                 const char* sensName = "Keller-Sensor",
+                 uint8_t numVariables = 3, uint32_t warmUpTime_ms = 500,
                uint32_t stabilizationTime_ms = 5000,
                uint32_t measurementTime_ms = 1500);
   KellerParent(byte modbusAddress, Stream &stream, int8_t powerPin,
                int8_t powerPin2, int8_t enablePin = -1,
                uint8_t measurementsToAverage = 1, kellerModel model = OTHER,
-               const char *sensName = "Keller-Sensor", uint8_t numVariables = 3,
-               uint32_t warmUpTime_ms = 500,
+                 const char* sensName = "Keller-Sensor",
+                 uint8_t numVariables = 3, uint32_t warmUpTime_ms = 500,
                uint32_t stabilizationTime_ms = 5000,
                uint32_t measurementTime_ms = 1500);
   virtual ~KellerParent();
-=======
- public:
-    KellerParent(byte modbusAddress, Stream* stream, int8_t powerPin,
-                 int8_t powerPin2, int8_t enablePin = -1,
-                 uint8_t measurementsToAverage = 1, kellerModel model = OTHER,
-                 const char* sensName = "Keller-Sensor",
-                 uint8_t numVariables = 3, uint32_t warmUpTime_ms = 500,
-                 uint32_t stabilizationTime_ms = 5000,
-                 uint32_t measurementTime_ms   = 1500);
-    KellerParent(byte modbusAddress, Stream& stream, int8_t powerPin,
-                 int8_t powerPin2, int8_t enablePin = -1,
-                 uint8_t measurementsToAverage = 1, kellerModel model = OTHER,
-                 const char* sensName = "Keller-Sensor",
-                 uint8_t numVariables = 3, uint32_t warmUpTime_ms = 500,
-                 uint32_t stabilizationTime_ms = 5000,
-                 uint32_t measurementTime_ms   = 1500);
-    virtual ~KellerParent();
->>>>>>> 31fa4cea
 
   String getSensorLocation(void) override;
 
-<<<<<<< HEAD
-  virtual bool setup(void) override;
+    bool setup(void) override;
 
   // Override these to use two power pins
-  virtual void powerUp(void) override;
-  virtual void powerDown(void) override;
+    void powerUp(void) override;
+    void powerDown(void) override;
 
-  virtual bool addSingleMeasurementResult(void);
+    bool addSingleMeasurementResult(void) override;
   void registerPinPowerMng(void (*fn)(bool));
   // Pins that need to be managed during power On and Off events
   void registerSerialPins(uint8_t txPin, uint8_t rxPin);
@@ -120,7 +85,7 @@
   void stopDebugging(void) { sensor.stopDebugging(); }
 
 private:
-  keller sensor;
+    keller      _ksensor;
   kellerModel _model;
   byte _modbusAddress;
   Stream *_stream;
@@ -131,24 +96,4 @@
   uint8_t _rxPin = -1;
 };
 
-#endif // Header Guard
-=======
-    bool setup(void) override;
-
-    // Override these to use two power pins
-    void powerUp(void) override;
-    void powerDown(void) override;
-
-    bool addSingleMeasurementResult(void) override;
-
- private:
-    keller      _ksensor;
-    kellerModel _model;
-    byte        _modbusAddress;
-    Stream*     _stream;
-    int8_t      _RS485EnablePin;
-    int8_t      _powerPin2;
-};
-
-#endif  // SRC_SENSORS_KELLERPARENT_H_
->>>>>>> 31fa4cea
+#endif  // SRC_SENSORS_KELLERPARENT_H_