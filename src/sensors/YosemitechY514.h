--- conflicted
+++ resolved
@@ -63,27 +63,6 @@
 
 // The main class for the Decagon Y514
 class YosemitechY514 : public YosemitechParent {
-<<<<<<< HEAD
-public:
-  // Constructors with overloads
-  YosemitechY514(byte modbusAddress, Stream *stream, int8_t powerPin,
-                 int8_t powerPin2 = -1, int8_t enablePin = -1,
-                 uint8_t measurementsToAverage = 1)
-      : YosemitechParent(modbusAddress, stream, powerPin, powerPin2, enablePin,
-                         measurementsToAverage, Y514, "YosemitechY514",
-                         Y514_NUM_VARIABLES, Y514_WARM_UP_TIME_MS,
-                         Y514_STABILIZATION_TIME_MS, Y514_MEASUREMENT_TIME_MS) {
-  }
-  YosemitechY514(byte modbusAddress, Stream &stream, int8_t powerPin,
-                 int8_t powerPin2 = -1, int8_t enablePin = -1,
-                 uint8_t measurementsToAverage = 1)
-      : YosemitechParent(modbusAddress, stream, powerPin, powerPin2, enablePin,
-                         measurementsToAverage, Y514, "YosemitechY514",
-                         Y514_NUM_VARIABLES, Y514_WARM_UP_TIME_MS,
-                         Y514_STABILIZATION_TIME_MS, Y514_MEASUREMENT_TIME_MS) {
-  }
-  ~YosemitechY514() {}
-=======
  public:
     // Constructors with overloads
     YosemitechY514(byte modbusAddress, Stream* stream, int8_t powerPin,
@@ -103,24 +82,11 @@
                            Y514_WARM_UP_TIME_MS, Y514_STABILIZATION_TIME_MS,
                            Y514_MEASUREMENT_TIME_MS) {}
     ~YosemitechY514() {}
->>>>>>> 31fa4cea
 };
+
 
 // Defines the Chlorophyll Concentration
 class YosemitechY514_Chlorophyll : public Variable {
-<<<<<<< HEAD
-public:
-  YosemitechY514_Chlorophyll(Sensor *parentSense, const char *uuid = "",
-                             const char *varCode = "Y514Chloro")
-      : Variable(parentSense, (const uint8_t)Y514_CHLORO_VAR_NUM,
-                 (uint8_t)Y514_CHLORO_RESOLUTION, "chlorophyllFluorescence",
-                 "microgramPerLiter", varCode, uuid) {}
-  YosemitechY514_Chlorophyll()
-      : Variable((const uint8_t)Y514_CHLORO_VAR_NUM,
-                 (uint8_t)Y514_CHLORO_RESOLUTION, "chlorophyllFluorescence",
-                 "microgramPerLiter", "Y514Chloro") {}
-  ~YosemitechY514_Chlorophyll() {}
-=======
  public:
     /**
      * @brief Construct a new YosemitechY514_Chlorophyll object.
@@ -152,26 +118,11 @@
      * needed.
      */
     ~YosemitechY514_Chlorophyll() {}
->>>>>>> 31fa4cea
 };
+
 
 // Defines the Temperature Variable
 class YosemitechY514_Temp : public Variable {
-<<<<<<< HEAD
-public:
-  YosemitechY514_Temp(Sensor *parentSense, const char *uuid = "",
-                      const char *varCode = "Y514Temp")
-      : Variable(parentSense, (const uint8_t)Y514_TEMP_VAR_NUM,
-                 (uint8_t)Y514_TEMP_RESOLUTION, "temperature", "degreeCelsius",
-                 varCode, uuid) {}
-  YosemitechY514_Temp()
-      : Variable((const uint8_t)Y514_TEMP_VAR_NUM,
-                 (uint8_t)Y514_TEMP_RESOLUTION, "temperature", "degreeCelsius",
-                 "Y514Temp") {}
-  ~YosemitechY514_Temp() {}
-};
-#endif // Header Guard
-=======
  public:
     /**
      * @brief Construct a new YosemitechY514_Temp object.
@@ -203,5 +154,4 @@
      */
     ~YosemitechY514_Temp() {}
 };
-#endif  // SRC_SENSORS_YOSEMITECHY514_H_
->>>>>>> 31fa4cea
+#endif  // SRC_SENSORS_YOSEMITECHY514_H_