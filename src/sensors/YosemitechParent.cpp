--- conflicted
+++ resolved
@@ -4,19 +4,7 @@
  * Part of the EnviroDIY ModularSensors library for Arduino
  * @author Sara Geleskie Damiano <sdamiano@stroudcenter.org>
  *
-<<<<<<< HEAD
- *Initial library developement done by Sara Damiano (sdamiano@stroudcenter.org).
- *
- *This file is for all Yosemitech sensors that communicate via Modbus and are
- *set up in the EnviroDIY Yosemitech library.
- *
- *Documentation for the Yosemitech Protocol commands and responses, along with
- *information about the various variables, can be found
- *in the EnviroDIY Yosemitech library at:
- * https://github.com/EnviroDIY/YosemitechModbus
-=======
  * @brief Implements the YosemitechParent class.
->>>>>>> 31fa4cea
  */
 
 #include "YosemitechParent.h"
@@ -24,43 +12,6 @@
 // The constructor - need the sensor type, modbus address, power pin, stream for
 // data, and number of readings to average
 YosemitechParent::YosemitechParent(
-<<<<<<< HEAD
-    byte modbusAddress, Stream *stream, int8_t powerPin, int8_t powerPin2,
-    int8_t enablePin, uint8_t measurementsToAverage, yosemitechModel model,
-    const char *sensName, uint8_t numVariables, uint32_t warmUpTime_ms,
-    uint32_t stabilizationTime_ms, uint32_t measurementTime_ms)
-    : Sensor(sensName, numVariables, warmUpTime_ms, stabilizationTime_ms,
-             measurementTime_ms, powerPin, -1, measurementsToAverage) {
-  _model = model;
-  _modbusAddress = modbusAddress;
-  _stream = stream;
-  _RS485EnablePin = enablePin;
-  _powerPin2 = powerPin2;
-}
-YosemitechParent::YosemitechParent(
-    byte modbusAddress, Stream &stream, int8_t powerPin, int8_t powerPin2,
-    int8_t enablePin, uint8_t measurementsToAverage, yosemitechModel model,
-    const char *sensName, uint8_t numVariables, uint32_t warmUpTime_ms,
-    uint32_t stabilizationTime_ms, uint32_t measurementTime_ms)
-    : Sensor(sensName, numVariables, warmUpTime_ms, stabilizationTime_ms,
-             measurementTime_ms, powerPin, -1, measurementsToAverage) {
-  _model = model;
-  _modbusAddress = modbusAddress;
-  _stream = &stream;
-  _RS485EnablePin = enablePin;
-  _powerPin2 = powerPin2;
-}
-// Destructor
-YosemitechParent::~YosemitechParent() {}
-
-// The sensor installation location on the Mayfly
-String YosemitechParent::getSensorLocation(void) {
-  String sensorLocation = F("modbus_0x");
-  if (_modbusAddress < 16)
-    sensorLocation += "0";
-  sensorLocation += String(_modbusAddress, HEX);
-  return sensorLocation;
-=======
     byte modbusAddress, Stream* stream, int8_t powerPin, int8_t powerPin2,
     int8_t enablePin, uint8_t measurementsToAverage, yosemitechModel model,
     const char* sensName, uint8_t numVariables, uint32_t warmUpTime_ms,
@@ -88,26 +39,9 @@
     if (_modbusAddress < 16) sensorLocation += "0";
     sensorLocation += String(_modbusAddress, HEX);
     return sensorLocation;
->>>>>>> 31fa4cea
-}
-
-bool YosemitechParent::setup(void) {
-  bool retVal =
-      Sensor::setup(); // this will set pin modes and the setup status bit
-  if (_RS485EnablePin >= 0)
-    pinMode(_RS485EnablePin, OUTPUT);
-  if (_powerPin2 >= 0)
-    pinMode(_powerPin2, OUTPUT);
-
-<<<<<<< HEAD
-#ifdef MS_YOSEMITECHPARENT_DEBUG_DEEP
-  sensor.setDebugStream(&DEEP_DEBUGGING_SERIAL_OUTPUT);
-#endif
-
-  // This sensor begin is just setting more pin modes, etc, no sensor power
-  // required This realy can't fail so adding the return value is just for show
-  retVal &= sensor.begin(_model, _modbusAddress, _stream, _RS485EnablePin);
-=======
+}
+
+
 bool YosemitechParent::setup(void) {
     bool retVal =
         Sensor::setup();  // this will set pin modes and the setup status bit
@@ -122,52 +56,15 @@
     // required This realy can't fail so adding the return value is just for
     // show
     retVal &= _ysensor.begin(_model, _modbusAddress, _stream, _RS485EnablePin);
->>>>>>> 31fa4cea
-
-  return retVal;
-}
+
+    return retVal;
+}
+
 
 // The function to wake up a sensor
 // Different from the standard in that it waits for warm up and starts
 // measurements
 bool YosemitechParent::wake(void) {
-<<<<<<< HEAD
-  // Sensor::wake() checks if the power pin is on and sets the wake timestamp
-  // and status bits.  If it returns false, there's no reason to go on.
-  if (!Sensor::wake())
-    return false;
-
-  // Send the command to begin taking readings, trying up to 5 times
-  bool success = false;
-  uint8_t ntries = 0;
-  MS_DBG(F("Start Measurement on"), getSensorNameAndLocation());
-  while (!success && ntries < 5) {
-    MS_DBG('(', ntries + 1, F("):"));
-    success = sensor.startMeasurement();
-    ntries++;
-  }
-
-  if (success) {
-    // Update the time that the sensor was activated
-    _millisSensorActivated = millis();
-    MS_DBG(getSensorNameAndLocation(), F("activated and measuring."));
-  } else {
-    MS_DBG(getSensorNameAndLocation(), F("was NOT activated!"));
-    // Make sure the activation time is zero and the wake success bit (bit 4) is
-    // unset
-    _millisSensorActivated = 0;
-    _sensorStatus &= 0b11101111;
-  }
-
-  // Manually activate the brush
-  // Needed for newer sensors that do not immediate activate on getting power
-  if (_model == Y511 or _model == Y514 or _model == Y550 or _model == Y4000) {
-    MS_DBG(F("Activate Brush on"), getSensorNameAndLocation());
-    if (sensor.activateBrush()) {
-      MS_DBG(F("Brush activated."));
-    } else {
-      MS_DBG(F("Brush NOT activated!"));
-=======
     // Sensor::wake() checks if the power pin is on and sets the wake timestamp
     // and status bits.  If it returns false, there's no reason to go on.
     if (!Sensor::wake()) return false;
@@ -203,49 +100,15 @@
         } else {
             MS_DBG(F("Brush NOT activated!"));
         }
->>>>>>> 31fa4cea
-    }
-  }
-
-  return success;
-}
+    }
+
+    return success;
+}
+
 
 // The function to put the sensor to sleep
 // Different from the standard in that it stops measurements
 bool YosemitechParent::sleep(void) {
-<<<<<<< HEAD
-  if (!checkPowerOn()) {
-    return true;
-  }
-  if (_millisSensorActivated == 0) {
-    MS_DBG(getSensorNameAndLocation(), F("was not measuring!"));
-    return true;
-  }
-
-  // Send the command to begin taking readings, trying up to 5 times
-  bool success = false;
-  uint8_t ntries = 0;
-  MS_DBG(F("Stop Measurement on"), getSensorNameAndLocation());
-  while (!success && ntries < 5) {
-    MS_DBG('(', ntries + 1, F("):"));
-    success = sensor.stopMeasurement();
-    ntries++;
-  }
-  if (success) {
-    // Unset the activation time
-    _millisSensorActivated = 0;
-    // Unset the measurement request time
-    _millisMeasurementRequested = 0;
-    // Unset the status bits for sensor activation (bits 3 & 4) and measurement
-    // request (bits 5 & 6)
-    _sensorStatus &= 0b10000111;
-    MS_DBG(F("Measurements stopped."));
-  } else {
-    MS_DBG(F("Measurements NOT stopped!"));
-  }
-
-  return success;
-=======
     if (!checkPowerOn()) { return true; }
     if (_millisSensorActivated == 0) {
         MS_DBG(getSensorNameAndLocation(), F("was not measuring!"));
@@ -275,30 +138,11 @@
     }
 
     return success;
->>>>>>> 31fa4cea
-}
+}
+
 
 // This turns on sensor power
 void YosemitechParent::powerUp(void) {
-<<<<<<< HEAD
-  if (_powerPin >= 0) {
-    MS_DBG(F("Powering"), getSensorNameAndLocation(), F("with pin"), _powerPin);
-    digitalWrite(_powerPin, HIGH);
-    // Mark the time that the sensor was powered
-    _millisPowerOn = millis();
-  }
-  if (_powerPin2 >= 0) {
-    MS_DBG(F("Applying secondary power to"), getSensorNameAndLocation(),
-           F("with pin"), _powerPin2);
-    digitalWrite(_powerPin2, HIGH);
-  }
-  if (_powerPin < 0 && _powerPin2 < 0) {
-    MS_DBG(F("Power to"), getSensorNameAndLocation(),
-           F("is not controlled by this library."));
-  }
-  // Set the status bit for sensor power attempt (bit 1) and success (bit 2)
-  _sensorStatus |= 0b00000110;
-=======
     if (_powerPin >= 0) {
         MS_DBG(F("Powering"), getSensorNameAndLocation(), F("with pin"),
                _powerPin);
@@ -317,136 +161,11 @@
     }
     // Set the status bit for sensor power attempt (bit 1) and success (bit 2)
     _sensorStatus |= 0b00000110;
->>>>>>> 31fa4cea
-}
+}
+
 
 // This turns off sensor power
 void YosemitechParent::powerDown(void) {
-<<<<<<< HEAD
-  if (_powerPin >= 0) {
-    MS_DBG(F("Turning off power to"), getSensorNameAndLocation(), F("with pin"),
-           _powerPin);
-    digitalWrite(_powerPin, LOW);
-    // Unset the power-on time
-    _millisPowerOn = 0;
-    // Unset the activation time
-    _millisSensorActivated = 0;
-    // Unset the measurement request time
-    _millisMeasurementRequested = 0;
-    // Unset the status bits for sensor power (bits 1 & 2),
-    // activation (bits 3 & 4), and measurement request (bits 5 & 6)
-    _sensorStatus &= 0b10000001;
-  }
-  if (_powerPin2 >= 0) {
-    MS_DBG(F("Turning off secondary power to"), getSensorNameAndLocation(),
-           F("with pin"), _powerPin2);
-    digitalWrite(_powerPin2, LOW);
-  }
-  if (_powerPin < 0 && _powerPin2 < 0) {
-    MS_DBG(F("Power to"), getSensorNameAndLocation(),
-           F("is not controlled by this library."));
-    // Do NOT unset any status bits or timestamps if we didn't really power
-    // down!
-  }
-}
-
-bool YosemitechParent::addSingleMeasurementResult(void) {
-  bool success = false;
-
-  // Check a measurement was *successfully* started (status bit 6 set)
-  // Only go on to get a result if it was
-  if (bitRead(_sensorStatus, 6)) {
-    switch (_model) {
-    case Y4000: {
-      // Initialize float variables
-      float DOmgL = -9999;
-      float Turbidity = -9999;
-      float Cond = -9999;
-      float pH = -9999;
-      float Temp = -9999;
-      float ORP = -9999;
-      float Chlorophyll = -9999;
-      float BGA = -9999;
-
-      // Get Values
-      MS_DBG(F("Get Values from"), getSensorNameAndLocation());
-      success = sensor.getValues(DOmgL, Turbidity, Cond, pH, Temp, ORP,
-                                 Chlorophyll, BGA);
-
-      // Fix not-a-number values
-      if (!success or isnan(DOmgL))
-        DOmgL = -9999;
-      if (!success or isnan(Turbidity))
-        Turbidity = -9999;
-      if (!success or isnan(Cond))
-        Cond = -9999;
-      if (!success or isnan(pH))
-        pH = -9999;
-      if (!success or isnan(Temp))
-        Temp = -9999;
-      if (!success or isnan(ORP))
-        ORP = -9999;
-      if (!success or isnan(Chlorophyll))
-        Chlorophyll = -9999;
-      if (!success or isnan(BGA))
-        BGA = -9999;
-
-      // For conductivity, convert mS/cm to µS/cm
-      if (Cond != -9999)
-        Cond *= 1000;
-
-      MS_DBG(F("    "), sensor.getParameter());
-      MS_DBG(F("    "), DOmgL, ',', Turbidity, ',', Cond, ',', pH, ',', Temp,
-             ',', ORP, ',', Chlorophyll, ',', BGA);
-
-      // Put values into the array
-      verifyAndAddMeasurementResult(0, DOmgL);
-      verifyAndAddMeasurementResult(1, Turbidity);
-      verifyAndAddMeasurementResult(2, Cond);
-      verifyAndAddMeasurementResult(3, pH);
-      verifyAndAddMeasurementResult(4, Temp);
-      verifyAndAddMeasurementResult(5, ORP);
-      verifyAndAddMeasurementResult(6, Chlorophyll);
-      verifyAndAddMeasurementResult(7, BGA);
-
-      break;
-    }
-    default: {
-      // Initialize float variables
-      float parmValue = -9999;
-      float tempValue = -9999;
-      float thirdValue = -9999;
-
-      // Get Values
-      MS_DBG(F("Get Values from"), getSensorNameAndLocation());
-      success = sensor.getValues(parmValue, tempValue, thirdValue);
-
-      // Fix not-a-number values
-      if (!success or isnan(parmValue))
-        parmValue = -9999;
-      if (!success or isnan(tempValue))
-        tempValue = -9999;
-      if (!success or isnan(thirdValue))
-        thirdValue = -9999;
-
-      // For conductivity, convert mS/cm to µS/cm
-      if (_model == Y520 and parmValue != -9999)
-        parmValue *= 1000;
-
-      MS_DBG(F(" "), sensor.getParameter(), ':', parmValue);
-      MS_DBG(F("  Temp:"), tempValue);
-
-      // Not all sensors return a third value
-      if (_numReturnedVars > 2) {
-        MS_DBG(F("  Third:"), thirdValue);
-      }
-
-      // Put values into the array
-      verifyAndAddMeasurementResult(0, parmValue);
-      verifyAndAddMeasurementResult(1, tempValue);
-      verifyAndAddMeasurementResult(2, thirdValue);
-    }
-=======
     if (_powerPin >= 0) {
         MS_DBG(F("Turning off power to"), getSensorNameAndLocation(),
                F("with pin"), _powerPin);
@@ -561,17 +280,13 @@
         }
     } else {
         MS_DBG(getSensorNameAndLocation(), F("is not currently measuring!"));
->>>>>>> 31fa4cea
-    }
-  } else {
-    MS_DBG(getSensorNameAndLocation(), F("is not currently measuring!"));
-  }
-
-  // Unset the time stamp for the beginning of this measurement
-  _millisMeasurementRequested = 0;
-  // Unset the status bits for a measurement request (bits 5 & 6)
-  _sensorStatus &= 0b10011111;
-
-  // Return true when finished
-  return success;
+    }
+
+    // Unset the time stamp for the beginning of this measurement
+    _millisMeasurementRequested = 0;
+    // Unset the status bits for a measurement request (bits 5 & 6)
+    _sensorStatus &= 0b10011111;
+
+    // Return true when finished
+    return success;
 }