--- conflicted
+++ resolved
@@ -5,16 +5,10 @@
  * @author Written By: Anthony Aufdenkampe <aaufdenkampe@limno.com>
  * Edited by Sara Geleskie Damiano <sdamiano@stroudcenter.org>
  *
-<<<<<<< HEAD
- *Initial library developement done by Anthony Audfdenkampe
- <aaufdenkampe@limno.com>, based on other YosemiTech libs by Sara Damiano
- (sdamiano@stroudcenter.org).
-=======
  * @brief Contains the YosemitechY4000 sensor subclass and the variable
  * subclasses YosemitechY4000_DOmgL, YosemitechY4000_Turbidity,
  * YosemitechY4000_Cond, YosemitechY4000_pH, YosemitechY4000_Temp,
  * YosemitechY4000_ORP, YosemitechY4000_Chlorophyll, and YosemitechY4000_BGA.
->>>>>>> 31fa4cea
  *
  * These are for the Yosemitech Y4000 MultiParameter Sonde.
  *
@@ -136,29 +130,9 @@
 /// Variable number; BGA is stored in sensorValues[7].
 #define Y4000_BGA_VAR_NUM 7
 
+
 // The main class for the Yosemitech Y4000
 class YosemitechY4000 : public YosemitechParent {
-<<<<<<< HEAD
-public:
-  // Constructors with overloads
-  YosemitechY4000(byte modbusAddress, Stream *stream, int8_t powerPin,
-                  int8_t powerPin2 = -1, int8_t enablePin = -1,
-                  uint8_t measurementsToAverage = 1)
-      : YosemitechParent(modbusAddress, stream, powerPin, powerPin2, enablePin,
-                         measurementsToAverage, Y4000, "YosemitechY4000",
-                         Y4000_NUM_VARIABLES, Y4000_WARM_UP_TIME_MS,
-                         Y4000_STABILIZATION_TIME_MS,
-                         Y4000_MEASUREMENT_TIME_MS) {}
-  YosemitechY4000(byte modbusAddress, Stream &stream, int8_t powerPin,
-                  int8_t powerPin2 = -1, int8_t enablePin = -1,
-                  uint8_t measurementsToAverage = 1)
-      : YosemitechParent(modbusAddress, stream, powerPin, powerPin2, enablePin,
-                         measurementsToAverage, Y4000, "YosemitechY4000",
-                         Y4000_NUM_VARIABLES, Y4000_WARM_UP_TIME_MS,
-                         Y4000_STABILIZATION_TIME_MS,
-                         Y4000_MEASUREMENT_TIME_MS) {}
-  ~YosemitechY4000() {}
-=======
  public:
     // Constructors with overloads
     YosemitechY4000(byte modbusAddress, Stream* stream, int8_t powerPin,
@@ -178,24 +152,11 @@
                            Y4000_WARM_UP_TIME_MS, Y4000_STABILIZATION_TIME_MS,
                            Y4000_MEASUREMENT_TIME_MS) {}
     ~YosemitechY4000() {}
->>>>>>> 31fa4cea
-};
+};
+
 
 // Defines the Dissolved Oxygen Concentration
 class YosemitechY4000_DOmgL : public Variable {
-<<<<<<< HEAD
-public:
-  YosemitechY4000_DOmgL(Sensor *parentSense, const char *uuid = "",
-                        const char *varCode = "Y4000DOmgL")
-      : Variable(parentSense, (const uint8_t)Y4000_DOMGL_VAR_NUM,
-                 (uint8_t)Y4000_DOMGL_RESOLUTION, "oxygenDissolved",
-                 "milligramPerLiter", varCode, uuid) {}
-  YosemitechY4000_DOmgL()
-      : Variable((const uint8_t)Y4000_DOMGL_VAR_NUM,
-                 (uint8_t)Y4000_DOMGL_RESOLUTION, "oxygenDissolved",
-                 "milligramPerLiter", "Y4000DOmgL") {}
-  ~YosemitechY4000_DOmgL() {}
-=======
  public:
     /**
      * @brief Construct a new YosemitechY4000_DOmgL object.
@@ -227,24 +188,10 @@
      * @brief Destroy the YosemitechY4000_DOmgL object - no action needed.
      */
     ~YosemitechY4000_DOmgL() {}
->>>>>>> 31fa4cea
 };
 
 // Defines the Turbidity
 class YosemitechY4000_Turbidity : public Variable {
-<<<<<<< HEAD
-public:
-  YosemitechY4000_Turbidity(Sensor *parentSense, const char *uuid = "",
-                            const char *varCode = "Y4000Turbidity")
-      : Variable(parentSense, (const uint8_t)Y4000_TURB_VAR_NUM,
-                 (uint8_t)Y4000_TURB_RESOLUTION, "turbidity",
-                 "nephelometricTurbidityUnit", varCode, uuid) {}
-  YosemitechY4000_Turbidity()
-      : Variable((const uint8_t)Y4000_TURB_VAR_NUM,
-                 (uint8_t)Y4000_TURB_RESOLUTION, "turbidity",
-                 "nephelometricTurbidityUnit", "Y4000Turbidity") {}
-  ~YosemitechY4000_Turbidity() {}
-=======
  public:
     /**
      * @brief Construct a new YosemitechY4000_Turbidity object.
@@ -276,24 +223,10 @@
      * @brief Destroy the YosemitechY4000_Turbidity object - no action needed.
      */
     ~YosemitechY4000_Turbidity() {}
->>>>>>> 31fa4cea
 };
 
 // Defines the Conductivity
 class YosemitechY4000_Cond : public Variable {
-<<<<<<< HEAD
-public:
-  YosemitechY4000_Cond(Sensor *parentSense, const char *uuid = "",
-                       const char *varCode = "Y4000Cond")
-      : Variable(parentSense, (const uint8_t)Y4000_COND_VAR_NUM,
-                 (uint8_t)Y4000_COND_RESOLUTION, "specificConductance",
-                 "microsiemenPerCentimeter", varCode, uuid) {}
-  YosemitechY4000_Cond()
-      : Variable((const uint8_t)Y4000_COND_VAR_NUM,
-                 (uint8_t)Y4000_COND_RESOLUTION, "specificConductance",
-                 "microsiemenPerCentimeter", "Y4000Cond") {}
-  ~YosemitechY4000_Cond() {}
-=======
  public:
     /**
      * @brief Construct a new YosemitechY4000_Cond object.
@@ -325,22 +258,10 @@
      * @brief Destroy the YosemitechY4000_Cond object - no action needed.
      */
     ~YosemitechY4000_Cond() {}
->>>>>>> 31fa4cea
 };
 
 // Defines the pH
 class YosemitechY4000_pH : public Variable {
-<<<<<<< HEAD
-public:
-  YosemitechY4000_pH(Sensor *parentSense, const char *uuid = "",
-                     const char *varCode = "Y4000pH")
-      : Variable(parentSense, (const uint8_t)Y4000_PH_VAR_NUM,
-                 (uint8_t)Y4000_PH_RESOLUTION, "pH", "pH", varCode, uuid) {}
-  YosemitechY4000_pH()
-      : Variable((const uint8_t)Y4000_PH_VAR_NUM, (uint8_t)Y4000_PH_RESOLUTION,
-                 "pH", "pH", "Y4000pH") {}
-  ~YosemitechY4000_pH() {}
-=======
  public:
     /**
      * @brief Construct a new YosemitechY4000_pH object.
@@ -370,24 +291,10 @@
      * @brief Destroy the YosemitechY4000_pH object - no action needed.
      */
     ~YosemitechY4000_pH() {}
->>>>>>> 31fa4cea
 };
 
 // Defines the Temperature Variable
 class YosemitechY4000_Temp : public Variable {
-<<<<<<< HEAD
-public:
-  YosemitechY4000_Temp(Sensor *parentSense, const char *uuid = "",
-                       const char *varCode = "Y4000Temp")
-      : Variable(parentSense, (const uint8_t)Y4000_TEMP_VAR_NUM,
-                 (uint8_t)Y4000_TEMP_RESOLUTION, "temperature", "degreeCelsius",
-                 varCode, uuid) {}
-  YosemitechY4000_Temp()
-      : Variable((const uint8_t)Y4000_TEMP_VAR_NUM,
-                 (uint8_t)Y4000_TEMP_RESOLUTION, "temperature", "degreeCelsius",
-                 "Y4000Temp") {}
-  ~YosemitechY4000_Temp() {}
-=======
  public:
     /**
      * @brief Construct a new YosemitechY4000_Temp object.
@@ -419,24 +326,10 @@
      * @brief Destroy the YosemitechY4000_Temp object - no action needed.
      */
     ~YosemitechY4000_Temp() {}
->>>>>>> 31fa4cea
 };
 
 // Defines the Electrode Electrical Potential
 class YosemitechY4000_ORP : public Variable {
-<<<<<<< HEAD
-public:
-  YosemitechY4000_ORP(Sensor *parentSense, const char *uuid = "",
-                      const char *varCode = "Y4000Potential")
-      : Variable(parentSense, (const uint8_t)Y4000_ORP_VAR_NUM,
-                 (uint8_t)Y4000_ORP_RESOLUTION, "ORP", "millivolt", varCode,
-                 uuid) {}
-  YosemitechY4000_ORP()
-      : Variable((const uint8_t)Y4000_ORP_VAR_NUM,
-                 (uint8_t)Y4000_ORP_RESOLUTION, "ORP", "millivolt",
-                 "Y4000Potential") {}
-  ~YosemitechY4000_ORP() {}
-=======
  public:
     /**
      * @brief Construct a new YosemitechY4000_ORP object.
@@ -468,24 +361,10 @@
      * @brief Destroy the YosemitechY4000_ORP object - no action needed.
      */
     ~YosemitechY4000_ORP() {}
->>>>>>> 31fa4cea
 };
 
 // Defines the Chlorophyll Concentration
 class YosemitechY4000_Chlorophyll : public Variable {
-<<<<<<< HEAD
-public:
-  YosemitechY4000_Chlorophyll(Sensor *parentSense, const char *uuid = "",
-                              const char *varCode = "Y4000Chloro")
-      : Variable(parentSense, (const uint8_t)Y4000_CHLORO_VAR_NUM,
-                 (uint8_t)Y4000_CHLORO_RESOLUTION, "chlorophyllFluorescence",
-                 "microgramPerLiter", varCode, uuid) {}
-  YosemitechY4000_Chlorophyll()
-      : Variable((const uint8_t)Y4000_CHLORO_VAR_NUM,
-                 (uint8_t)Y4000_CHLORO_RESOLUTION, "chlorophyllFluorescence",
-                 "microgramPerLiter", "Y4000Chloro") {}
-  ~YosemitechY4000_Chlorophyll() {}
-=======
  public:
     /**
      * @brief Construct a new YosemitechY4000_Chlorophyll object.
@@ -518,29 +397,10 @@
      * needed.
      */
     ~YosemitechY4000_Chlorophyll() {}
->>>>>>> 31fa4cea
 };
 
 // Defines the Blue Green Algae (BGA) Concentration
 class YosemitechY4000_BGA : public Variable {
-<<<<<<< HEAD
-public:
-  YosemitechY4000_BGA(Sensor *parentSense, const char *uuid = "",
-                      const char *varCode = "Y4000BGA")
-      : Variable(parentSense, (const uint8_t)Y4000_BGA_VAR_NUM,
-                 (uint8_t)Y4000_BGA_RESOLUTION,
-                 "blueGreenAlgaeCyanobacteriaPhycocyanin", "microgramPerLiter",
-                 varCode, uuid) {}
-  YosemitechY4000_BGA()
-      : Variable((const uint8_t)Y4000_BGA_VAR_NUM,
-                 (uint8_t)Y4000_BGA_RESOLUTION,
-                 "blueGreenAlgaeCyanobacteriaPhycocyanin", "microgramPerLiter",
-                 "Y4000BGA") {}
-  ~YosemitechY4000_BGA() {}
-};
-
-#endif // Header Guard
-=======
  public:
     /**
      * @brief Construct a new YosemitechY4000_BGA object.
@@ -577,5 +437,4 @@
 };
 
 
-#endif  // SRC_SENSORS_YOSEMITECHY4000_H_
->>>>>>> 31fa4cea
+#endif  // SRC_SENSORS_YOSEMITECHY4000_H_