/**
 * @file BoschBME280.h
 * @copyright 2020 Stroud Water Research Center
 * Part of the EnviroDIY ModularSensors library for Arduino
 * @author Sara Geleskie Damiano <sdamiano@stroudcenter.org>
 *
 * @brief Contains the BoschBME280 sensor subclass and the variable subclasses
 * BoschBME280_Temp, BoschBME280_Humidity, BoschBME280_Pressure, and
 * BoschBME280_Altitude.
 *
 * These are used for the Bosch BME280 digital pressure and humidity sensor.
 *
 * This depends on the Adafruit BME280 Library.
 *
 * @copydetails BoschBME280
 *
 * @defgroup bme280_group Bosch BME280
 * Classes for the @ref bme280_page.
 *
<<<<<<< HEAD
 * Sensor takes about 100ms to respond
 * Slowest response time (humidity): 1sec
 * Assume sensor is immediately stable
=======
 * @copydetails BoschBME280
>>>>>>> 31fa4cea
 */

// Header Guards
#ifndef SRC_SENSORS_BOSCHBME280_H_
#define SRC_SENSORS_BOSCHBME280_H_

// Debugging Statement
// #define MS_BOSCHBME280_DEBUG

#ifdef MS_BOSCHBME280_DEBUG
#define MS_DEBUGGING_STD "BoschBME280"
#endif

// Included Dependencies
#include "ModSensorDebugger.h"
#undef MS_DEBUGGING_STD
#include "SensorBase.h"
#include "VariableBase.h"
#include <Adafruit_BME280.h>

// Sensor Specific Defines
/// Sensor::_numReturnedValues; the BME280 can report 4 values.
#define BME280_NUM_VARIABLES 4
/// Sensor::_warmUpTime_ms; BME280 warms up in 100ms.
#define BME280_WARM_UP_TIME_MS 100
<<<<<<< HEAD
#define BME280_STABILIZATION_TIME_MS                                           \
  4000 // 0.5 s for good numbers, but optimal at 4 s based on tests using
       // bme280timingTest.ino
#define BME280_MEASUREMENT_TIME_MS                                             \
  1100 // 1.0 s according to datasheet, but slightly better stdev when 1.1 s
// For details on BME280 stabilization time updates, include testing sketch and
// link to data in Google Sheet,
//  see
//  https://github.com/EnviroDIY/ModularSensors/commit/27e3cb531162ed6971a41f3c38f5920d356089e9
=======
/**
 * @brief Sensor::_stabilizationTime_ms; BME280 is stable after 4000ms.
 *
 * 0.5 s for good numbers, but optimal at 4 s based on tests using
 * bme280timingTest.ino
 */
#define BME280_STABILIZATION_TIME_MS 4000
/**
 * @brief Sensor::_measurementTime_ms; BME280 takes 1100ms to complete a
 * measurement.
 *
 * 1.0 s according to datasheet, but slightly better stdev when 1.1 s
 * For details on BME280 stabilization time updates, include testing sketch and
 * link to data in Google Sheet, see:
 * https://github.com/EnviroDIY/ModularSensors/commit/27e3cb531162ed6971a41f3c38f5920d356089e9
 */
#define BME280_MEASUREMENT_TIME_MS 1100
>>>>>>> 31fa4cea

/// Decimals places in string representation; temperature should have 2.
#define BME280_TEMP_RESOLUTION 2
/// Variable number; temperature is stored in sensorValues[0].
#define BME280_TEMP_VAR_NUM 0

/// Decimals places in string representation; humidity should have 3.
#define BME280_HUMIDITY_RESOLUTION 3
/// Variable number; humidity is stored in sensorValues[1].
#define BME280_HUMIDITY_VAR_NUM 1

/// Decimals places in string representation; barometric pressure should have 2.
#define BME280_PRESSURE_RESOLUTION 2
/// Variable number; PREbarometric pressureSSURE is stored in sensorValues[2].
#define BME280_PRESSURE_VAR_NUM 2

/// Decimals places in string representation; altitude should have 0.
#define BME280_ALTITUDE_RESOLUTION 0
/// Variable number; altitude is stored in sensorValues[3].
#define BME280_ALTITUDE_VAR_NUM 3
/// The atmospheric pressure at sea level
#define SEALEVELPRESSURE_HPA (1013.25)

<<<<<<< HEAD
// The main class for the Bosch BME280
class BoschBME280 : public Sensor {
public:
  BoschBME280(int8_t powerPin, uint8_t i2cAddressHex = 0x76,
              uint8_t measurementsToAverage = 1);
  ~BoschBME280();

  bool wake(void) override;
  bool setup(void) override;
  String getSensorLocation(void) override;

  // bool startSingleMeasurement(void) override;  // for forced mode
  bool addSingleMeasurementResult(void) override;

protected:
  Adafruit_BME280 bme_internal;
  uint8_t _i2cAddressHex;
};

// Defines the Temperature Variable
class BoschBME280_Temp : public Variable {
public:
  BoschBME280_Temp(Sensor *parentSense, const char *uuid = "",
                   const char *varCode = "BoschBME280Temp")
      : Variable(parentSense, (const uint8_t)BME280_TEMP_VAR_NUM,
                 (uint8_t)BME280_TEMP_RESOLUTION, "temperature",
                 "degreeCelsius", varCode, uuid) {}
  BoschBME280_Temp()
      : Variable((const uint8_t)BME280_TEMP_VAR_NUM,
                 (uint8_t)BME280_TEMP_RESOLUTION, "temperature",
                 "degreeCelsius", "BoschBME280Temp") {}
  ~BoschBME280_Temp(){};
};

// Defines the Humidity Variable
class BoschBME280_Humidity : public Variable {
public:
  BoschBME280_Humidity(Sensor *parentSense, const char *uuid = "",
                       const char *varCode = "BoschBME280Humidity")
      : Variable(parentSense, (const uint8_t)BME280_HUMIDITY_VAR_NUM,
                 (uint8_t)BME280_HUMIDITY_RESOLUTION, "relativeHumidity",
                 "percent", varCode, uuid) {}
  BoschBME280_Humidity()
      : Variable((const uint8_t)BME280_HUMIDITY_VAR_NUM,
                 (uint8_t)BME280_HUMIDITY_RESOLUTION, "relativeHumidity",
                 "percent", "BoschBME280Humidity") {}
  ~BoschBME280_Humidity(){};
};

// Defines the Pressure Variable
class BoschBME280_Pressure : public Variable {
public:
  BoschBME280_Pressure(Sensor *parentSense, const char *uuid = "",
                       const char *varCode = "BoschBME280Pressure")
      : Variable(parentSense, (const uint8_t)BME280_PRESSURE_VAR_NUM,
                 (uint8_t)BME280_PRESSURE_RESOLUTION, "barometricPressure",
                 "pascal", varCode, uuid) {}
  BoschBME280_Pressure()
      : Variable((const uint8_t)BME280_PRESSURE_VAR_NUM,
                 (uint8_t)BME280_PRESSURE_RESOLUTION, "barometricPressure",
                 "pascal", "BoschBME280Pressure") {}
};

// Defines the Altitude Variable
class BoschBME280_Altitude : public Variable {
public:
  BoschBME280_Altitude(Sensor *parentSense, const char *uuid = "",
                       const char *varCode = "BoschBME280Altitude")
      : Variable(parentSense, (const uint8_t)BME280_ALTITUDE_VAR_NUM,
                 (uint8_t)BME280_ALTITUDE_RESOLUTION, "heightAboveSeaFloor",
                 "meter", varCode, uuid) {}
  BoschBME280_Altitude()
      : Variable((const uint8_t)BME280_ALTITUDE_VAR_NUM,
                 (uint8_t)BME280_ALTITUDE_RESOLUTION, "heightAboveSeaFloor",
                 "meter", "BoschBME280Altitude") {}
};

#endif // Header Guard
=======
/**
 * @brief The main class for the Bosch BME280 sensor.
 *
 * Documentation for the sensor can be found at:
 * https://www.bosch-sensortec.com/bst/products/all_products/bme280
 *
 * Timing:
 *     - warm up is 100ms
 *     - stable after 4000ms
 *     - measurements take 1100ms to complete
 *
 * For Barometric Pressure:
 *     @copydetails BoschBME280_Pressure
 *
 * For Temperature:
 *     @copydetails BoschBME280_Temp
 *
 * For Humidity:
 *     @copydetails BoschBME280_Humidity
 *
 * @ingroup bme280_group
 */
class BoschBME280 : public Sensor {
 public:
    /**
     * @brief Construct a new Bosch BME280 object
     *
     * @param powerPin The pin on the mcu controlling power to the BME280. Use
     * -1 if the sensor is continuously powered.
     * @param i2cAddressHex The I2C address of the BME280; default value is
     * 0x76.
     * @param measurementsToAverage The number of measurements to average
     */
    explicit BoschBME280(int8_t powerPin, uint8_t i2cAddressHex = 0x76,
                         uint8_t measurementsToAverage = 1);
    /**
     * @brief Destroy the Bosch BME280 object
     */
    ~BoschBME280();

    /**
     * @brief Wake the sensor up, if necessary.  Do whatever it takes to get a
     * sensor in the proper state to begin a measurement.
     *
     * Verifies that the power is on and updates the #_sensorStatus. This also
     * sets the #_millisSensorActivated timestamp.
     *
     * @note This does NOT include any wait for sensor readiness.
     *
     * @return **true** The wake function completed successfully.
     * @return **false** Wake did not complete successfully.
     */
    bool wake(void) override;
    /**
     * @brief Do any one-time preparations needed before the sensor will be able
     * to take readings.
     *
     * This begins the Wire library (sets pin modes for I2C), reads
     * calibration coefficients from the BME280, and updates the #_sensorStatus.
     * The BME280 must be powered for setup.
     *
     * @return **true** The setup was successful
     * @return **false** Some part of the setup failed
     */
    bool setup(void) override;
    /**
     * @copydoc Sensor::getSensorLocation()
     */
    String getSensorLocation(void) override;

    // bool startSingleMeasurement(void) override;  // for forced mode
    /**
     * @copydoc Sensor::addSingleMeasurementResult()
     */
    bool addSingleMeasurementResult(void) override;

 protected:
    /**
     * @brief Internal reference the the Adafruit BME object
     */
    Adafruit_BME280 bme_internal;
    /**
     * @brief The I2C address of the BME280
     */
    uint8_t _i2cAddressHex;
};


/**
 * @brief The variable class used for temperature measured by a Bosch BME280.
 *
 *   - Range is -40°C to +85°C
 *   - Accuracy is ±0.5°C
 *   - Result stored in sensorValues[0]
 *   - Resolution is 0.01°C
 *   - Reported as degrees Celsius
 *   - Default variable code is BoschBME280Temp
 *
 * @ingroup bme280_group
 */
class BoschBME280_Temp : public Variable {
 public:
    /**
     * @brief Construct a new BoschBME280_Temp object.
     *
     * @param parentSense The parent BoschBME280 providing the result values.
     * @param uuid A universally unique identifier (UUID or GUID) for the
     * variable.  Default is an empty string.
     * @param varCode A short code to help identify the variable in files.
     * Default is BoschBME280Temp.
     */
    explicit BoschBME280_Temp(BoschBME280* parentSense, const char* uuid = "",
                              const char* varCode = "BoschBME280Temp")
        : Variable(parentSense, (const uint8_t)BME280_TEMP_VAR_NUM,
                   (uint8_t)BME280_TEMP_RESOLUTION, "temperature",
                   "degreeCelsius", varCode, uuid) {}
    /**
     * @brief Construct a new BoschBME280_Temp object.
     *
     * @note This must be tied with a parent BoschBME280 before it can be used.
     */
    BoschBME280_Temp()
        : Variable((const uint8_t)BME280_TEMP_VAR_NUM,
                   (uint8_t)BME280_TEMP_RESOLUTION, "temperature",
                   "degreeCelsius", "BoschBME280Temp") {}
    /**
     * @brief Destroy the BoschBME280_Temp object - no action needed.
     */
    ~BoschBME280_Temp() {}
};


/**
 * @brief The variable class used for relative humidity measured by a Bosch
 * BME280.
 *
 *   - Resolution is 0.008 % RH (16 bit)
 *   - Accuracy is ± 3 % RH
 *   - Range is 0 to 100% RH
 *   - Reported as percent relative humidity
 *   - Result stored in sensorValues[1]
 *   - Default variable code is BoschBME280Humidity
 *
 * @ingroup bme280_group
 */
class BoschBME280_Humidity : public Variable {
 public:
    /**
     * @brief Construct a new BoschBME280_Humidity object.
     *
     * @param parentSense The parent BoschBME280 providing the result values.
     * @param uuid A universally unique identifier (UUID or GUID) for the
     * variable.  Default is an empty string.
     * @param varCode A short code to help identify the variable in files.
     * Default is BoschBME280Humidity
     */
    explicit BoschBME280_Humidity(BoschBME280* parentSense,
                                  const char*  uuid    = "",
                                  const char*  varCode = "BoschBME280Humidity")
        : Variable(parentSense, (const uint8_t)BME280_HUMIDITY_VAR_NUM,
                   (uint8_t)BME280_HUMIDITY_RESOLUTION, "relativeHumidity",
                   "percent", varCode, uuid) {}
    /**
     * @brief Construct a new BoschBME280_Humidity object.
     *
     * @note This must be tied with a parent BoschBME280 before it can be used.
     */
    BoschBME280_Humidity()
        : Variable((const uint8_t)BME280_HUMIDITY_VAR_NUM,
                   (uint8_t)BME280_HUMIDITY_RESOLUTION, "relativeHumidity",
                   "percent", "BoschBME280Humidity") {}
    /**
     * @brief Destroy the BoschBME280_Humidity object - no action needed.
     */
    ~BoschBME280_Humidity() {}
};


/**
 * @brief The variable class used for atmospheric pressure measured by a Bosch
 * BME280.
 *
 *   - Range is 300 to 1100 hPa
 *   - Absolute accuracy is ±1hPa
 *   - Relative accuracy is ±0.12hPa
 *   - Result stored in sensorValues[2]
 *   - Resolution is 0.18hPa
 *   - Reported as hPa
 *   - Default variable code is BoschBME280Pressure
 *
 * @ingroup bme280_group
 */
class BoschBME280_Pressure : public Variable {
 public:
    /**
     * @brief Construct a new BoschBME280_Pressure object.
     *
     * @param parentSense The parent BoschBME280 providing the result values.
     * @param uuid A universally unique identifier (UUID or GUID) for the
     * variable.  Default is an empty string.
     * @param varCode A short code to help identify the variable in files.
     * Default is BoschBME280Pressure
     */
    explicit BoschBME280_Pressure(BoschBME280* parentSense,
                                  const char*  uuid    = "",
                                  const char*  varCode = "BoschBME280Pressure")
        : Variable(parentSense, (const uint8_t)BME280_PRESSURE_VAR_NUM,
                   (uint8_t)BME280_PRESSURE_RESOLUTION, "barometricPressure",
                   "pascal", varCode, uuid) {}
    /**
     * @brief Construct a new BoschBME280_Pressure object.
     *
     * @note This must be tied with a parent BoschBME280 before it can be used.
     */
    BoschBME280_Pressure()
        : Variable((const uint8_t)BME280_PRESSURE_VAR_NUM,
                   (uint8_t)BME280_PRESSURE_RESOLUTION, "barometricPressure",
                   "pascal", "BoschBME280Pressure") {}
};


/**
 * @brief The variable class used for altitude calculated from the measurements
 * made by a Bosch BME280.
 *
 *   - Result stored in sensorValues[3]
 *   - Resolution is 1m
 *   - Reported as meters
 *   - Default variable code is BoschBME280Altitude
 *
 * @ingroup bme280_group
 */
class BoschBME280_Altitude : public Variable {
 public:
    /**
     * @brief Construct a new BoschBME280_Altitude object.
     *
     * @param parentSense The parent BoschBME280 providing the result values.
     * @param uuid A universally unique identifier (UUID or GUID) for the
     * variable.  Default is an empty string.
     * @param varCode A short code to help identify the variable in files.
     * Default is BoschBME280Altitude
     */
    explicit BoschBME280_Altitude(BoschBME280* parentSense,
                                  const char*  uuid    = "",
                                  const char*  varCode = "BoschBME280Altitude")
        : Variable(parentSense, (const uint8_t)BME280_ALTITUDE_VAR_NUM,
                   (uint8_t)BME280_ALTITUDE_RESOLUTION, "heightAboveSeaFloor",
                   "meter", varCode, uuid) {}
    /**
     * @brief Construct a new BoschBME280_Altitude object.
     *
     * @note This must be tied with a parent BoschBME280 before it can be used.
     */
    BoschBME280_Altitude()
        : Variable((const uint8_t)BME280_ALTITUDE_VAR_NUM,
                   (uint8_t)BME280_ALTITUDE_RESOLUTION, "heightAboveSeaFloor",
                   "meter", "BoschBME280Altitude") {}
};


#endif  // SRC_SENSORS_BOSCHBME280_H_
>>>>>>> 31fa4cea
<|MERGE_RESOLUTION|>--- conflicted
+++ resolved
@@ -17,13 +17,7 @@
  * @defgroup bme280_group Bosch BME280
  * Classes for the @ref bme280_page.
  *
-<<<<<<< HEAD
- * Sensor takes about 100ms to respond
- * Slowest response time (humidity): 1sec
- * Assume sensor is immediately stable
-=======
  * @copydetails BoschBME280
->>>>>>> 31fa4cea
  */
 
 // Header Guards
@@ -40,8 +34,8 @@
 // Included Dependencies
 #include "ModSensorDebugger.h"
 #undef MS_DEBUGGING_STD
+#include "VariableBase.h"
 #include "SensorBase.h"
-#include "VariableBase.h"
 #include <Adafruit_BME280.h>
 
 // Sensor Specific Defines
@@ -49,17 +43,6 @@
 #define BME280_NUM_VARIABLES 4
 /// Sensor::_warmUpTime_ms; BME280 warms up in 100ms.
 #define BME280_WARM_UP_TIME_MS 100
-<<<<<<< HEAD
-#define BME280_STABILIZATION_TIME_MS                                           \
-  4000 // 0.5 s for good numbers, but optimal at 4 s based on tests using
-       // bme280timingTest.ino
-#define BME280_MEASUREMENT_TIME_MS                                             \
-  1100 // 1.0 s according to datasheet, but slightly better stdev when 1.1 s
-// For details on BME280 stabilization time updates, include testing sketch and
-// link to data in Google Sheet,
-//  see
-//  https://github.com/EnviroDIY/ModularSensors/commit/27e3cb531162ed6971a41f3c38f5920d356089e9
-=======
 /**
  * @brief Sensor::_stabilizationTime_ms; BME280 is stable after 4000ms.
  *
@@ -77,7 +60,6 @@
  * https://github.com/EnviroDIY/ModularSensors/commit/27e3cb531162ed6971a41f3c38f5920d356089e9
  */
 #define BME280_MEASUREMENT_TIME_MS 1100
->>>>>>> 31fa4cea
 
 /// Decimals places in string representation; temperature should have 2.
 #define BME280_TEMP_RESOLUTION 2
@@ -101,86 +83,6 @@
 /// The atmospheric pressure at sea level
 #define SEALEVELPRESSURE_HPA (1013.25)
 
-<<<<<<< HEAD
-// The main class for the Bosch BME280
-class BoschBME280 : public Sensor {
-public:
-  BoschBME280(int8_t powerPin, uint8_t i2cAddressHex = 0x76,
-              uint8_t measurementsToAverage = 1);
-  ~BoschBME280();
-
-  bool wake(void) override;
-  bool setup(void) override;
-  String getSensorLocation(void) override;
-
-  // bool startSingleMeasurement(void) override;  // for forced mode
-  bool addSingleMeasurementResult(void) override;
-
-protected:
-  Adafruit_BME280 bme_internal;
-  uint8_t _i2cAddressHex;
-};
-
-// Defines the Temperature Variable
-class BoschBME280_Temp : public Variable {
-public:
-  BoschBME280_Temp(Sensor *parentSense, const char *uuid = "",
-                   const char *varCode = "BoschBME280Temp")
-      : Variable(parentSense, (const uint8_t)BME280_TEMP_VAR_NUM,
-                 (uint8_t)BME280_TEMP_RESOLUTION, "temperature",
-                 "degreeCelsius", varCode, uuid) {}
-  BoschBME280_Temp()
-      : Variable((const uint8_t)BME280_TEMP_VAR_NUM,
-                 (uint8_t)BME280_TEMP_RESOLUTION, "temperature",
-                 "degreeCelsius", "BoschBME280Temp") {}
-  ~BoschBME280_Temp(){};
-};
-
-// Defines the Humidity Variable
-class BoschBME280_Humidity : public Variable {
-public:
-  BoschBME280_Humidity(Sensor *parentSense, const char *uuid = "",
-                       const char *varCode = "BoschBME280Humidity")
-      : Variable(parentSense, (const uint8_t)BME280_HUMIDITY_VAR_NUM,
-                 (uint8_t)BME280_HUMIDITY_RESOLUTION, "relativeHumidity",
-                 "percent", varCode, uuid) {}
-  BoschBME280_Humidity()
-      : Variable((const uint8_t)BME280_HUMIDITY_VAR_NUM,
-                 (uint8_t)BME280_HUMIDITY_RESOLUTION, "relativeHumidity",
-                 "percent", "BoschBME280Humidity") {}
-  ~BoschBME280_Humidity(){};
-};
-
-// Defines the Pressure Variable
-class BoschBME280_Pressure : public Variable {
-public:
-  BoschBME280_Pressure(Sensor *parentSense, const char *uuid = "",
-                       const char *varCode = "BoschBME280Pressure")
-      : Variable(parentSense, (const uint8_t)BME280_PRESSURE_VAR_NUM,
-                 (uint8_t)BME280_PRESSURE_RESOLUTION, "barometricPressure",
-                 "pascal", varCode, uuid) {}
-  BoschBME280_Pressure()
-      : Variable((const uint8_t)BME280_PRESSURE_VAR_NUM,
-                 (uint8_t)BME280_PRESSURE_RESOLUTION, "barometricPressure",
-                 "pascal", "BoschBME280Pressure") {}
-};
-
-// Defines the Altitude Variable
-class BoschBME280_Altitude : public Variable {
-public:
-  BoschBME280_Altitude(Sensor *parentSense, const char *uuid = "",
-                       const char *varCode = "BoschBME280Altitude")
-      : Variable(parentSense, (const uint8_t)BME280_ALTITUDE_VAR_NUM,
-                 (uint8_t)BME280_ALTITUDE_RESOLUTION, "heightAboveSeaFloor",
-                 "meter", varCode, uuid) {}
-  BoschBME280_Altitude()
-      : Variable((const uint8_t)BME280_ALTITUDE_VAR_NUM,
-                 (uint8_t)BME280_ALTITUDE_RESOLUTION, "heightAboveSeaFloor",
-                 "meter", "BoschBME280Altitude") {}
-};
-
-#endif // Header Guard
-=======
 /**
  * @brief The main class for the Bosch BME280 sensor.
  *
@@ -442,5 +344,4 @@
 };
 
 
-#endif  // SRC_SENSORS_BOSCHBME280_H_
->>>>>>> 31fa4cea
+#endif  // SRC_SENSORS_BOSCHBME280_H_