--- conflicted
+++ resolved
@@ -13,51 +13,36 @@
 
 // Constructors
 #if defined MS_ATLAS_SOFTWAREWIRE
-AtlasScientificCO2::AtlasScientificCO2(SoftwareWire *theI2C, int8_t powerPin,
+AtlasScientificCO2::AtlasScientificCO2(SoftwareWire* theI2C, int8_t powerPin,
                                        uint8_t i2cAddressHex,
                                        uint8_t measurementsToAverage)
-<<<<<<< HEAD
-  : AtlasParent(theI2C, powerPin,
-                i2cAddressHex, measurementsToAverage,
-                "AtlasScientificCO2", ATLAS_CO2_NUM_VARIABLES,
-                ATLAS_CO2_WARM_UP_TIME_MS, ATLAS_CO2_STABILIZATION_TIME_MS,
-                ATLAS_CO2_MEASUREMENT_TIME_MS)
-{}
-AtlasScientificCO2::AtlasScientificCO2(int8_t powerPin, int8_t dataPin, int8_t clockPin,
+    : AtlasParent(theI2C, powerPin, i2cAddressHex, measurementsToAverage,
+                  "AtlasScientificCO2", ATLAS_CO2_NUM_VARIABLES,
+                  ATLAS_CO2_WARM_UP_TIME_MS, ATLAS_CO2_STABILIZATION_TIME_MS,
+                  ATLAS_CO2_MEASUREMENT_TIME_MS) {}
+AtlasScientificCO2::AtlasScientificCO2(int8_t powerPin, int8_t dataPin,
+                                       int8_t clockPin, uint8_t i2cAddressHex,
+                                       uint8_t measurementsToAverage)
+    : AtlasParent(powerPin, dataPin, clockPin, i2cAddressHex,
+                  measurementsToAverage, "AtlasScientificCO2",
+                  ATLAS_CO2_NUM_VARIABLES, ATLAS_CO2_WARM_UP_TIME_MS,
+                  ATLAS_CO2_STABILIZATION_TIME_MS,
+                  ATLAS_CO2_MEASUREMENT_TIME_MS) {}
+#else
+AtlasScientificCO2::AtlasScientificCO2(TwoWire* theI2C, int8_t powerPin,
                                        uint8_t i2cAddressHex,
                                        uint8_t measurementsToAverage)
-  : AtlasParent(powerPin, dataPin, clockPin,
-                i2cAddressHex, measurementsToAverage,
-                "AtlasScientificCO2", ATLAS_CO2_NUM_VARIABLES,
-                ATLAS_CO2_WARM_UP_TIME_MS, ATLAS_CO2_STABILIZATION_TIME_MS,
-                ATLAS_CO2_MEASUREMENT_TIME_MS)
-{}
-#else
-AtlasScientificCO2::AtlasScientificCO2(TwoWire *theI2C, int8_t powerPin,
-                                       uint8_t i2cAddressHex,
+    : AtlasParent(theI2C, powerPin, i2cAddressHex, measurementsToAverage,
+                  "AtlasScientificCO2", ATLAS_CO2_NUM_VARIABLES,
+                  ATLAS_CO2_WARM_UP_TIME_MS, ATLAS_CO2_STABILIZATION_TIME_MS,
+                  ATLAS_CO2_MEASUREMENT_TIME_MS) {}
+AtlasScientificCO2::AtlasScientificCO2(int8_t powerPin, uint8_t i2cAddressHex,
                                        uint8_t measurementsToAverage)
-  : AtlasParent(theI2C, powerPin,
-                i2cAddressHex, measurementsToAverage,
-                "AtlasScientificCO2", ATLAS_CO2_NUM_VARIABLES,
-                ATLAS_CO2_WARM_UP_TIME_MS, ATLAS_CO2_STABILIZATION_TIME_MS,
-                ATLAS_CO2_MEASUREMENT_TIME_MS)
-{}
-AtlasScientificCO2::AtlasScientificCO2(int8_t powerPin,
-                                       uint8_t i2cAddressHex,
-                                       uint8_t measurementsToAverage)
-  : AtlasParent(powerPin,
-               i2cAddressHex, measurementsToAverage,
-                "AtlasScientificCO2", ATLAS_CO2_NUM_VARIABLES,
-                ATLAS_CO2_WARM_UP_TIME_MS, ATLAS_CO2_STABILIZATION_TIME_MS,
-                ATLAS_CO2_MEASUREMENT_TIME_MS)
-{}
-#endif
-=======
     : AtlasParent(powerPin, i2cAddressHex, measurementsToAverage,
                   "AtlasScientificCO2", ATLAS_CO2_NUM_VARIABLES,
                   ATLAS_CO2_WARM_UP_TIME_MS, ATLAS_CO2_STABILIZATION_TIME_MS,
                   ATLAS_CO2_MEASUREMENT_TIME_MS) {}
->>>>>>> 7e19a243
+#endif
 // Destructor
 AtlasScientificCO2::~AtlasScientificCO2() {}
 
@@ -73,18 +58,11 @@
     if (!wasOn) { powerUp(); }
     waitForWarmUp();
 
-<<<<<<< HEAD
-    MS_DBG(F("Asking"), getSensorNameAndLocation(), F("to report temperature with CO2"));
-    _i2c->beginTransmission(_i2cAddressHex);
-    success &= _i2c->write((const uint8_t *)"O,t,1", 5);  // Enable temperature
-    success &= !_i2c->endTransmission();
-=======
     MS_DBG(F("Asking"), getSensorNameAndLocation(),
            F("to report temperature with CO2"));
-    Wire.beginTransmission(_i2cAddressHex);
-    success &= Wire.write((const uint8_t*)"O,t,1", 5);  // Enable temperature
-    success &= !Wire.endTransmission();
->>>>>>> 7e19a243
+    _i2c->beginTransmission(_i2cAddressHex);
+    success &= _i2c->write((const uint8_t*)"O,t,1", 5);  // Enable temperature
+    success &= !_i2c->endTransmission();
     // NOTE: The return of 0 from endTransmission indicates success
     success &= waitForProcessing();
 
