--- conflicted
+++ resolved
@@ -20,43 +20,6 @@
                   ATLAS_CO2_MEASUREMENT_TIME_MS) {}
 // Destructor
 AtlasScientificCO2::~AtlasScientificCO2() {}
-<<<<<<< HEAD
-
-// Setup
-bool AtlasScientificCO2::setup() {
-  bool success =
-      Sensor::setup(); // this will set pin modes and the setup status bit
-
-  // This sensor needs power for setup!
-  // We want to turn on all possible measurement parameters
-  bool wasOn = checkPowerOn();
-  if (!wasOn) {
-    powerUp();
-  }
-  waitForWarmUp();
-
-  MS_DBG(F("Asking"), getSensorNameAndLocation(),
-         F("to report temperature with CO2"));
-  Wire.beginTransmission(_i2cAddressHex);
-  success &= Wire.write((const uint8_t *)"O,t,1", 5); // Enable temperature
-  success &= !Wire.endTransmission();
-  // NOTE: The return of 0 from endTransmission indicates success
-  success &= waitForProcessing();
-
-  if (!success) {
-    // Set the status error bit (bit 7)
-    _sensorStatus |= 0b10000000;
-    // UN-set the set-up bit (bit 0) since setup failed!
-    _sensorStatus &= 0b11111110;
-  }
-
-  // Turn the power back off it it had been turned on
-  if (!wasOn) {
-    powerDown();
-  }
-
-  return success;
-=======
 
 
 // Setup
@@ -89,5 +52,4 @@
     if (!wasOn) { powerDown(); }
 
     return success;
->>>>>>> 31fa4cea
 }