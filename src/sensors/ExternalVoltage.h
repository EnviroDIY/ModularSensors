/**
 * @file ExternalVoltage.h *
 * @copyright 2020 Stroud Water Research Center
 * Part of the EnviroDIY ModularSensors library for Arduino
 * @author Written By: Bobby Schulz <schu3119@umn.edu>
 * Edited by Sara Geleskie Damiano <sdamiano@stroudcenter.org>
 * Adapted from CampbellOBS3.h by Sara Geleskie Damiano
 * <sdamiano@stroudcenter.org>
 *
 * @brief This file contains the ExternalVoltage sensor subclass and the
 * ExternalVoltage_Volt variable subclass.
 *
 * These for any voltage measureable on a TI ADS1115 or ADS1015.  There is a
 * multiplier allowed for a voltage divider between the raw voltage and the ADS.
 *
 * This depends on the soligen2010 fork of the Adafruit ADS1015 library.
 *
 * The grove voltage divider is a simple voltage divider designed to measure
 * high external voltages on a low voltage ADC. This module employs a variable
 * gain via two pairs of voltage dividers, and a unity gain amplification to
 * reduce output impedance of the module.
 *
 * Range:
 *   NOTE:  Range is determined by supply voltage - No more than VDD + 0.3 V or
 *          5.5 V (whichever is smaller) must be applied to this device.
 *   without voltage divider:  0 - 3.6V [when ADC is powered at 3.3V]
 *   1/gain = 3x: 0.3 ~ 12.9V
 *   1/gain = 10x: 1 ~ 43V
 * Accuracy:
 *   16-bit ADC: < 0.25% (gain error), <0.25 LSB (offset errror)
 *   12-bit ADC: < 0.15% (gain error), <3 LSB (offset errror)
 * Resolution:
 *   NOTE:  1 bit of resolution is lost in single-ended reading.  The maximum
 *          possible resolution is over the differential range from
 *          negative to positive full scale, a single ended reading is only over
 *          the range from 0 to positive full scale)
 *   NOTE:  Assuming the ADC is powered at 3.3V, this program sets the the ACD's
 *          inbuilt gain to 1, which divides the bit resolution over range of
 *          0-4.096V
 *   16-bit ADC:
 *     without voltage divider:  0.125 mV
 *     1/gain = 3x: 0.375 mV
 *     1/gain = 10x: 1.25 mV
 *   12-bit ADC:
 *     without voltage divider:  2 mV
 *     1/gain = 3x: 6 mV
 *     1/gain = 10x: 20 mV
 *
 * Technical specifications for the Grove Voltage Divider can be found at:
 * http://wiki.seeedstudio.com/Grove-Voltage_Divider
 *
 * Technical specifications for the TI ADS1115 can be found at:
 * http://www.ti.com/product/ADS1115
 *
 * Response time: < 1ms
 * Resample time: max of ADC (860/sec)
 */

// Header Guards
#ifndef SRC_SENSORS_EXTERNALVOLTAGE_H_
#define SRC_SENSORS_EXTERNALVOLTAGE_H_

// Debugging Statement
// #define MS_EXTERNALVOLTAGE_DEBUG

#ifdef MS_EXTERNALVOLTAGE_DEBUG
#define MS_DEBUGGING_STD "ExternalVoltage"
#endif

// Included Dependencies
#include "ModSensorDebugger.h"
#undef MS_DEBUGGING_STD
#include "SensorBase.h"
#include "VariableBase.h"

// Sensor Specific Defines
/// Sensor::_numReturnedValues; the ADS1115 can report 1 value.
#define EXT_VOLT_NUM_VARIABLES 1
// Using the warm-up time of the ADS1115
/// Sensor::_warmUpTime_ms; the ADS1115 warms up in 2ms.
#define EXT_VOLT_WARM_UP_TIME_MS 2
// Assume a voltage is instantly ready
/// Sensor::_stabilizationTime_ms; the ADS1115 is stable 0ms after warm-up.
#define EXT_VOLT_STABILIZATION_TIME_MS 0
/// Sensor::_measurementTime_ms; the ADS1115 takes 0ms to complete a
/// measurement.
#define EXT_VOLT_MEASUREMENT_TIME_MS 0

/// Variable number; voltage is stored in sensorValues[0].
#define EXT_VOLT_VAR_NUM 0
#ifdef MS_USE_ADS1015
/// Decimals places in string representation; voltage should have 1.
#define EXT_VOLT_RESOLUTION 1
#else
/// Decimals places in string representation; voltage should have 4.
#define EXT_VOLT_RESOLUTION 4
#endif

<<<<<<< HEAD
// The main class for the external votlage monitor
class ExternalVoltage : public Sensor {

public:
  // The constructor - need the power pin and the data channel on the ADS1x15
  // The gain value, I2C address, and number of measurements to average are
  // optional If nothing is given a 1x gain is used.
  ExternalVoltage(int8_t powerPin, uint8_t adsChannel, float gain = 1,
                  uint8_t i2cAddress = ADS1115_ADDRESS,
                  uint8_t measurementsToAverage = 1);
  // Destructor
  ~ExternalVoltage();
=======
/// The assumed address fo the ADS1115, 1001 000 (ADDR = GND)
#define ADS1115_ADDRESS 0x48

/**
 * @brief The main class for the external votlage monitor
 sensor
 */
class ExternalVoltage : public Sensor {
 public:
    /**
     * @brief Construct a new External Voltage object - need the power pin and
     * the data channel on the ADS1x15
     *
     * The gain value, I2C address, and number of measurements to average are
     * optional.  If nothing is given a 1x gain is used.
     *
     * @param powerPin  The pin on the mcu controlling power to the sensor.  Use
     * -1 if the sensor is continuously powered.
     * @param adsChannel The ACS channel of interest (0-3).
     * @param gain The gain multiplier, if a voltage divider is used.
     * @param i2cAddress The I2C address of the ADS 1x15, default is 0x48 (ADDR
     * = GND)
     * @param measurementsToAverage The number of measurements to average
     */
    ExternalVoltage(int8_t powerPin, uint8_t adsChannel, float gain = 1,
                    uint8_t i2cAddress            = ADS1115_ADDRESS,
                    uint8_t measurementsToAverage = 1);
    /**
     * @brief Destroy the External Voltage object
     */
    ~ExternalVoltage();
>>>>>>> 31fa4cea

  String getSensorLocation(void) override;

  bool addSingleMeasurementResult(void) override;

<<<<<<< HEAD
protected:
  uint8_t _adsChannel;
  float _gain;
  uint8_t _i2cAddress;
=======
 protected:
    uint8_t _adsChannel;
    float   _gain;
    uint8_t _i2cAddress;
>>>>>>> 31fa4cea
};

// The single available variable is voltage
class ExternalVoltage_Volt : public Variable {
<<<<<<< HEAD
public:
  ExternalVoltage_Volt(Sensor *parentSense, const char *uuid = "",
                       const char *varCode = "extVoltage")
      : Variable(parentSense, (const uint8_t)EXT_VOLT_VAR_NUM,
                 (uint8_t)EXT_VOLT_RESOLUTION, "voltage", "volt", varCode,
                 uuid) {}
  ExternalVoltage_Volt()
      : Variable((const uint8_t)EXT_VOLT_VAR_NUM, (uint8_t)EXT_VOLT_RESOLUTION,
                 "voltage", "volt", "extVoltage") {}
  ~ExternalVoltage_Volt() {}
};

#endif // Header Guard
=======
 public:
    /**
     * @brief Construct a new ExternalVoltage_Volt object.
     *
     * @param parentSense The parent ExternalVoltage providing the result
     * values.
     * @param uuid A universally unique identifier (UUID or GUID) for the
     * variable.  Default is an empty string.
     * @param varCode A short code to help identify the variable in files.
     * Default is extVoltage
     */
    explicit ExternalVoltage_Volt(ExternalVoltage* parentSense,
                                  const char*      uuid    = "",
                                  const char*      varCode = "extVoltage")
        : Variable(parentSense, (const uint8_t)EXT_VOLT_VAR_NUM,
                   (uint8_t)EXT_VOLT_RESOLUTION, "voltage", "volt", varCode,
                   uuid) {}
    /**
     * @brief Construct a new ExternalVoltage_Volt object.
     *
     * @note This must be tied with a parent ExternalVoltage before it can be
     * used.
     */
    ExternalVoltage_Volt()
        : Variable((const uint8_t)EXT_VOLT_VAR_NUM,
                   (uint8_t)EXT_VOLT_RESOLUTION, "voltage", "volt",
                   "extVoltage") {}
    /**
     * @brief Destroy the ExternalVoltage_Volt object - no action needed.
     */
    ~ExternalVoltage_Volt() {}
};

#endif  // SRC_SENSORS_EXTERNALVOLTAGE_H_
>>>>>>> 31fa4cea
<|MERGE_RESOLUTION|>--- conflicted
+++ resolved
@@ -70,8 +70,8 @@
 // Included Dependencies
 #include "ModSensorDebugger.h"
 #undef MS_DEBUGGING_STD
+#include "VariableBase.h"
 #include "SensorBase.h"
-#include "VariableBase.h"
 
 // Sensor Specific Defines
 /// Sensor::_numReturnedValues; the ADS1115 can report 1 value.
@@ -96,20 +96,6 @@
 #define EXT_VOLT_RESOLUTION 4
 #endif
 
-<<<<<<< HEAD
-// The main class for the external votlage monitor
-class ExternalVoltage : public Sensor {
-
-public:
-  // The constructor - need the power pin and the data channel on the ADS1x15
-  // The gain value, I2C address, and number of measurements to average are
-  // optional If nothing is given a 1x gain is used.
-  ExternalVoltage(int8_t powerPin, uint8_t adsChannel, float gain = 1,
-                  uint8_t i2cAddress = ADS1115_ADDRESS,
-                  uint8_t measurementsToAverage = 1);
-  // Destructor
-  ~ExternalVoltage();
-=======
 /// The assumed address fo the ADS1115, 1001 000 (ADDR = GND)
 #define ADS1115_ADDRESS 0x48
 
@@ -141,42 +127,20 @@
      * @brief Destroy the External Voltage object
      */
     ~ExternalVoltage();
->>>>>>> 31fa4cea
 
-  String getSensorLocation(void) override;
+    String getSensorLocation(void) override;
 
-  bool addSingleMeasurementResult(void) override;
+    bool addSingleMeasurementResult(void) override;
 
-<<<<<<< HEAD
-protected:
-  uint8_t _adsChannel;
-  float _gain;
-  uint8_t _i2cAddress;
-=======
  protected:
     uint8_t _adsChannel;
     float   _gain;
     uint8_t _i2cAddress;
->>>>>>> 31fa4cea
 };
+
 
 // The single available variable is voltage
 class ExternalVoltage_Volt : public Variable {
-<<<<<<< HEAD
-public:
-  ExternalVoltage_Volt(Sensor *parentSense, const char *uuid = "",
-                       const char *varCode = "extVoltage")
-      : Variable(parentSense, (const uint8_t)EXT_VOLT_VAR_NUM,
-                 (uint8_t)EXT_VOLT_RESOLUTION, "voltage", "volt", varCode,
-                 uuid) {}
-  ExternalVoltage_Volt()
-      : Variable((const uint8_t)EXT_VOLT_VAR_NUM, (uint8_t)EXT_VOLT_RESOLUTION,
-                 "voltage", "volt", "extVoltage") {}
-  ~ExternalVoltage_Volt() {}
-};
-
-#endif // Header Guard
-=======
  public:
     /**
      * @brief Construct a new ExternalVoltage_Volt object.
@@ -210,5 +174,4 @@
     ~ExternalVoltage_Volt() {}
 };
 
-#endif  // SRC_SENSORS_EXTERNALVOLTAGE_H_
->>>>>>> 31fa4cea
+#endif  // SRC_SENSORS_EXTERNALVOLTAGE_H_