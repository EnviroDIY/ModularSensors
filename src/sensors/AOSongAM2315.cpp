--- conflicted
+++ resolved
@@ -4,33 +4,12 @@
  * Part of the EnviroDIY ModularSensors library for Arduino
  * @author Sara Geleskie Damiano <sdamiano@stroudcenter.org>
  *
-<<<<<<< HEAD
- *Initial library developement done by Sara Damiano (sdamiano@stroudcenter.org).
- *
- *This file is for the AOSong AM2315 Capacitive Humidity and Temperature sensor
- *It is dependent on the Adafruit AM2315 Library
- *
- *Documentation for the sensor can be found at:
- *www.aosong.com/asp_bin/Products/en/AM2315.pdf
- *
- * For Relative Humidity:
- *  Resolution is 0.1 % RH (16 bit)
- *  Accuracy is ± 2 % RH
- *
- * For Temperature:
- *  Resolution is 0.1°C (16 bit)
- *  Accuracy is ±0.1°C
- *  Range is -40°C to +125°C
- *
- * Warm up/stability/re-sampling time: 2sec
- */
-=======
  * @brief Implements the AOSongAM2315 class.
  */
 
->>>>>>> 31fa4cea
 #include "AOSongAM2315.h"
 #include <Adafruit_AM2315.h>
+
 
 // The constructor - because this is I2C, only need the power pin
 // This sensor has a set I2C address of 0XB8
@@ -39,22 +18,6 @@
              AM2315_STABILIZATION_TIME_MS, AM2315_MEASUREMENT_TIME_MS, powerPin,
              -1, measurementsToAverage) {}
 AOSongAM2315::~AOSongAM2315() {}
-<<<<<<< HEAD
-
-String AOSongAM2315::getSensorLocation(void) { return F("I2C_0xB8"); }
-
-bool AOSongAM2315::setup(void) {
-  Wire.begin(); // Start the wire library (sensor power not required)
-  // Eliminate any potential extra waits in the wire library
-  // These waits would be caused by a readBytes or parseX being called
-  // on wire after the Wire buffer has emptied.  The default stream
-  // functions - used by wire - wait a timeout period after reading the
-  // end of the buffer to see if an interrupt puts something into the
-  // buffer.  In the case of the Wire library, that will never happen and
-  // the timeout period is a useless delay.
-  Wire.setTimeout(0);
-  return Sensor::setup(); // this will set pin modes and the setup status bit
-=======
 
 
 String AOSongAM2315::getSensorLocation(void) {
@@ -73,21 +36,9 @@
     // the timeout period is a useless delay.
     Wire.setTimeout(0);
     return Sensor::setup();  // this will set pin modes and the setup status bit
->>>>>>> 31fa4cea
 }
 
-bool AOSongAM2315::addSingleMeasurementResult(void) {
-  // Initialize float variables
-  float temp_val = -9999;
-  float humid_val = -9999;
-  bool ret_val = false;
 
-<<<<<<< HEAD
-  // Check a measurement was *successfully* started (status bit 6 set)
-  // Only go on to get a result if it was
-  if (bitRead(_sensorStatus, 6)) {
-    MS_DBG(getSensorNameAndLocation(), F("is reporting:"));
-=======
 bool AOSongAM2315::addSingleMeasurementResult(void) {
     // Initialize float variables
     float temp_val  = -9999;
@@ -98,23 +49,10 @@
     // Only go on to get a result if it was
     if (bitRead(_sensorStatus, 6)) {
         MS_DBG(getSensorNameAndLocation(), F("is reporting:"));
->>>>>>> 31fa4cea
 
-    Adafruit_AM2315 am2315; // create a sensor object
-    ret_val = am2315.readTemperatureAndHumidity(&temp_val, &humid_val);
+        Adafruit_AM2315 am2315;  // create a sensor object
+        ret_val = am2315.readTemperatureAndHumidity(&temp_val, &humid_val);
 
-<<<<<<< HEAD
-    if (!ret_val or isnan(temp_val))
-      temp_val = -9999;
-    if (!ret_val or isnan(humid_val))
-      humid_val = -9999;
-
-    MS_DBG(F("  Temp:"), temp_val, F("°C"));
-    MS_DBG(F("  Humidity:"), humid_val, '%');
-  } else {
-    MS_DBG(getSensorNameAndLocation(), F("is not currently measuring!"));
-  }
-=======
         if (!ret_val || isnan(temp_val)) temp_val = -9999;
         if (!ret_val || isnan(humid_val)) humid_val = -9999;
 
@@ -123,15 +61,14 @@
     } else {
         MS_DBG(getSensorNameAndLocation(), F("is not currently measuring!"));
     }
->>>>>>> 31fa4cea
 
-  verifyAndAddMeasurementResult(AM2315_TEMP_VAR_NUM, temp_val);
-  verifyAndAddMeasurementResult(AM2315_HUMIDITY_VAR_NUM, humid_val);
+    verifyAndAddMeasurementResult(AM2315_TEMP_VAR_NUM, temp_val);
+    verifyAndAddMeasurementResult(AM2315_HUMIDITY_VAR_NUM, humid_val);
 
-  // Unset the time stamp for the beginning of this measurement
-  _millisMeasurementRequested = 0;
-  // Unset the status bits for a measurement request (bits 5 & 6)
-  _sensorStatus &= 0b10011111;
+    // Unset the time stamp for the beginning of this measurement
+    _millisMeasurementRequested = 0;
+    // Unset the status bits for a measurement request (bits 5 & 6)
+    _sensorStatus &= 0b10011111;
 
-  return ret_val;
+    return ret_val;
 }