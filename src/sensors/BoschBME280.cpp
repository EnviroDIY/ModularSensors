--- conflicted
+++ resolved
@@ -4,37 +4,11 @@
  * Part of the EnviroDIY ModularSensors library for Arduino
  * @author Sara Geleskie Damiano <sdamiano@stroudcenter.org>
  *
-<<<<<<< HEAD
- *Initial library developement done by Sara Damiano (sdamiano@stroudcenter.org).
- *
- *This file is for the Bosch BME280 Digital Pressure and Humidity Sensor
- *It is dependent on the Adafruit BME280 Library
- *
- *Documentation for the sensor can be found at:
- *https://www.bosch-sensortec.com/bst/products/all_products/bme280
- *
- * For Barometric Pressure:
- *  Resolution is 0.18Pa
- *  Absolute Accuracy is ±1hPa
- *  Relative Accuracy is ±0.12hPa
- *  Range is 300 to 1100 hPa
- *
- * For Temperature:
- *  Resolution is 0.01°C
- *  Accuracy is ±0.5°C
- *  Range is -40°C to +85°C
- *
- * For Humidity:
- *  Resolution is 0.008 % RH (16 bit)
- *  Accuracy is ± 3 % RH
- *
- * Slowest response time (humidity): 1sec
-=======
  * @brief Implements the BoschBME280 class.
->>>>>>> 31fa4cea
  */
 
 #include "BoschBME280.h"
+
 
 // The constructor - because this is I2C, only need the power pin
 BoschBME280::BoschBME280(int8_t powerPin, uint8_t i2cAddressHex,
@@ -42,138 +16,11 @@
     : Sensor("BoschBME280", BME280_NUM_VARIABLES, BME280_WARM_UP_TIME_MS,
              BME280_STABILIZATION_TIME_MS, BME280_MEASUREMENT_TIME_MS, powerPin,
              -1, measurementsToAverage) {
-<<<<<<< HEAD
-  _i2cAddressHex = i2cAddressHex;
-=======
     _i2cAddressHex = i2cAddressHex;
->>>>>>> 31fa4cea
 }
 // Destructor
 BoschBME280::~BoschBME280() {}
 
-<<<<<<< HEAD
-String BoschBME280::getSensorLocation(void) {
-  String address = F("I2C_0x");
-  address += String(_i2cAddressHex, HEX);
-  return address;
-}
-
-bool BoschBME280::setup(void) {
-  bool retVal =
-      Sensor::setup(); // this will set pin modes and the setup status bit
-
-  // This sensor needs power for setup!
-  // The bme280's begin() reads required calibration data from the sensor.
-  bool wasOn = checkPowerOn();
-  if (!wasOn) {
-    powerUp();
-  }
-  waitForWarmUp();
-
-  // Run begin fxn because it returns true or false for success in contact
-  // Make 5 attempts
-  uint8_t ntries = 0;
-  bool success = false;
-  while (!success and ntries < 5) {
-    success = bme_internal.begin(_i2cAddressHex);
-    ntries++;
-  }
-  if (!success) {
-    // Set the status error bit (bit 7)
-    _sensorStatus |= 0b10000000;
-    // UN-set the set-up bit (bit 0) since setup failed!
-    _sensorStatus &= 0b11111110;
-  }
-  retVal &= success;
-
-  // Turn the power back off it it had been turned on
-  if (!wasOn) {
-    powerDown();
-  }
-
-  return retVal;
-}
-
-bool BoschBME280::wake(void) {
-  // Sensor::wake() checks if the power pin is on and sets the wake timestamp
-  // and status bits.  If it returns false, there's no reason to go on.
-  if (!Sensor::wake())
-    return false;
-
-  // Restart always needed after power-up to set sampling modes
-  // As of Adafruit library version 1.0.7, this function includes all of the
-  // various delays to allow the chip to wake up, get calibrations, get
-  // coefficients, and set sampling modes.
-  // This will also restart "Wire"
-  // Currently this is using the settings that Adafruit considered to be
-  // 'default'
-  //  - sensor mode = normal (sensor measures, sleeps for the "standby time" and
-  //  then automatically remeasures
-  //  - temperature oversampling = 16x
-  //  - pressure oversampling = 16x
-  //  - humidity oversampling = 16x
-  //  - built-in IIR filter = off
-  //  - sleep time between measurements = 0.5ms
-  // TODO:  Figure out why this is necessary; setSampling should be enough
-  // this adds a bunch of small delays...
-  bme_internal.begin(_i2cAddressHex);
-
-  // When the Adafruit library is updated to remove the built-in delay after
-  // forcing a sample, it would be better to operate in forced mode.
-  bme_internal.setSampling(
-      Adafruit_BME280::MODE_NORMAL, // sensor mode
-      // bme_internal.setSampling(Adafruit_BME280::MODE_FORCED,  // sensor mode
-      Adafruit_BME280::SAMPLING_X16,     // temperature oversampling
-      Adafruit_BME280::SAMPLING_X16,     //  pressure oversampling
-      Adafruit_BME280::SAMPLING_X16,     //  humidity oversampling
-      Adafruit_BME280::FILTER_OFF,       // built-in IIR filter
-      Adafruit_BME280::STANDBY_MS_1000); // sleep time between measurements (N/A
-                                         // in forced mode)
-  delay(100); // Need this delay after changing sampling mode
-
-  return true;
-}
-
-bool BoschBME280::addSingleMeasurementResult(void) {
-  bool success = false;
-
-  // Initialize float variables
-  float temp = -9999;
-  float humid = -9999;
-  float press = -9999;
-  float alt = -9999;
-
-  // Check a measurement was *successfully* started (status bit 6 set)
-  // Only go on to get a result if it was
-  if (bitRead(_sensorStatus, 6)) {
-    MS_DBG(getSensorNameAndLocation(), F("is reporting:"));
-
-    // Read values
-    temp = bme_internal.readTemperature();
-    if (isnan(temp))
-      temp = -9999;
-    humid = bme_internal.readHumidity();
-    if (isnan(humid))
-      humid = -9999;
-    press = bme_internal.readPressure();
-    if (isnan(press))
-      press = -9999;
-    alt = bme_internal.readAltitude(SEALEVELPRESSURE_HPA);
-    if (isnan(alt))
-      alt = -9999;
-
-    // Assume that if all three are 0, really a failed response
-    // May also return a very negative temp when receiving a bad response
-    if ((temp == 0 && press == 0 && humid == 0) || temp < -40) {
-      MS_DBG(F("All values 0 or bad, assuming sensor non-response!"));
-      temp = -9999;
-      press = -9999;
-      humid = -9999;
-      alt = -9999;
-    } else {
-      success = true;
-    }
-=======
 
 String BoschBME280::getSensorLocation(void) {
     String address = F("I2C_0x");
@@ -309,25 +156,6 @@
     _millisMeasurementRequested = 0;
     // Unset the status bits for a measurement request (bits 5 & 6)
     _sensorStatus &= 0b10011111;
->>>>>>> 31fa4cea
 
-    MS_DBG(F("  Temperature:"), temp, F("°C"));
-    MS_DBG(F("  Humidity:"), humid, F("%RH"));
-    MS_DBG(F("  Barometric Pressure:"), press, F("Pa"));
-    MS_DBG(F("  Calculated Altitude:"), alt, F("m ASL"));
-  } else {
-    MS_DBG(getSensorNameAndLocation(), F("is not currently measuring!"));
-  }
-
-  verifyAndAddMeasurementResult(BME280_TEMP_VAR_NUM, temp);
-  verifyAndAddMeasurementResult(BME280_HUMIDITY_VAR_NUM, humid);
-  verifyAndAddMeasurementResult(BME280_PRESSURE_VAR_NUM, press);
-  verifyAndAddMeasurementResult(BME280_ALTITUDE_VAR_NUM, alt);
-
-  // Unset the time stamp for the beginning of this measurement
-  _millisMeasurementRequested = 0;
-  // Unset the status bits for a measurement request (bits 5 & 6)
-  _sensorStatus &= 0b10011111;
-
-  return success;
+    return success;
 }