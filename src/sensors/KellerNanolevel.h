/*
 *KellerNanolevel.h
 *This file is part of the EnviroDIY modular sensors library for Arduino
 *
 *Initial library developement done by Anthony Aufdenkampe <aaufdenkampe@limno.com>,updated by Neil Hancock.
 *
 *This file is for Modbus communication to  Keller Series 30, Class 5, Group 20 sensors,
 *that are Software version 5.20-12.28 and later (i.e. made after the 2012 in the 28th week)
 *Only tested the Acculevel
 *
 *Documentation for the Keller Protocol commands and responses, along with
 *information about the various variables, can be found
 *in the EnviroDIY KellerModbus library at:
 * https://github.com/EnviroDIY/KellerModbus
*/

// Header Guards
#ifndef KellerNanolevel_h
#define KellerNanolevel_h

// Included Dependencies
#include "VariableBase.h"
#include "sensors/KellerParent.h"

// Sensor Specific Defines
#define NANOLEVEL_WARM_UP_TIME_MS 500
#define NANOLEVEL_STABILIZATION_TIME_MS 5000
#define NANOLEVEL_MEASUREMENT_TIME_MS 1500

#define NANOLEVEL_PRESSURE_RESOLUTION 5

#define NANOLEVEL_TEMP_RESOLUTION 2

#define NANOLEVEL_HEIGHT_RESOLUTION 4


// The main class for the Keller Sensors
class KellerNanolevel : public KellerParent
{
public:
    // Constructors with overloads
    KellerNanolevel(byte modbusAddress, Stream* stream, int8_t powerPin, int8_t powerPin2 = -1,
                   int8_t enablePin = -1, uint8_t measurementsToAverage = 1)
<<<<<<< HEAD
     : KellerParent(modbusAddress, stream, powerPin, powerPin2, enablePin,measurementsToAverage,
=======
     : KellerParent(modbusAddress, stream, powerPin, powerPin2, enablePin, measurementsToAverage,
>>>>>>> ee8b0f93
                    Nanolevel_kellerModel, "KellerNanolevel", KELLER_NUM_VARIABLES,
                    NANOLEVEL_WARM_UP_TIME_MS, NANOLEVEL_STABILIZATION_TIME_MS, NANOLEVEL_MEASUREMENT_TIME_MS)
    {}
    KellerNanolevel(byte modbusAddress, Stream& stream, int8_t powerPin, int8_t powerPin2 = -1,
                   int8_t enablePin = -1, uint8_t measurementsToAverage = 1)
     : KellerParent(modbusAddress, stream, powerPin, powerPin2, enablePin, measurementsToAverage,
                    Nanolevel_kellerModel, "KellerNanolevel", KELLER_NUM_VARIABLES,
                    NANOLEVEL_WARM_UP_TIME_MS, NANOLEVEL_STABILIZATION_TIME_MS, NANOLEVEL_MEASUREMENT_TIME_MS)
    {}
    // Destructor
    ~KellerNanolevel(){}
};


// Defines the PressureGauge (vented & barometricPressure corrected) variable
class KellerNanolevel_Pressure : public Variable
{
public:
    KellerNanolevel_Pressure(Sensor *parentSense, const char *UUID = "", const char *customVarCode = "")
     : Variable(parentSense, KELLER_PRESSURE_VAR_NUM,
                "pressureGauge", "millibar",
                NANOLEVEL_PRESSURE_RESOLUTION,
                "kellerPress", UUID, customVarCode)
    {}
    ~KellerNanolevel_Pressure(){}
};


// Defines the Temperature Variable
class KellerNanolevel_Temp : public Variable
{
public:
    KellerNanolevel_Temp(Sensor *parentSense, const char *UUID = "", const char *customVarCode = "")
     : Variable(parentSense, KELLER_TEMP_VAR_NUM,
                "temperature", "degreeCelsius",
                NANOLEVEL_TEMP_RESOLUTION,
                "kellerTemp", UUID, customVarCode)
    {}
    ~KellerNanolevel_Temp(){}
};

// Defines the gageHeight (Water level with regard to an arbitrary gage datum) Variable
class KellerNanolevel_Height : public Variable
{
public:
    KellerNanolevel_Height(Sensor *parentSense, const char *UUID = "", const char *customVarCode = "")
     : Variable(parentSense, KELLER_HEIGHT_VAR_NUM,
                "gaugeHeight", "meter",
                NANOLEVEL_HEIGHT_RESOLUTION,
                "kellerHeight", UUID, customVarCode)
    {}
    ~KellerNanolevel_Height(){}
};

#endif  // Header Guard<|MERGE_RESOLUTION|>--- conflicted
+++ resolved
@@ -41,11 +41,7 @@
     // Constructors with overloads
     KellerNanolevel(byte modbusAddress, Stream* stream, int8_t powerPin, int8_t powerPin2 = -1,
                    int8_t enablePin = -1, uint8_t measurementsToAverage = 1)
-<<<<<<< HEAD
-     : KellerParent(modbusAddress, stream, powerPin, powerPin2, enablePin,measurementsToAverage,
-=======
      : KellerParent(modbusAddress, stream, powerPin, powerPin2, enablePin, measurementsToAverage,
->>>>>>> ee8b0f93
                     Nanolevel_kellerModel, "KellerNanolevel", KELLER_NUM_VARIABLES,
                     NANOLEVEL_WARM_UP_TIME_MS, NANOLEVEL_STABILIZATION_TIME_MS, NANOLEVEL_MEASUREMENT_TIME_MS)
     {}
