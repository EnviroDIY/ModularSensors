/**
 * @file KellerNanolevel.h
 * @copyright 2020 Stroud Water Research Center
 * Part of the EnviroDIY ModularSensors library for Arduino
 * @author Written By: Anthony Aufdenkampe <aaufdenkampe@limno.com> and Neil
 * Hancock Edited by Sara Geleskie Damiano <sdamiano@stroudcenter.org>
 *
<<<<<<< HEAD
 *Initial library developement done by Anthony Aufdenkampe
 *<aaufdenkampe@limno.com>,updated by Neil Hancock.
 *
 *This file is for Modbus communication to  Keller Series 30, Class 5, Group 20
 *sensors, that are Software version 5.20-12.28 and later (i.e. made after the
 *2012 in the 28th week) Only tested the Acculevel
 *
 *Documentation for the Keller Protocol commands and responses, along with
 *information about the various variables, can be found
 *in the EnviroDIY KellerModbus library at:
 * https://github.com/EnviroDIY/KellerModbus
=======
 * @brief Contains the KellerNanolevel sensor subclass and the
 * KellerNanolevel_Pressure, KellerNanolevel_Temp, and KellerNanolevel_Height
 * variable subclasses.
 *
 * These are for Keller Series 30, Class 5, Group 20 sensors using Modbus
 * communication, that are Software version 5.20-12.28 and later (i.e. made
 * after the 2012 in the 28th week).
 *
 * Documentation for the Keller Protocol commands and responses, along with
 * information about the various variables, can be found in the EnviroDIY
 * KellerModbus library at: https://github.com/EnviroDIY/KellerModbus
>>>>>>> 31fa4cea
 */

// Header Guards
#ifndef SRC_SENSORS_KELLERNANOLEVEL_H_
#define SRC_SENSORS_KELLERNANOLEVEL_H_

// Included Dependencies
#include "sensors/KellerParent.h"

// Sensor Specific Defines
/// Sensor::_warmUpTime_ms; the Nanolevel warms up in 500ms.
#define NANOLEVEL_WARM_UP_TIME_MS 500
/// Sensor::_stabilizationTime_ms; the Nanolevel is stable after 5000ms.
#define NANOLEVEL_STABILIZATION_TIME_MS 5000
/// Sensor::_measurementTime_ms; the Nanolevel takes 1500ms to complete a
/// measurement.
#define NANOLEVEL_MEASUREMENT_TIME_MS 1500

/// Decimals places in string representation; pressure should have 5.
#define NANOLEVEL_PRESSURE_RESOLUTION 5

/// Decimals places in string representation; temperature should have 2.
#define NANOLEVEL_TEMP_RESOLUTION 2

/// Decimals places in string representation; height should have 4.
#define NANOLEVEL_HEIGHT_RESOLUTION 4

// The main class for the Keller Sensors
class KellerNanolevel : public KellerParent {
<<<<<<< HEAD
public:
  // Constructors with overloads
  KellerNanolevel(byte modbusAddress, Stream *stream, int8_t powerPin,
                  int8_t powerPin2 = -1, int8_t enablePin = -1,
                  uint8_t measurementsToAverage = 1)
      : KellerParent(modbusAddress, stream, powerPin, powerPin2, enablePin,
                     measurementsToAverage, Nanolevel_kellerModel,
                     "KellerNanolevel", KELLER_NUM_VARIABLES,
                     NANOLEVEL_WARM_UP_TIME_MS, NANOLEVEL_STABILIZATION_TIME_MS,
                     NANOLEVEL_MEASUREMENT_TIME_MS) {}
  KellerNanolevel(byte modbusAddress, Stream &stream, int8_t powerPin,
                  int8_t powerPin2 = -1, int8_t enablePin = -1,
                  uint8_t measurementsToAverage = 1)
      : KellerParent(modbusAddress, stream, powerPin, powerPin2, enablePin,
                     measurementsToAverage, Nanolevel_kellerModel,
                     "KellerNanolevel", KELLER_NUM_VARIABLES,
                     NANOLEVEL_WARM_UP_TIME_MS, NANOLEVEL_STABILIZATION_TIME_MS,
                     NANOLEVEL_MEASUREMENT_TIME_MS) {}
  // Destructor
  ~KellerNanolevel() {}
=======
 public:
    // Constructors with overloads
    KellerNanolevel(byte modbusAddress, Stream* stream, int8_t powerPin,
                    int8_t powerPin2 = -1, int8_t enablePin = -1,
                    uint8_t measurementsToAverage = 1)
        : KellerParent(
              modbusAddress, stream, powerPin, powerPin2, enablePin,
              measurementsToAverage, Nanolevel_kellerModel, "KellerNanolevel",
              KELLER_NUM_VARIABLES, NANOLEVEL_WARM_UP_TIME_MS,
              NANOLEVEL_STABILIZATION_TIME_MS, NANOLEVEL_MEASUREMENT_TIME_MS) {}
    KellerNanolevel(byte modbusAddress, Stream& stream, int8_t powerPin,
                    int8_t powerPin2 = -1, int8_t enablePin = -1,
                    uint8_t measurementsToAverage = 1)
        : KellerParent(
              modbusAddress, stream, powerPin, powerPin2, enablePin,
              measurementsToAverage, Nanolevel_kellerModel, "KellerNanolevel",
              KELLER_NUM_VARIABLES, NANOLEVEL_WARM_UP_TIME_MS,
              NANOLEVEL_STABILIZATION_TIME_MS, NANOLEVEL_MEASUREMENT_TIME_MS) {}
    // Destructor
    ~KellerNanolevel() {}
>>>>>>> 31fa4cea
};

// Defines the PressureGauge (vented & barometricPressure corrected) variable
class KellerNanolevel_Pressure : public Variable {
<<<<<<< HEAD
public:
  KellerNanolevel_Pressure(Sensor *parentSense, const char *uuid = "",
                           const char *varCode = "kellerNanoPress")
      : Variable(parentSense, (const uint8_t)KELLER_PRESSURE_VAR_NUM,
                 (uint8_t)NANOLEVEL_PRESSURE_RESOLUTION, "pressureGauge",
                 "millibar", varCode, uuid) {}
  KellerNanolevel_Pressure()
      : Variable((const uint8_t)KELLER_PRESSURE_VAR_NUM,
                 (uint8_t)NANOLEVEL_PRESSURE_RESOLUTION, "pressureGauge",
                 "millibar", "kellerNanoPress") {}
  ~KellerNanolevel_Pressure() {}
=======
 public:
    /**
     * @brief Construct a new KellerNanolevel_Pressure object.
     *
     * @param parentSense The parent KellerNanolevel providing the result
     * values.
     * @param uuid A universally unique identifier (UUID or GUID) for the
     * variable.  Default is an empty string.
     * @param varCode A short code to help identify the variable in files.
     * Default is kellerNanoPress
     */
    explicit KellerNanolevel_Pressure(KellerNanolevel* parentSense,
                                      const char*      uuid = "",
                                      const char* varCode   = "kellerNanoPress")
        : Variable(parentSense, (const uint8_t)KELLER_PRESSURE_VAR_NUM,
                   (uint8_t)NANOLEVEL_PRESSURE_RESOLUTION, "pressureGauge",
                   "millibar", varCode, uuid) {}
    /**
     * @brief Construct a new KellerNanolevel_Pressure object.
     *
     * @note This must be tied with a parent KellerNanolevel before it can be
     * used.
     */
    KellerNanolevel_Pressure()
        : Variable((const uint8_t)KELLER_PRESSURE_VAR_NUM,
                   (uint8_t)NANOLEVEL_PRESSURE_RESOLUTION, "pressureGauge",
                   "millibar", "kellerNanoPress") {}
    /**
     * @brief Destroy the KellerNanolevel_Pressure object - no action needed.
     */
    ~KellerNanolevel_Pressure() {}
>>>>>>> 31fa4cea
};

// Defines the Temperature Variable
class KellerNanolevel_Temp : public Variable {
<<<<<<< HEAD
public:
  KellerNanolevel_Temp(Sensor *parentSense, const char *uuid = "",
                       const char *varCode = "kellerNanoTemp")
      : Variable(parentSense, (const uint8_t)KELLER_TEMP_VAR_NUM,
                 (uint8_t)NANOLEVEL_TEMP_RESOLUTION, "temperature",
                 "degreeCelsius", varCode, uuid) {}
  KellerNanolevel_Temp()
      : Variable((const uint8_t)KELLER_TEMP_VAR_NUM,
                 (uint8_t)NANOLEVEL_TEMP_RESOLUTION, "temperature",
                 "degreeCelsius", "kellerNanoTemp") {}
  ~KellerNanolevel_Temp() {}
=======
 public:
    /**
     * @brief Construct a new KellerNanolevel_Temp object.
     *
     * @param parentSense The parent KellerNanolevel providing the result
     * values.
     * @param uuid A universally unique identifier (UUID or GUID) for the
     * variable.  Default is an empty string.
     * @param varCode A short code to help identify the variable in files.
     * Default is kellerNanoTemp
     */
    explicit KellerNanolevel_Temp(KellerNanolevel* parentSense,
                                  const char*      uuid    = "",
                                  const char*      varCode = "kellerNanoTemp")
        : Variable(parentSense, (const uint8_t)KELLER_TEMP_VAR_NUM,
                   (uint8_t)NANOLEVEL_TEMP_RESOLUTION, "temperature",
                   "degreeCelsius", varCode, uuid) {}
    /**
     * @brief Construct a new KellerNanolevel_Temp object.
     *
     * @note This must be tied with a parent KellerNanolevel before it can be
     * used.
     */
    KellerNanolevel_Temp()
        : Variable((const uint8_t)KELLER_TEMP_VAR_NUM,
                   (uint8_t)NANOLEVEL_TEMP_RESOLUTION, "temperature",
                   "degreeCelsius", "kellerNanoTemp") {}
    /**
     * @brief Destroy the KellerNanolevel_Temp object - no action needed.
     */
    ~KellerNanolevel_Temp() {}
>>>>>>> 31fa4cea
};

// Defines the gageHeight (Water level with regard to an arbitrary gage datum)
// Variable
class KellerNanolevel_Height : public Variable {
<<<<<<< HEAD
public:
  KellerNanolevel_Height(Sensor *parentSense, const char *uuid = "",
                         const char *varCode = "kellerNanoHeight")
      : Variable(parentSense, (const uint8_t)KELLER_HEIGHT_VAR_NUM,
                 (uint8_t)NANOLEVEL_HEIGHT_RESOLUTION, "gaugeHeight", "meter",
                 varCode, uuid) {}
  KellerNanolevel_Height()
      : Variable((const uint8_t)KELLER_HEIGHT_VAR_NUM,
                 (uint8_t)NANOLEVEL_HEIGHT_RESOLUTION, "gaugeHeight", "meter",
                 "kellerNanoHeight") {}
  ~KellerNanolevel_Height() {}
};

#endif // Header Guard
=======
 public:
    /**
     * @brief Construct a new KellerNanolevel_Height object.
     *
     * @param parentSense The parent KellerNanolevel providing the result
     * values.
     * @param uuid A universally unique identifier (UUID or GUID) for the
     * variable.  Default is an empty string.
     * @param varCode A short code to help identify the variable in files.
     * Default is kellerNanoHeight
     */
    explicit KellerNanolevel_Height(KellerNanolevel* parentSense,
                                    const char*      uuid = "",
                                    const char* varCode   = "kellerNanoHeight")
        : Variable(parentSense, (const uint8_t)KELLER_HEIGHT_VAR_NUM,
                   (uint8_t)NANOLEVEL_HEIGHT_RESOLUTION, "gaugeHeight", "meter",
                   varCode, uuid) {}
    /**
     * @brief Construct a new KellerNanolevel_Height object.
     *
     * @note This must be tied with a parent KellerNanolevel before it can be
     * used.
     */
    KellerNanolevel_Height()
        : Variable((const uint8_t)KELLER_HEIGHT_VAR_NUM,
                   (uint8_t)NANOLEVEL_HEIGHT_RESOLUTION, "gaugeHeight", "meter",
                   "kellerNanoHeight") {}
    /**
     * @brief Destroy the KellerNanolevel_Height object - no action needed.
     */
    ~KellerNanolevel_Height() {}
};

#endif  // SRC_SENSORS_KELLERNANOLEVEL_H_
>>>>>>> 31fa4cea
<|MERGE_RESOLUTION|>--- conflicted
+++ resolved
@@ -5,19 +5,6 @@
  * @author Written By: Anthony Aufdenkampe <aaufdenkampe@limno.com> and Neil
  * Hancock Edited by Sara Geleskie Damiano <sdamiano@stroudcenter.org>
  *
-<<<<<<< HEAD
- *Initial library developement done by Anthony Aufdenkampe
- *<aaufdenkampe@limno.com>,updated by Neil Hancock.
- *
- *This file is for Modbus communication to  Keller Series 30, Class 5, Group 20
- *sensors, that are Software version 5.20-12.28 and later (i.e. made after the
- *2012 in the 28th week) Only tested the Acculevel
- *
- *Documentation for the Keller Protocol commands and responses, along with
- *information about the various variables, can be found
- *in the EnviroDIY KellerModbus library at:
- * https://github.com/EnviroDIY/KellerModbus
-=======
  * @brief Contains the KellerNanolevel sensor subclass and the
  * KellerNanolevel_Pressure, KellerNanolevel_Temp, and KellerNanolevel_Height
  * variable subclasses.
@@ -29,7 +16,6 @@
  * Documentation for the Keller Protocol commands and responses, along with
  * information about the various variables, can be found in the EnviroDIY
  * KellerModbus library at: https://github.com/EnviroDIY/KellerModbus
->>>>>>> 31fa4cea
  */
 
 // Header Guards
@@ -57,30 +43,9 @@
 /// Decimals places in string representation; height should have 4.
 #define NANOLEVEL_HEIGHT_RESOLUTION 4
 
+
 // The main class for the Keller Sensors
 class KellerNanolevel : public KellerParent {
-<<<<<<< HEAD
-public:
-  // Constructors with overloads
-  KellerNanolevel(byte modbusAddress, Stream *stream, int8_t powerPin,
-                  int8_t powerPin2 = -1, int8_t enablePin = -1,
-                  uint8_t measurementsToAverage = 1)
-      : KellerParent(modbusAddress, stream, powerPin, powerPin2, enablePin,
-                     measurementsToAverage, Nanolevel_kellerModel,
-                     "KellerNanolevel", KELLER_NUM_VARIABLES,
-                     NANOLEVEL_WARM_UP_TIME_MS, NANOLEVEL_STABILIZATION_TIME_MS,
-                     NANOLEVEL_MEASUREMENT_TIME_MS) {}
-  KellerNanolevel(byte modbusAddress, Stream &stream, int8_t powerPin,
-                  int8_t powerPin2 = -1, int8_t enablePin = -1,
-                  uint8_t measurementsToAverage = 1)
-      : KellerParent(modbusAddress, stream, powerPin, powerPin2, enablePin,
-                     measurementsToAverage, Nanolevel_kellerModel,
-                     "KellerNanolevel", KELLER_NUM_VARIABLES,
-                     NANOLEVEL_WARM_UP_TIME_MS, NANOLEVEL_STABILIZATION_TIME_MS,
-                     NANOLEVEL_MEASUREMENT_TIME_MS) {}
-  // Destructor
-  ~KellerNanolevel() {}
-=======
  public:
     // Constructors with overloads
     KellerNanolevel(byte modbusAddress, Stream* stream, int8_t powerPin,
@@ -101,24 +66,11 @@
               NANOLEVEL_STABILIZATION_TIME_MS, NANOLEVEL_MEASUREMENT_TIME_MS) {}
     // Destructor
     ~KellerNanolevel() {}
->>>>>>> 31fa4cea
 };
+
 
 // Defines the PressureGauge (vented & barometricPressure corrected) variable
 class KellerNanolevel_Pressure : public Variable {
-<<<<<<< HEAD
-public:
-  KellerNanolevel_Pressure(Sensor *parentSense, const char *uuid = "",
-                           const char *varCode = "kellerNanoPress")
-      : Variable(parentSense, (const uint8_t)KELLER_PRESSURE_VAR_NUM,
-                 (uint8_t)NANOLEVEL_PRESSURE_RESOLUTION, "pressureGauge",
-                 "millibar", varCode, uuid) {}
-  KellerNanolevel_Pressure()
-      : Variable((const uint8_t)KELLER_PRESSURE_VAR_NUM,
-                 (uint8_t)NANOLEVEL_PRESSURE_RESOLUTION, "pressureGauge",
-                 "millibar", "kellerNanoPress") {}
-  ~KellerNanolevel_Pressure() {}
-=======
  public:
     /**
      * @brief Construct a new KellerNanolevel_Pressure object.
@@ -150,24 +102,11 @@
      * @brief Destroy the KellerNanolevel_Pressure object - no action needed.
      */
     ~KellerNanolevel_Pressure() {}
->>>>>>> 31fa4cea
 };
+
 
 // Defines the Temperature Variable
 class KellerNanolevel_Temp : public Variable {
-<<<<<<< HEAD
-public:
-  KellerNanolevel_Temp(Sensor *parentSense, const char *uuid = "",
-                       const char *varCode = "kellerNanoTemp")
-      : Variable(parentSense, (const uint8_t)KELLER_TEMP_VAR_NUM,
-                 (uint8_t)NANOLEVEL_TEMP_RESOLUTION, "temperature",
-                 "degreeCelsius", varCode, uuid) {}
-  KellerNanolevel_Temp()
-      : Variable((const uint8_t)KELLER_TEMP_VAR_NUM,
-                 (uint8_t)NANOLEVEL_TEMP_RESOLUTION, "temperature",
-                 "degreeCelsius", "kellerNanoTemp") {}
-  ~KellerNanolevel_Temp() {}
-=======
  public:
     /**
      * @brief Construct a new KellerNanolevel_Temp object.
@@ -199,28 +138,11 @@
      * @brief Destroy the KellerNanolevel_Temp object - no action needed.
      */
     ~KellerNanolevel_Temp() {}
->>>>>>> 31fa4cea
 };
 
 // Defines the gageHeight (Water level with regard to an arbitrary gage datum)
 // Variable
 class KellerNanolevel_Height : public Variable {
-<<<<<<< HEAD
-public:
-  KellerNanolevel_Height(Sensor *parentSense, const char *uuid = "",
-                         const char *varCode = "kellerNanoHeight")
-      : Variable(parentSense, (const uint8_t)KELLER_HEIGHT_VAR_NUM,
-                 (uint8_t)NANOLEVEL_HEIGHT_RESOLUTION, "gaugeHeight", "meter",
-                 varCode, uuid) {}
-  KellerNanolevel_Height()
-      : Variable((const uint8_t)KELLER_HEIGHT_VAR_NUM,
-                 (uint8_t)NANOLEVEL_HEIGHT_RESOLUTION, "gaugeHeight", "meter",
-                 "kellerNanoHeight") {}
-  ~KellerNanolevel_Height() {}
-};
-
-#endif // Header Guard
-=======
  public:
     /**
      * @brief Construct a new KellerNanolevel_Height object.
@@ -254,5 +176,4 @@
     ~KellerNanolevel_Height() {}
 };
 
-#endif  // SRC_SENSORS_KELLERNANOLEVEL_H_
->>>>>>> 31fa4cea
+#endif  // SRC_SENSORS_KELLERNANOLEVEL_H_