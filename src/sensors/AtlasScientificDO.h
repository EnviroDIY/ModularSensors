/**
 * @file AtlasScientificDO.h
 * @copyright 2020 Stroud Water Research Center
 * Part of the EnviroDIY ModularSensors library for Arduino
 * @author Initial developement for Atlas Sensors was done by Adam Gold
 * Files were edited by Sara Damiano <sdamiano@stroudcenter.org>
 *
 * @brief Contains the AtlasScientificCO2 subclass of the AtlasParent sensor
 * class along with the variable subclasses AtlasScientificDO_DOmgL and
 * AtlasScientificDO_DOpct.
 *
 * These are used for any sensor attached to an Atlas EZO DO circuit.
 *
 * @copydetails AtlasScientificDO
 *
 * @defgroup atlas_do_group Atlas Scientific DO circuit
 * Classes for the Atlas EZO DO circuit
 *
 * @copydetails AtlasScientificDO
 */

// Header Guards
#ifndef SRC_SENSORS_ATLASSCIENTIFICDO_H_
#define SRC_SENSORS_ATLASSCIENTIFICDO_H_

// Debugging Statement
// #define MS_ATLASSCIENTIFICDO_DEBUG

#ifdef MS_ATLASSCIENTIFICDO_DEBUG
#define MS_DEBUGGING_STD "AtlasScientificDO"
#endif

// Included Dependencies
#include "ModSensorDebugger.h"
#undef MS_DEBUGGING_STD
#include "VariableBase.h"
#include "sensors/AtlasParent.h"

<<<<<<< HEAD
// I2C address
#define ATLAS_DO_I2C_ADDR 0x61 // 97
=======
/**
 * @brief Default I2C address is 0x61 (97)
 */
#define ATLAS_DO_I2C_ADDR 0x61
>>>>>>> 31fa4cea

// Sensor Specific Defines
/// Sensor::_numReturnedValues; the Atlas DO sensor can report 2 values.
#define ATLAS_DO_NUM_VARIABLES 2

<<<<<<< HEAD
#define ATLAS_DO_WARM_UP_TIME_MS 745 // 737-739 in tests
=======
/// Sensor::_warmUpTime_ms; the Atlas DO sensor warms up in 745ms (737-739 in
/// tests).
#define ATLAS_DO_WARM_UP_TIME_MS 745
/// Sensor::_stabilizationTime_ms; the Atlas DO sensor is stable 0ms after
/// warm-up.
>>>>>>> 31fa4cea
#define ATLAS_DO_STABILIZATION_TIME_MS 0
/**
 * @brief Sensor::_measurementTime_ms; the Atlas DO sensor takes 600ms to
 * complete a measurement.
 *
 * 555 measurement time in tests, but keep the 600 recommended by manual
 */
#define ATLAS_DO_MEASUREMENT_TIME_MS 600

/// Decimals places in string representation; dissolved oxygen concentration
/// should have 2.
#define ATLAS_DOMGL_RESOLUTION 2
/// Variable number; dissolved oxygen concentration is stored in
/// sensorValues[0].
#define ATLAS_DOMGL_VAR_NUM 0

/// Decimals places in string representation; dissolved oxygen percent should
/// have 1.
#define ATLAS_DOPCT_RESOLUTION 1
/// Variable number; dissolved oxygen percent is stored in sensorValues[1]
#define ATLAS_DOPCT_VAR_NUM 1

<<<<<<< HEAD
// The main class for the Atlas Scientific DO sensor
class AtlasScientificDO : public AtlasParent {
public:
  AtlasScientificDO(int8_t powerPin, uint8_t i2cAddressHex = ATLAS_DO_I2C_ADDR,
                    uint8_t measurementsToAverage = 1);
  ~AtlasScientificDO();

  virtual bool setup(void) override;
};

// The class for the DO Concentration Variable
class AtlasScientificDO_DOmgL : public Variable {
public:
  AtlasScientificDO_DOmgL(Sensor *parentSense, const char *uuid = "",
                          const char *varCode = "AtlasDOmgL")
      : Variable(parentSense, (const uint8_t)ATLAS_DOMGL_VAR_NUM,
                 (uint8_t)ATLAS_DOMGL_RESOLUTION, "oxygenDissolved",
                 "milligramPerLiter", varCode, uuid) {}
  AtlasScientificDO_DOmgL()
      : Variable((const uint8_t)ATLAS_DOMGL_VAR_NUM,
                 (uint8_t)ATLAS_DOMGL_RESOLUTION, "oxygenDissolved",
                 "milligramPerLiter", "AtlasDOmgL") {}
  ~AtlasScientificDO_DOmgL() {}
};

// The class for the DO Percent of Saturation Variable
class AtlasScientificDO_DOpct : public Variable {
public:
  AtlasScientificDO_DOpct(Sensor *parentSense, const char *uuid = "",
                          const char *varCode = "AtlasDOpct")
      : Variable(parentSense, (const uint8_t)ATLAS_DOPCT_VAR_NUM,
                 (uint8_t)ATLAS_DOPCT_RESOLUTION,
                 "oxygenDissolvedPercentOfSaturation", "percent", varCode,
                 uuid) {}
  AtlasScientificDO_DOpct()
      : Variable(
            (const uint8_t)ATLAS_DOPCT_VAR_NUM, (uint8_t)ATLAS_DOPCT_RESOLUTION,
            "oxygenDissolvedPercentOfSaturation", "percent", "AtlasDOpct") {}
  ~AtlasScientificDO_DOpct() {}
};

#endif // Header Guard
=======
/**
 * @brief The main class for the Atlas Scientific DO sensor - used for any
 * sensor attached to an Atlas EZO DO circuit.
 *
 * Documentation on the probe is found here:
 * https://www.atlas-scientific.com/probes/dissolved-oxygen-probe/
 *
 * Documentation on the measurement circuit is found here:
 * https://www.atlas-scientific.com/circuits/ezo-dissolved-oxygen-circuit/
 *
 * Timing:
 *     - warms up in 745ms
 *     - stable at completion of warm up
 *     - measurements take 600ms to complete
 *
 * The Atlas Scientifc DO sensor outputs DO in both mg/L and percent saturation
 * For concentration:
 *   @copydetails AtlasScientificDO_DOmgL
 *
 * For saturation:
 *   @copydetails AtlasScientificDO_DOpct
 *
 * @ingroup atlas_group
 * @ingroup atlas_do_group
 */
class AtlasScientificDO : public AtlasParent {
 public:
    /**
     * @brief Construct a new Atlas Scientific DO object
     *
     * @param powerPin The pin on the mcu controlling powering to the Atlas
     * circuit.  Use -1 if the sensor is continuously powered.
     * @param i2cAddressHex The I2C address of the Atlas circuit.  Defaults to
     * 0x61.
     * @param measurementsToAverage The number of measurements to average
     */
    explicit AtlasScientificDO(int8_t  powerPin,
                               uint8_t i2cAddressHex = ATLAS_DO_I2C_ADDR,
                               uint8_t measurementsToAverage = 1);
    /**
     * @brief Destroy the Atlas Scientific DO object
     */
    ~AtlasScientificDO();

    /**
     * @brief Do any one-time preparations needed before the sensor will be able
     * to take readings.
     *
     * This begins the Wire library (sets pin modes for I2C), tells the CO2
     * circuit to report all possible measurement parameters, and sets the
     * status bit if successful.  The circuit must be powered for setup.
     *
     * @return **true** The setup was successful
     * @return **false** Some part of the setup failed
     */
    bool setup(void) override;
};

/**
 * @brief The variable class used for dissolved oxygen concentration measured by
 * an Atlas Scientific EZO circuit.
 *
 *   - Accuracy is ± 0.05 mg/L
 *   - Range is 0.01 − 100+ mg/L
 *   - Resolution is 0.01 mg/L
 *   - Reported in percent saturation
 *   - Result stored in sensorValues[0]
 *   - Default variable code is AtlasDOmgL
 *
 * @ingroup atlas_group
 * @ingroup atlas_do_group
 */
class AtlasScientificDO_DOmgL : public Variable {
 public:
    /**
     * @brief Construct a new AtlasScientificDO_DOmgL object.
     *
     * @param parentSense The parent AtlasScientificDO providing the result
     * values.
     * @param uuid A universally unique identifier (UUID or GUID) for the
     * variable.  Default is an empty string.
     * @param varCode A short code to help identify the variable in files.
     * Default is AtlasDOmgL.
     */
    explicit AtlasScientificDO_DOmgL(AtlasScientificDO* parentSense,
                                     const char*        uuid    = "",
                                     const char*        varCode = "AtlasDOmgL")
        : Variable(parentSense, (const uint8_t)ATLAS_DOMGL_VAR_NUM,
                   (uint8_t)ATLAS_DOMGL_RESOLUTION, "oxygenDissolved",
                   "milligramPerLiter", varCode, uuid) {}
    /**
     * @brief Construct a new AtlasScientificDO_DOmgL object.
     *
     * @note This must be tied with a parent AtlasScientificDO before it can be
     * used.
     */
    AtlasScientificDO_DOmgL()
        : Variable((const uint8_t)ATLAS_DOMGL_VAR_NUM,
                   (uint8_t)ATLAS_DOMGL_RESOLUTION, "oxygenDissolved",
                   "milligramPerLiter", "AtlasDOmgL") {}
    /**
     * @brief Destroy the AtlasScientificDO_DOmgL object - no action needed.
     */
    ~AtlasScientificDO_DOmgL() {}
};

/**
 * @brief The variable class used for dissolved oxygen percent of saturation
 * measured by an Atlas Scientific EZO circuit.
 *
 * The Atlas Scientifc DO sensor outputs DO in both mg/L and percent saturation
 *   - Accuracy is ± 0.05 mg/L
 *   - Range is 0.1 − 400+ % saturation
 *   - Resolution is 0.1 % saturation
 *   - Reported in percent saturation
 *   - Result stored in sensorValues[1]
 *   - Default variable code is AtlasDOpct
 *
 * @ingroup atlas_group
 * @ingroup atlas_do_group
 */
class AtlasScientificDO_DOpct : public Variable {
 public:
    /**
     * @brief Construct a new AtlasScientificDO_DOpct object.
     *
     * @param parentSense The parent AtlasScientificDO providing the result
     * values.
     * @param uuid A universally unique identifier (UUID or GUID) for the
     * variable.  Default is an empty string.
     * @param varCode A short code to help identify the variable in files.
     * Default is AtlasDOpct
     */
    explicit AtlasScientificDO_DOpct(AtlasScientificDO* parentSense,
                                     const char*        uuid    = "",
                                     const char*        varCode = "AtlasDOpct")
        : Variable(parentSense, (const uint8_t)ATLAS_DOPCT_VAR_NUM,
                   (uint8_t)ATLAS_DOPCT_RESOLUTION,
                   "oxygenDissolvedPercentOfSaturation", "percent", varCode,
                   uuid) {}
    /**
     * @brief Construct a new AtlasScientificDO_DOpct object.
     *
     * @note This must be tied with a parent AtlasScientificDO before it can be
     * used.
     */
    AtlasScientificDO_DOpct()
        : Variable((const uint8_t)ATLAS_DOPCT_VAR_NUM,
                   (uint8_t)ATLAS_DOPCT_RESOLUTION,
                   "oxygenDissolvedPercentOfSaturation", "percent",
                   "AtlasDOpct") {}
    /**
     * @brief Destroy the AtlasScientificDO_DOpct object - no action needed.
     */
    ~AtlasScientificDO_DOpct() {}
};

#endif  // SRC_SENSORS_ATLASSCIENTIFICDO_H_
>>>>>>> 31fa4cea
<|MERGE_RESOLUTION|>--- conflicted
+++ resolved
@@ -36,29 +36,20 @@
 #include "VariableBase.h"
 #include "sensors/AtlasParent.h"
 
-<<<<<<< HEAD
-// I2C address
-#define ATLAS_DO_I2C_ADDR 0x61 // 97
-=======
 /**
  * @brief Default I2C address is 0x61 (97)
  */
 #define ATLAS_DO_I2C_ADDR 0x61
->>>>>>> 31fa4cea
 
 // Sensor Specific Defines
 /// Sensor::_numReturnedValues; the Atlas DO sensor can report 2 values.
 #define ATLAS_DO_NUM_VARIABLES 2
 
-<<<<<<< HEAD
-#define ATLAS_DO_WARM_UP_TIME_MS 745 // 737-739 in tests
-=======
 /// Sensor::_warmUpTime_ms; the Atlas DO sensor warms up in 745ms (737-739 in
 /// tests).
 #define ATLAS_DO_WARM_UP_TIME_MS 745
 /// Sensor::_stabilizationTime_ms; the Atlas DO sensor is stable 0ms after
 /// warm-up.
->>>>>>> 31fa4cea
 #define ATLAS_DO_STABILIZATION_TIME_MS 0
 /**
  * @brief Sensor::_measurementTime_ms; the Atlas DO sensor takes 600ms to
@@ -81,50 +72,6 @@
 /// Variable number; dissolved oxygen percent is stored in sensorValues[1]
 #define ATLAS_DOPCT_VAR_NUM 1
 
-<<<<<<< HEAD
-// The main class for the Atlas Scientific DO sensor
-class AtlasScientificDO : public AtlasParent {
-public:
-  AtlasScientificDO(int8_t powerPin, uint8_t i2cAddressHex = ATLAS_DO_I2C_ADDR,
-                    uint8_t measurementsToAverage = 1);
-  ~AtlasScientificDO();
-
-  virtual bool setup(void) override;
-};
-
-// The class for the DO Concentration Variable
-class AtlasScientificDO_DOmgL : public Variable {
-public:
-  AtlasScientificDO_DOmgL(Sensor *parentSense, const char *uuid = "",
-                          const char *varCode = "AtlasDOmgL")
-      : Variable(parentSense, (const uint8_t)ATLAS_DOMGL_VAR_NUM,
-                 (uint8_t)ATLAS_DOMGL_RESOLUTION, "oxygenDissolved",
-                 "milligramPerLiter", varCode, uuid) {}
-  AtlasScientificDO_DOmgL()
-      : Variable((const uint8_t)ATLAS_DOMGL_VAR_NUM,
-                 (uint8_t)ATLAS_DOMGL_RESOLUTION, "oxygenDissolved",
-                 "milligramPerLiter", "AtlasDOmgL") {}
-  ~AtlasScientificDO_DOmgL() {}
-};
-
-// The class for the DO Percent of Saturation Variable
-class AtlasScientificDO_DOpct : public Variable {
-public:
-  AtlasScientificDO_DOpct(Sensor *parentSense, const char *uuid = "",
-                          const char *varCode = "AtlasDOpct")
-      : Variable(parentSense, (const uint8_t)ATLAS_DOPCT_VAR_NUM,
-                 (uint8_t)ATLAS_DOPCT_RESOLUTION,
-                 "oxygenDissolvedPercentOfSaturation", "percent", varCode,
-                 uuid) {}
-  AtlasScientificDO_DOpct()
-      : Variable(
-            (const uint8_t)ATLAS_DOPCT_VAR_NUM, (uint8_t)ATLAS_DOPCT_RESOLUTION,
-            "oxygenDissolvedPercentOfSaturation", "percent", "AtlasDOpct") {}
-  ~AtlasScientificDO_DOpct() {}
-};
-
-#endif // Header Guard
-=======
 /**
  * @brief The main class for the Atlas Scientific DO sensor - used for any
  * sensor attached to an Atlas EZO DO circuit.
@@ -282,5 +229,4 @@
     ~AtlasScientificDO_DOpct() {}
 };
 
-#endif  // SRC_SENSORS_ATLASSCIENTIFICDO_H_
->>>>>>> 31fa4cea
+#endif  // SRC_SENSORS_ATLASSCIENTIFICDO_H_