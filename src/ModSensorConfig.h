--- conflicted
+++ resolved
@@ -49,147 +49,6 @@
 // NOTE: This single setting applies to all SDI-12 sensors; it cannot be set on
 // a per-sensor basis.
 // #define MS_SDI12_NON_CONCURRENT
-<<<<<<< HEAD
-=======
-//==============================================================
-
-//==============================================================
-// Configure the output streams for debugging
-// If these are not defined, most output will go to either "Serial" or
-// "SerialUSB" and there will be no secondary output.
-// #define MS_OUTPUT Serial
-// #define MS_2ND_OUTPUT Serial2
-// #define TINY_GSM_DEBUG Serial2
-// #define TINY_GSM_DEBUG_DEEP Serial1
-// Or use this to turn of *ALL* output
-// #define MS_SILENT
-//==============================================================
-
-//==============================================================
-#ifndef MS_LOGGERBASE_BUTTON_BENCH_TEST
-/**
- * @brief Enable bench testing mode for the testing button.
- *
- * When enabled, the testing button uses the benchTestingMode() function to
- * repeatedly read and print out sensor data. When disabled (default), the
- * testing button causes a reading to be taken and transmitted immediately
- * using the normal procedure.
- */
-#define MS_LOGGERBASE_BUTTON_BENCH_TEST false
-#endif
-//==============================================================
-
-
-//==============================================================
-// Uncomment any debbugging options you might want to use
-
-// #define MS_LOGGERBASE_DEBUG
-// #define MS_LOGGERBASE_DEBUG_DEEP
-
-// #define MS_CLOCKSUPPORT_DEBUG
-// #define MS_CLOCKSUPPORT_DEBUG_DEEP
-
-// #define MS_WATCHDOGAVR_DEBUG
-// #define MS_WATCHDOGAVR_DEBUG_DEEP
-// #define MS_WATCHDOGSAMD_DEBUG
-// #define MS_WATCHDOGSAMD_DEBUG_DEEP
-
-// #define MS_SENSORBASE_DEBUG
-// #define MS_VARIABLEBASE_DEBUG
-// #define MS_VARIABLEARRAY_DEBUG
-// #define MS_VARIABLEARRAY_DEBUG_DEEP
-
-// #define MS_DATAPUBLISHERBASE_DEBUG
-// #define MS_DATAPUBLISHERBASE_DEBUG_DEEP
-
-// #define MS_ENVIRODIYPUBLISHER_DEBUG
-// #define MS_THINGSPEAKPUBLISHER_DEBUG
-// #define MS_UBIDOTSPUBLISHER_DEBUG
-// #define MS_DREAMHOSTPUBLISHER_DEBUG
-
-// #define MS_LOGGERMODEM_DEBUG
-// #define MS_LOGGERMODEM_DEBUG_DEEP
-
-// #define MS_DIGIXBEE_DEBUG
-// #define MS_DIGIXBEECELLULARTRANSPARENT_DEBUG
-// #define MS_DIGIXBEECELLULARTRANSPARENT_DEBUG_DEEP
-// #define MS_DIGIXBEE3GBYPASS_DEBUG
-// #define MS_DIGIXBEE3GBYPASS_DEBUG_DEEP
-// #define MS_DIGIXBEELTEBYPASS_DEBUG
-// #define MS_DIGIXBEELTEBYPASS_DEBUG_DEEP
-// #define MS_DIGIXBEEWIFI_DEBUG
-// #define MS_DIGIXBEEWIFI_DEBUG_DEEP
-
-// #define MS_ESPRESSIFESP8266_DEBUG
-// #define MS_ESPRESSIFESP8266_DEBUG_DEEP
-
-// #define MS_SIMCOMSIM7080_DEBUG
-// #define MS_SIMCOMSIM7080_DEBUG_DEEP
-
-// #define MS_QUECTELBG96_DEBUG
-// #define MS_QUECTELBG96_DEBUG_DEEP
-// #define MS_SEQUANSMONARCH_DEBUG
-// #define MS_SEQUANSMONARCH_DEBUG_DEEP
-// #define MS_SIMCOMSIM800_DEBUG
-// #define MS_SIMCOMSIM800_DEBUG_DEEP
-// #define MS_SIMCOMSIM7000_DEBUG
-// #define MS_SIMCOMSIM7000_DEBUG_DEEP
-// #define MS_SODAQ2GBEER6_DEBUG
-// #define MS_SODAQ2GBEER6_DEBUG_DEEP
-// #define MS_SODAQUBEER410M_DEBUG
-// #define MS_SODAQUBEER410M_DEBUG_DEEP
-// #define MS_SODAQUBEEU201_DEBUG
-// #define MS_SODAQUBEEU201_DEBUG_DEEP
-
-// #define MS_ALPHASENSECO2_DEBUG
-// #define MS_ANALOGELECCONDUCTIVITY_DEBUG
-// #define MS_ANALOGELECCONDUCTIVITY_DEBUG_DEEP
-// #define MS_AOSONGAM2315_DEBUG
-// #define MS_AOSONGDHT_DEBUG
-// #define MS_APOGEESQ212_DEBUG
-// #define MS_BOSCHBME280_DEBUG
-// #define MS_BOSCHBMP3XX_DEBUG
-// #define MS_CAMPBELLOBS3_DEBUG
-// #define MS_EVERLIGHTALSPT19_DEBUG
-// #define MS_FREESCALEMPL115A2_DEBUG
-
-// #define MS_GEOLUXHYDROCAM_DEBUG
-// #define GEOLUX_DEBUG Serial2
-
-// #define MS_MAXBOTIXSONAR_DEBUG
-// #define MS_MAXIMDS18_DEBUG
-// #define MS_MAXIMDS3231_DEBUG
-// #define MS_MEASPECMS5803_DEBUG
-// #define MS_PALEOTERRAREDOX_DEBUG
-// #define MS_PROCESSORSTATS_DEBUG
-// #define MS_RAINCOUNTERI2C_DEBUG
-// #define MS_SENSIRION_SHT4X_DEBUG
-// #define MS_TALLYCOUNTERI2C_DEBUG
-// #define MS_TIADS1X15_DEBUG
-// #define MS_TIINA219_DEBUG
-// #define MS_TURNERCYCLOPS_DEBUG
-// #define MS_TURNERTURBIDITYPLUS_DEBUG
-
-// #define MS_SDI12SENSORS_DEBUG
-// #define MS_SDI12SENSORS_DEBUG_DEEP
-// #define MS_DECAGON5TM_DEBUG
-// #define MS_METERTEROS11_DEBUG
-
-// #define MS_ATLASPARENT_DEBUG
-// #define MS_ATLASSCIENTIFICCO2_DEBUG
-// #define MS_ATLASSCIENTIFICDO_DEBUG
-// #define MS_ATLASSCIENTIFICEC_DEBUG
-
-// #define MS_GROPOINTPARENT_DEBUG
-// #define MS_GROPOINTPARENT_DEBUG_DEEP
-
-// #define MS_KELLERPARENT_DEBUG
-// #define MS_KELLERPARENT_DEBUG_DEEP
-
-// #define MS_YOSEMITECHPARENT_DEBUG
-// #define MS_YOSEMITECHPARENT_DEBUG_DEEP
-
->>>>>>> 8eb7b6d6
 
 // Disable CRC checking for SDI-12 sensors, if needed
 // This may be necessary if using older or fussy sensors
@@ -199,6 +58,20 @@
 // NOTE: This single setting applies to all SDI-12 sensors; it cannot be set on
 // a per-sensor basis.
 // #define MS_SDI12_NO_CRC_CHECK
+//==============================================================
+
+//==============================================================
+#ifndef MS_LOGGERBASE_BUTTON_BENCH_TEST
+/**
+ * @brief Enable bench testing mode for the testing button.
+ *
+ * When enabled, the testing button uses the benchTestingMode() function to
+ * repeatedly read and print out sensor data. When disabled (default), the
+ * testing button causes a reading to be taken and transmitted immediately
+ * using the normal procedure.
+ */
+#define MS_LOGGERBASE_BUTTON_BENCH_TEST false
+#endif
 //==============================================================
 
 
