--- conflicted
+++ resolved
@@ -1,19 +1,13 @@
 # ModularSensors
 
-<<<<<<< HEAD
+### [Just getting started?](https://github.com/EnviroDIY/ModularSensors/wiki/Getting-Started)
+
 This Arduino library gives environmental sensors a common interface of functions for use with Arduino-compatible dataloggers, such as the EnviroDIY Mayfly. 
 This version of the ModularSensors library is a rugged solar powered wireless data logger, that:
 * Based in the riparian corridor
 * Polls local physical sensors readings
 * Supports 12V/Modbus interface through Wingboard 
 * Stores the readings  to a SD memory card;
-=======
-### [Just getting started?](https://github.com/EnviroDIY/ModularSensors/wiki/Getting-Started)
-
-This Arduino library gives environmental sensors a common interface of functions for use with Arduino-compatible dataloggers, such as the EnviroDIY Mayfly. The ModularSensors library is specifically designed to support wireless, solar-powered environmental data logging applications, that is, to:
-* Retrieve data from many physical sensors;
-* Save that data to a SD memory card;
->>>>>>> 15200475
 * Transmit that data wirelessly to a web server; and
 * powers sensors when used, and powers the board down to a quiescent of about 3mA between useage.
 ## New for this fork   
