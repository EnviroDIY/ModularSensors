# ModularSensors

This Arduino library gives environmental sensors a common interface of functions for use with Arduino-compatible dataloggers, such as the EnviroDIY Mayfly. The ModularSensors library is specifically designed to support wireless, solar-powered environmental data logging applications, that is, to:
* Retrieve data from many physical sensors;
* Save that data to a SD memory card;
* Transmit that data wirelessly to a web server; and
* Put the processor, sensors and all other peripherals to sleep between readings to conserve power.

The ModularSensors library coordinates these tasks by "wrapping" native sensor libraries into a common interface of functions and returns. These [wrapper functions](https://en.wikipedia.org/wiki/Wrapper_function) serve to harmonize and simplify the process of iterating through and logging data from a diverse set of sensors and variables.

Although this library was written primarily for the [EnviroDIY Mayfly data logger board](https://envirodiy.org/mayfly/), it is also designed to be [compatible with a variety of other Arduino-based boards](#compatibility) as well.

### Contents:
- [Getting Started](#getStarted)
  - [What are sensors and variables?](#whatHo)
  - [Physical Dependencies](#pdeps)
  - [Library Dependencies](#ldeps)
- [Basic Sensor and Variable Functions](#Basic)
    - [Individual Sensors Code Examples](#individuals)
- [Grouped Sensor Functions](#Grouped)
    - [VariableArray Code Examples](#ArrayExamples)
- Logger Functions
    - [Basic Logger Functions](#Logger)
    - [Modem and Internet Functions](#Modem)
    - [EnviroDIY Logger Functions](#DIYlogger)
    - [Logger Code Examples](#LoggerExamples)
- Available Sensors
    - [Apogee SQ-212: quantum light sensor, via TI ADS1115](#SQ212)
    - [AOSong AM2315: humidity & temperature](#AM2315)
    - [AOSong DHT: humidity & temperature](#DHT)
    - [Bosch BME280: barometric pressure, humidity & temperature](#BME280)
    - [Campbell Scientific OBS-3+: turbidity, via TI ADS1115](#OBS3)
    - [Meter Environmental ECH2O 5TM (formerly Decagon Devices 5TM): soil moisture](#5TM)
    - [Meter Environmental Hydros 21 (formerly Decagon Devices CTD-10): conductivity, temperature & depth](#CTD)
    - [Decagon Devices ES-2: conductivity ](#ES2)
    - [External I2C Rain Tipping Bucket Counter: rainfall totals](#ExtTips)
    - [External Voltage: via TI ADS1115](#ExtVolt)
    - [Freescale Semiconductor MPL115A2: barometric pressure and temperature](#MPL115A2)
    - [Keller Submersible Level Transmitters: pressure and temperature](#keller)
    - [MaxBotix MaxSonar: water level](#MaxBotix)
    - [Maxim DS18: temperature](#DS18)
    - [Maxim DS3231: real time clock](#DS3231)
    - [Measurement Specialties MS5803: pressure and temperature](#MS5803)
<<<<<<< HEAD
    - [Paleo Terra Redox Probes: redox potential](#ptredox)
=======
>>>>>>> dffd0ea8
    - [Yosemitech: water quality sensors](#Yosemitech)
    - [Zebra-Tech D-Opto: dissolved oxygen](#dOpto)
    - [Processor Metadata Treated as Sensors](#Onboard)
- [Help: Common problems and FAQ's](#help)
    - [Power Draw over Data Lines](#parasites)
- [Notes on Arduino Streams and Software Serial](#SoftwareSerial)
- [Processor/Board Compatibility](#compatibility)
- [Contributing](#contribute)
- [License](#license)
- [Acknowledgments](#acknowledgments)


## <a name="getStarted"></a>Getting Started

Get started by reading this section, collecting the [Physical Dependencies](#pdeps), and installing the [Library Dependencies](#ldeps).  Then try out one of our sketches in the [Examples](https://github.com/EnviroDIY/ModularSensors/tree/master/examples) folder.

To use a sensor and variable in your sketch, you must separately include xxx.h for each sensor you intend to use.  While this may force you to write many more include statements, it decreases the library RAM usage on your Arduino board.  Regardless of how many sensors you intend to use, however, you must install all of the [dependent libraries](#ldeps) on your _computer_ for the Arduino software, PlatformIO or any other Integrated Development Environment (IDE) software to be able to compile the library.

Each sensor is implemented as a subclass of the "Sensor" class contained in "SensorBase.h".  Each variable is separately implemented as a subclass of the "Variable" class contained in "VariableBase.h".  The variables are tied to the sensor using an "[Observer](https://en.wikipedia.org/wiki/Observer_pattern)" software pattern.

The "VariableArray" class contained in "VariableArray.h" defines the logic for iterating through many variable objects.  The various "Logger" classes are all sub-classes of variable arrays and add functionality for sleeping the processor, writing to an SD card, and communicating with the internet.



### <a name="whatHo"></a>What are sensors and variables?

Within this library, a sensor, a variable, and a logger mean very specific things:

**Sensor** - A sensor is some sort of device that is capable of taking one or more measurements using some sort of method.  Most often we can think of these as probes or other instruments that can give back information about the world around them.  Sensors can usually be given power or have that power cut.  They may be awoken or activated and then returned to a sleeping/low power use state.  The may be able to be asked to begin a single reading.  They _**must**_ be capable of returning the value of their readings to a logger of some type.

**Variable** - A variable is a single measurement value taken by a sensor.  It is characterized by a name (what it is a measurement of), a unit of measurement, and a resolution.  The [names](http://vocabulary.odm2.org/variablename/) and [units](http://vocabulary.odm2.org/units/) of measurements for all variables come from the controlled vocabularies developed for the ODM2 data system.  (http://vocabulary.odm2.org/)  The resolution is determined by the method used to take the measurement by the sensor.  A variable may also be assigned a universally unique identifier (UUID) and a unique variable code.  Many sensors are capable of measuring multiple variables at a single time.  For example, a Decagon CTD-10 is a _sensor_.  It is able to measure 3 _variables_: specific conductance, temperature, and water depth.  The variable named "specificConductance" has _units_ of microsiemens per centimeter (µS/cm) and a _resolution_ of 1 µS/cm.  Each variable is explicitly tied to the "parent" sensor that "notifies" the variable when a new value has been measured.

**Logger** - A logger is a device that can control all functions of the sensors that are attached to it and save the values of all variables measured by those sensors to an attached SD card.  In this library, all loggers are Arduino-style small processor circuit boards.

**Modem** - A modem is a device that can be controlled by a logger to send out data directly to the world wide web.



### <a name="pdeps"></a>Physical Dependencies

This library is designed for wireless, solar-powered environmental data logging applications, that is, to log data from many physical sensors and to put the processor and all peripherals to sleep to conserver power between readings.  The most banal functions of the library require only an AVR or SAMD processor, but making real use of this library requires:

- A sufficiently powerful AVR or SAMD processor mounted on some sort of circuit board.  (See [Processor/Board Compatibility](#compatibility) for more details on specific processors and boards that are supported.)
    - For all AVR processors, you must also have a [Maxim DS3231](https://www.maximintegrated.com/en/products/digital/real-time-clocks/DS3231.html) high precision I2C real-time clock with the SQE/INT pin connected to a pin on your processor which supports either external or pin-change interrupts.
    - For SAMD boards, this library makes use of their on-board (though less accurate) real-time clock.
- A SD card reader attached to the processor via SPI.
- Environmental sensors
- A battery to power the system
- A solar charging circuit
- A modem-type unit to communicate remote data (Optional for logging data, but required for sending data directly to the internet.  See [Modem and Internet Functions](#Modem) for supported models.)
- Protected water-proof enclosures and mountings for all of the above
- An OTG cable to connect serial output from the board to a cell phone (Optional, but very helpful for debugging.)

### <a name="ldeps"></a>Library Dependencies

In order to support multiple functions and sensors, there are quite a lot of sub-libraries that this library is dependent on.  _Even if you do not use the modules, you must have all of the dependencies installed for the library itself to properly compile._  Please check the [library.json](https://github.com/EnviroDIY/ModularSensors/blob/master/library.json) file for more details on the versions required of each library.  If you are using [PlatformIO](https://platformio.org), you can list "EnviroDIY_ModularSensors" in the ```lib_deps``` section of your platformio.ini file and all of these libraries will be installed automatically.  If using the "standard" Arduino IDE, you must install each of these libraries individually, or in a bundle from the [EnviroDIY Libraries](https://github.com/EnviroDIY/Libraries) meta-repository.

- [EnableInterrupt](https://github.com/GreyGnome/EnableInterrupt) - Administrates and handles pin change interrupts, allowing the logger to sleep and save battery.  This also controls the interrupts for the versions of SoftwareSerial and SDI-12 linked below that have been stripped of interrupt control.  Because we use this library, _you must always add the line ```#include <EnableInterrupt.h>``` to the top of your sketch._
- AVR sleep library - This is for low power sleeping for AVR processors. (This library is built in to the Arduino IDE.)
- [EnviroDIY DS-3231](https://github.com/EnviroDIY/Sodaq_DS3231) - For real time clock control
- [RTCZero library](https://github.com/arduino-libraries/RTCZero) - This real time clock control and low power sleeping on SAMD processors. (This library may be built in to the Arduino IDE.)  NOTE:  If using an AVR board, you must explicitly _ignore_ this library when compiling with PlatformIO or you will have compiler errors.
- [SdFat library](https://github.com/greiman/SdFat) - This enables communication with the SD card.
- [EnviroDIY version of the TinyGSM library](https://github.com/EnviroDIY/TinyGSM) - This provides internet (TCP/IP) connectivity.
- [Adafruit ADS1X15 library](https://github.com/soligen2010/Adafruit_ADS1X15/) - For high-resolution analog to digital conversion.  Note that this is soligen2010's fork of the original Adafruit library; it corrects many problems in the Adafruit library such as a bug which gives the same output on all four inputs regardless of their values.  Do NOT use the original Adafruit version!
- [EnviroDIY Arduino SDI-12 library](https://github.com/EnviroDIY/Arduino-SDI-12/tree/ExtInts) - For control of SDI-12 based sensors.  This modified version is needed so there are no pin change interrupt conflicts with the SoftwareSerial library or the software pin change interrupt library used to wake the processor.
- [SensorModbusMaster](https://github.com/EnviroDIY/SensorModbusMaster) - for easy communication with Modbus devices.
- [OneWire](https://github.com/PaulStoffregen/OneWire) - This enables communication with Maxim/Dallas OneWire devices.
- [DallasTemperature](https://github.com/milesburton/Arduino-Temperature-Control-Library) - for communication with the DS18 line of Maxim/Dallas OneWire temperature probes.
- [Adafruit Unified Sensor Driver](https://github.com/adafruit/Adafruit_Sensor) - a dependency of several other Adafruit libraries
- [Adafruit AM2315 library](https://github.com/adafruit/Adafruit_AM2315) - for the AOSong AM2315 temperature and humidity sensor.
- [Adafruit DHT library](https://github.com/adafruit/DHT-sensor-library) - for other AOSong temperature and humidity sensors.
- [Adafruit BME280 library](https://github.com/adafruit/Adafruit_BME280_Library) - for the Bosch BME280 environmental sensor.
- [Adafruit MPL115A2 library](https://github.com/adafruit/Adafruit_MPL115A2) - for the Freescale Semiconductor MPL115A2 barometer.
- [YosemitechModbus](https://github.com/EnviroDIY/YosemitechModbus) - for all Yosemitech modbus environmental sensors.
- [Northern Widget MS5803 Library](https://github.com/NorthernWidget/MS5803) - for the TE Connectivity MEAS MS5803 pressure sensor
- [EnviroDIY KellerModbus Library](https://github.com/EnviroDIY/KellerModbus) - for all Keller modbus pressure and water level sensors.

## <a name="Basic"></a>Basic Sensor and Variable Functions

### Functions Available for Each Sensor
Generally useful functions:
- **Constructor** - Each sensor has a unique constructor, the exact format of which is dependent on the individual sensor.
- **getSensorName()** - This gets the name of the sensor and returns it as a string.
- **getSensorLocation()** - This returns the Arduino pin sending and receiving data or other sensor installation information as a string.  This is the location where the sensor is connected to the data logger, NOT the position of the sensor in the environment.  Generally this value is set in the constructor for the sensor.
- **setNumberMeasurementsToAverage(int nReadings)** - Sets the number of readings for the sensor to take.  This value can also be set by the constructor.
- **getNumberMeasurementsToAverage()** - Returns an unsigned 8-bit integer with the number of readings the sensor will be taking before averaging and giving a final result.
- **getStatus()** - This returns the 8-bit code for the current status of the sensor:
    - Bit 0 - 0=Not powered, 1=Powered
    - Bit 1 - 0=Has NOT been set up, 1=Has been setup
    - Bit 2 - 0=Is NOT warmed up, 1=Is warmed up
    - Bit 3 - 0=Not awake/actively measuring, 1=Is awake/actively measuring
    - Bit 4 - 0=Readings not stable, 1=Readings should be stable
    - Bit 5 - 0=Measurement requested, 1=No measurements have been requested
    - Bit 6 - 1=Waiting for measurement completion (IFF bit 3 and 4 are set!), 1=Measurement complete (IFF bit 3 and 4 are set!),
    - Bit 7 - 0=No known errors, 1=Some sort of error has occurred
- **updateStatusBits()** - This function checks the current status.
- **setup()** - This "sets up" the sensor - setting up serial ports, etc required for the given sensor.  This must always be called for each sensor within the "setup" loop of your Arduino program _before_ calling the corresponding variable setup.
- **update()** - This updates the sensor values and returns true when finished.  For digital sensors with a single information return, this only needs to be called once for each sensor, even if there are multiple variable subclasses for the sensor.  In general, the update function powers the sensor, wakes/activates it, tells it to start measurements and get values as many times as requested, averages all the values, notifies the attached variables that new values are available, and then puts the sensor back to sleep if it had been asleep at the start of the update.

These functions are also available for each sensor, but should be used with caution.  These functions do not have any built in waits or checks to ensure they are executed in the correct order.  _**For most purposes, you should use the update function!**_  All of these functions are intended to maximize efficiency when using many variables from many sensors together in a [VariableArray](#Grouped).
- **powerUp()** - This sends power to the sensor.  No return.
- **powerDown()** - This cuts the sensor power.  No return.
- **wake()** - This wakes up/activates the sensor up so it is in the state it needs to be to begin taking measurements.  Returns true if successful.  You must remember to first powerUp() the sensor if necessary and allow enough time between the powerUp() and the wake() for the sensor to be ready to respond or call the waitForWarmUp() function.
- **sleep()** - This puts the sensor to sleep/de-activates it, but does NOT power it down.  Returns true if successful.
- **startSingleMeasurement()** - This tells the sensor to start a single measurement.  Returns true if successful.  Before calling this function, ensure that the sensor has power, has been activated, and you have waited long enough for the readings to be stable.  (Use the waitForStability() function as necessary.)
- **addSingleMeasurementResult()** - This gets the results from a single measurement that has already been started.  Returns true if successful.  This function is the heart of what every sensor object does.  When creating a new sensor object type, this function and the constructor are the only functions that must be uniquely implemented.
- **clearValues()** - Clears the result values array for a sensor
- **verifyAndAddMeasurementResult()** - This verifies that a measurement is OK (ie, not -9999) before adding it to the sensor's result array.  This is used to prevent real values from being averaged with -9999 returns.
- **averageMeasurements()** - Averages the values in the sensor's result array.
- **notifyVariables()** - Notifies attached variables of new values.  It is the sensor's job to notify variables!
- **registerVariable()** - The compliment to a variable's "attachSensor(int varNum, Sensor \*parentSense)" function.  These functions tie the variable and sensor together.  This is generally called by the variable, not by the sensor.
- **checkPowerOn()** - Returns true if a sensors assigned power pin is currently "HIGH."
- **isWarmedUp()** - Checks whether or not enough time has passed between the sensor receiving power and being ready to respond to logger commands.
- **waitForWarmUp()** - Delays until time is passed for sensor warm-up.
- **isStable()** - Checks whether or not enough time has passed between the sensor being awoken/activated and being ready to output stable values.
- **waitForStability()** - Delays until time is passed for sensor stability.
- **isMeasurementComplete()** - Checks whether or not enough time has passed between when the sensor was asked to take a single measurement and when that measurement should be complete.
- **waitForMeasurementCompletion()** - Delays until time is passed for measurement completion.

### Functions for Each Variable
- **Constructor** - Every variable requires a pointer to its parent sensor as part of the constructor.  Every variable also has two optional string entries, for a universally unique identifier (UUID or GUID) and a custom variable code.  _The UUID must always be listed first!_  In cases where you would like a custom variable code, but do not have a UUID, you **must** enter '""' as your UUID.
- **getVarName()** - This returns the variable's name ,using http://vocabulary.odm2.org/variablename/, as a String.
- **getVarUnit()** - This returns the variable's unit, using http://vocabulary.odm2.org/units/, as a String.
- **getVarCode()** - This returns a String with a customized code for the variable, if one is given, and a default if not
- **getVarUUID()** - This returns the universally unique identifier of a variables, if one is assigned, as a String
- **setup()** - This "sets up" the variable - attaching it to its parent sensor.  This must always be called for each sensor within the "setup" loop of your Arduino program _after_ calling the sensor setup.
- **getValue(bool updateValue)** - This returns the current value of the variable as a float.  By default, it does not ask the parent sensor for a new value, but simply returns the last value a parent sensor notified it of, no matter the age of the value.  If you would like to ask the sensor to measure a new value and for that new value to be returned, set the boolean flag as true.
- **getValueString(bool updateValue)** - This is identical to getValue, except that it returns a string with the proper precision available from the sensor.
- **attachSensor(int varNum, Sensor \*parentSense)** - The compliment to a sensor's registerVariable() function.  This attaches a variable object to the sensor that is giving the value to the variable.  The variable is generally responsible for calling this function!
- **onSensorUpdate()** - This is the variable's response to the sensor's notifyVariables() function.  It accepts the new value from the sensor.  This is generally called by the sensor.

### <a name="individuals"></a>Examples Using Individual Sensor and Variable Functions
To access and get values from a sensor, you must create an instance of the sensor class you are interested in using its constructor.  Each variable has different parameters that you must specify; these are described below within the section for each sensor.  You must then create a new instance for each _variable_, and reference a pointer to the parent sensor in the constructor.  Many variables can (and should) call the same parent sensor.  The variables are specific to the individual sensor because each sensor collects data and returns data in a unique way.  The constructors are all best called outside of the "setup()" or "loop()" functions.  The setup functions are then called (sensor, then variables) in the main "setup()" function and the update() and getValues() are called in the loop().  A very simple program to get data from a Decagon CTD might be something like:

```cpp
#include <DecagonCTD.h>
const char *CTDSDI12address = "1";  // The SDI-12 Address of the CTD
const uint8_t measurementsToAverage = 10;  // The number of readings to average
const int SDI12Data = 7;  // The pin the CTD is attached to
const int SDI12Power = 22;  // The sensor power pin (use -1 if not applicable)
DecagonCTD ctd(*CTDSDI12address, SDI12Power, SDI12Data, measurementsToAverage);
DecagonCTD_Cond cond(&ctd);  // The ampersand (&) *must* be included
DecagonCTD_Temp temp(&ctd);
DecagonCTD_Depth depth(&ctd);

setup()
{
    // Start the primary serial connection
    Serial.begin(SERIAL_BAUD);

    // Set up the sensor first and then the variables
    ctd.setup();
    cond.setup();
    temp.setup();
    depth.setup();
}

loop()
{
    ctd.update();
    Serial.print("Current conductivity: ");
    Serial.println(cond.getValue());
    Serial.print("Current temperature: ");
    Serial.println(temp.getValue());
    Serial.print("Current water depth: ");
    Serial.println(depth.getValue());
    delay(15000);
}
```

The "[single_sensor](https://github.com/EnviroDIY/ModularSensors/tree/master/examples/single_sensor)" example in the examples folder shows the same functionality for a MaxBotix Ultrasonic Range Finder.

## <a name="Grouped"></a>Grouped Sensor Functions
Having a unified set of functions to access many sensors allows us to quickly poll through a list of sensors to get all results quickly.  To this end, "VariableArray.h" adds the class "VariableArray" with functions to use on an array of pointers to variable objects.

### Functions Available for a VariableArray Object:
- **init(int variableCount, Variable variableList[])** - This initializes the variable array.  This must be called in the setup() function.  Note that the objects in the variable list must be pointers, not the variable objects themselves.
- **getVariableCount()** - Simply returns the number of variables.
- **getSensorCount()** - Returns the number of independent sensors.  This will often be different from the number of variables because many sensors can return multiple variables.
- **setupSensors()** - This sets up all of the variables in the array and their respective sensors by running all of their setup() functions.  If a sensor doesn't respond to its setup command, the command is called 5 times in attempt to make a connection.  If all sensors are set up successfully, returns true.
- **sensorsPowerUp()** - This gives power to all sensors, skipping repeated sensors.  No return.
- **sensorsWake()** - This wakes all sensors, skipping repeated sensors.  Returns true.
- **sensorsSleep()** - This puts all sensors to sleep, skipping repeated sensors.  Returns true.
- **sensorsPowerDown()** - This cuts power to all sensors, skipping repeated sensors.  No return.
- **updateAllSensors()** - This updates all sensor values, skipping repeated sensors.  Returns true.  Does NOT return any values.
- **printSensorData(Stream stream)** - This prints current sensor values along with meta-data to a stream (either hardware or software serial).  By default, it will print to the first Serial port.  Note that the input is a pointer to a stream instance so to use a hardware serial instance you must use an ampersand before the serial name (ie, &Serial1).
- **generateSensorDataCSV()** - This returns an Arduino String containing comma separated list of sensor values.  This string does _NOT_ contain a time stamp of any kind.

### <a name="ArrayExamples"></a>VariableArray Examples:

To use the VariableArray module, you must first create the array of pointers.  This should be done outside of the setup() or loop() functions.  Remember that you must create a new instance for each variable and each sensor.  The sensor functions for sensors within a variable array take advantage of all of the timestamps and status bits within the sensor object to minimize the amount of time that all sensors are powered and the processor is awake.  That is, the first sensor to be warmed up will be set up or activated first; the first sensor to stabilize will be asked for values first.  The order of the variables within the array should not matter, though for code readability, I strongly suggest putting all the variables attached to a single sensor next to each other in the array.

Following the example from above, with a Decagon CTD, you would create an array with the three CTD variables like this:

```cpp
// Create a new VariableArray object
VariableArray myVars;
// Create the array of variables named "variableList" using the pre-created variable objects
Variable \*variableList[] = {\*cond, \*temp, \*depth};
// Optionally, count the number of variables in the array (in this case, it's 3)
int variableCount = sizeof(variableList) / sizeof(variableList[0]);
```

The asterisk must be put in front of the variable name to indicate that it is a pointer to your variable object.  With many variables, it is easier to create the object and the pointer to it all at once in the variable array.  This can be done using the "new" keyword like so:

```cpp
// Create a new VariableArray object
VariableArray myVars;
// Create new variable objects in an array named "variableList" using the "new" keyword
// UUID's and customVarCodes are optional
Variable \*variableList[] = {
    new Sensor1_Variable1(&parentSensor1, "UUID", "customVarCode1"),
    new Sensor1_Variable2(&parentSensor1, "UUID", "customVarCode2"),
    new Sensor2_Variable1(&parentSensor2, "UUID", "customVarCode3"),
    ...
    new SensorX_VariableX(&parentSensorx, "UUID", "customVarCode4")
};
// Optionally, count the number of variables in the array
int variableCount = sizeof(variableList) / sizeof(variableList[0]);
```

You can also create and name variable pointer objects outside of the array and then reference those pointers inside of the array like so:

```cpp
// Create variable object and return pointers to them
Variable *var1 = new sensor1_var1(&parentSensor1, "UUID", "customVarCode1");
Variable *var2 = new sensor1_var2(&parentSensor1, "UUID", "customVarCode1");
Variable *var3 = new sensor2_var1(&parentSensor2, "UUID", "customVarCode1");

Variable *varX = new sensorX_varX(&parentSensor2, "UUID", "customVarCode1");
// Create a new VariableArray object
VariableArray myVars;
// Create new variable objects in an array named "variableList" using the "new" keyword
// UUID's and customVarCodes are optional
Variable \*variableList[] = {
    var1,
    var2,
    var3,
    ...
    varX
};
// Optionally, count the number of variables in the array
int variableCount = sizeof(variableList) / sizeof(variableList[0]);
```

Creating the variable pointers outside of the array is particularly helpful when you want to reference the same variables in multiple arrays or you want to do any post measurement calculations on the variables.

Once you have created the array of pointers, you can initialize the VariableArray module and setup all of the sensors at once in the setup function:

```cpp
// Initialize the sensor array;
myVars.init(variableCount, variableList);
// Set up all the sensors AND variables (BOTH are done by this function)
myVars.setupSensors();
```

You can then get values or variable names for all of the sensors within the loop with calls like:

```cpp
// Update the sensor value(s)
myVars.updateAllSensors();
// Print the data to the screen
myVars.printSensorData();
```

## <a name="Logger"></a>Basic Logger Functions
Our main reason to unify the output from many sensors and variables is to easily log the data to an SD card and to send it to a live streaming data receiver, like the [MonitorMyWatershed/EnviroDIY data portal](http://data.envirodiy.org/).  There are several modules available to use with the sensors to log data and stream data:  LoggerBase, LoggerEnviroDIY, and LoggerModem.  The classes Logger (in LoggerBase) is a sub-class of VariableArray and LoggerEnviroDIY (in LoggerEnviroDIY) is in-turn a sub-class of Logger.   They contain all of the functions available to a VariableArray as described above.  The Logger class adds the abilities to communicate with a real time clock, to put the board into deep sleep between readings to conserver power, and to write the data from the sensors to a csv file on a connected SD card.  The LoggerModem module is essentially a wrapper for [TinyGSM](https://github.com/EnviroDIY/TinyGSM) which adds quick functions for turning modem on and off to save power and to synchronize the real-time clock with the [NIST Internet time service](https://www.nist.gov/pml/time-and-frequency-division/services/internet-time-service-its).  The LoggerEnviroDIY class uses LoggerModem to add the ability to properly format and send data to the [EnviroDIY data portal](http://data.envirodiy.org/).

### Functions Available for a Logger Object:

#### Setup and initialization functions:

- **init(int SDCardPin, int mcuWakePin, int variableCount, Variable \*variableList[], float loggingIntervalMinutes, const char \*loggerID = 0)** - Initializes the logger object.  Must happen within the setup function.  Note that the variableList[], and loggerID are pointers.  The SDCardPin is the pin of the chip select/slave select for the SPI connection to the SD card.
  - NOTE regarding *loggingIntervalMinutes*: For the first 20 minutes that a logger has been powered up for a deployment, the logger will take readings at 2 minute intervals for 10 measurements, to assist with confirming that the deployment is successful. Afterwards, the time between measurements will revert to the number of minutes set with *loggingIntervalMinutes*.
- **setAlertPin(int ledPin)** - Optionally sets a pin to put out an alert that a measurement is being logged.  This is intended to be a pin with a LED on it so you can see the light come on when a measurement is being taken.

#### Timezone functions:

- **setTimeZone(int timeZone)** - Sets the timezone that you wish data to be logged in (in +/- hours from UTC).  _This must always be set!_
- **setTZOffset(int offset)** - This sets the offset between the built-in clock and the timezone the data should be logged in.  If your clock is set in UTC, then the TZOffset should be the same as the TimeZone.  For example, if you would like your clock to be set in UTC but your data should be output in Eastern Standard Time, both setTimeZone and setTZOffset should be called with -5.  On the other hand, if your clock is already set EST, you do not need to call the setTZOffset function (or can call it with 0).
A note about timezones:  It is possible to create multiple logger objects in your code if you want to log different sensors at different intervals, _but every logger object will always have the same timezone and timezone offset_.  If you attempt to call these functions more than once for different loggers, whatever value was called last will apply to every logger.

#### Functions to access the clock in proper format and time zone:

- **syncRTClock(uint32_t timestamp)** - This synchronizes the real time clock with the provided timestamp, which should be a unix timestamp _in UTC_.
- **getNow()** - This gets the current epoch time (unix timestamp - number of seconds since Jan 1, 1970) and corrects it for the specified logger time zone offset.
- **formatDateTime_ISO8601(DateTime dt)** - Formats a DateTime object into an ISO8601 formatted Arduino String.
- **formatDateTime_ISO8601(uint32_t unixTime)** - Formats a unix timestamp into an ISO8601 formatted Arduino String.
- **checkInterval()** - This returns true if the _current_ time is an even interval of the logging interval, otherwise false.  This uses getNow() to get the curernt time.
- **markTime()** - This sets static variables for the date/time - this is needed so that all data outputs (SD, EnviroDIY, serial printing, etc) print the same time for updating the sensors - even though the routines to update the sensors and to output the data may take several seconds.  It is not currently possible to output the instantaneous time an individual sensor was updated, just a single marked time.  By custom, this should be called before updating the sensors, not after.  If you do not call this function before saving or sending data, there will be no timestamps associated with your data.  This is called for you every time the checkInterval() function is run.
- **checkMarkedInterval()** - This returns true if the _marked_ time is an even interval of the logging interval, otherwise false.  This uses the static time value set by markTime() to get the time.  It does not check the real-time-clock directly.


#### Functions for the processor sleep modes:

- **setupSleep()** - Sets up the processor sleep mode and the interrupts to wake the processor back up.  This should be called in the setup function.
- **systemSleep()** - Puts the system into deep sleep mode.  This should be called at the very end of the loop function.  Please keep in mind that this does NOT call the wake and sleep functions of the sensors themselves; you must call those separately.  (This separation is for timing reasons.)

#### Functions for logging data:

- **setFileName(fileName)** - This sets a specified file name for data to be saved as, if you want to decide on it in advance.  Note that you must include the file extention (ie., '.txt') in the file name.  If you do not call the setFileName function with a specific name, a csv file name will automatically be generated from the logger id and the current date.
- **getFileName()** - This returns the current filename as an Arduino String.
- **setupLogFile()** - This creates a file on the SD card and writes a header to it.  It also sets the "file created" time stamp.
- **logToSD(String rec)** - This writes a data line containing "rec" the the SD card and sets the "file modified" timestamp.  
- **generateFileHeader()** - This returns and Aruduino String with a comma separated list of headers for the csv.  The headers will be ordered based on the order variables are listed in the array fed to the init function.
- **generateSensorDataCSV()** - This returns an Arduino String containing the time and a comma separated list of sensor values.  The data will be ordered based on the order variables are listed in the array fed to the init function.

#### Functions for sensor testing and communication debugging:

By default, some status and set-up information will be sent to the Serial (for AVR processors) or SerialUSB (for SAMD processors).  To stop all print out or to change the port the print out goes to, open ModSensorDebugger.h and change or remove lines 15-21 that define the STANDARD_SERIAL_OUTPUT.

There is also a built-in function for "testing" sensors within sensor arrays - that is, continuously displaying current sensor values to test that the sensors are working properly:
- **testingMode()** - Enters a "testing" mode for the sensors.  It prints out all of the sensor results for 25 records worth of data with a 5-second delay between readings.  The printouts go to whichever serial port is given in the ```#define STANDARD_SERIAL_OUTPUT``` statement.

Testing mode can be entered directly in a set-up or loop function by calling the ```testingMode()``` function.  There is also a function to hold code to wait for a button press to enter test testing mode.  I suggest only running this as the very last step of the setup function.
- **checkForTestingMode(int buttonPin)** - This stops everything and waits for five seconds for a button to be pressed to enter allow the user to enter "sensor testing" mode.

If you would like to be able to enter the testing mode via a button press at any time while the logger is asleep, you can use the testingISR() function to define an interrupt for entering testing mode.  Please note that the ISR verifies that you are not in the middle of taking/logging a measurement before beginning the testing mode, so you cannot enter testing mode during that time.  Also note that the testing mode will not return any valid results until after the full setup is complete, so don't try to enter testing mode before then.
```cpp
pinMode(pinNumber, INPUT_PULLUP);
enableInterrupt(buttonPin, Logger::testingISR, CHANGE);
```


For more intense _code_ debugging for any individual component of the library (sensor communication, modem communication, variable array functions, etc), open the source file header (\*.h), for that component.  Find the line ```// #define DEBUGGING_SERIAL_OUTPUT xxxxx```, where xxxxx is the name of a serial output (ie, Serial or USBSerial).  Remove the two comment slashes from that line.  Then recompile and upload your code.  This will (sometimes dramatically) increase the number of statements going out to the debugging serial port.  A few sensors also the line ```// #define DEEP_DEBUGGING_SERIAL_OUTPUT xxxxx```, uncommenting of which will send even more information to the defined port.  Note that this type of debugging is intended to help find errors in the code of this library, not problems with the sensors themselves!

####  Convenience functions to do it all:

- **begin()** - Starts all the sensors, the variable array, and the logger.  Must be in the setup function.
- **log()** - Logs data, must be the entire content of the loop function.

### <a name="Modem"></a>Functions for a LoggerModem:

A loggerModem serves two functions:  First, it communicates with the internet via WiFi or cellular service and sends data to remote services.  Second, it acts as a sensor which can return the strength of the WiFi or cellular connection.  A loggerModem object is a combination of a [TinyGsm](https://github.com/EnviroDIY/TinyGSM) (modem instance), a TinyGsmClient, and a ModemOnOff to control modem power.

Before creating a loggerModem instance, _you must add one of these lines to the top of your sketch_, before any include statements:

- ```#define TINY_GSM_MODEM_SIM800``` - for a SIMCom SIM800, SIM900, or variant thereof (including [Sodaq GPRSBees](https://shop.sodaq.com/en/gprsbee.html))
- ```#define TINY_GSM_MODEM_SIM808``` - for a SIMCom SIM808 (essentially a SIMCom SIM800 with GPS support)
- ```#define TINY_GSM_MODEM_A6``` - for an AI-Thinker A6 or A7
- ```#define TINY_GSM_MODEM_M590``` - for a Neoway M590
- ```#define TINY_GSM_MODEM_UBLOX``` - for most u-blox cellular modems ((LEON-G100, LISA-U2xx, SARA-G3xx, SARA-U2xx, TOBY-L2xx, LARA-R2xx, MPCI-L2xx, or a Digi 3G XBee running in bypass mode)
- ```#define TINY_GSM_MODEM_ESP8266``` - for an ESP8266 using the _default AT command firmware_
- ```#define TINY_GSM_MODEM_XBEE``` - for Digi brand WiFi or Cellular XBee's running in normal (transparent) mode

Then you must create the modem object:

```cpp
// Create the modem object
loggerModem modem;
```

See [TinyGSM's documentation](https://github.com/vshymanskyy/TinyGSM/blob/master/README.md) for a full list of all of the chip variants and modules that are supported.

After defining your modem, set it up using one of these two commands, depending on whether you are using cellular or WiFi communication:

- **setupModem(Stream modemStream, int vcc33Pin, int modemStatusPin, int modemSleepRqPin, ModemSleepType sleepType, const char \*APN)** - Sets up the internet communcation with a cellular modem.  Note that the modemStream and APN should be pointers.  Use -1 for any pins that are not connected.
- **setupModem(Stream modemStream, int vcc33Pin, int modemStatusPin, int modemSleepRqPin, ModemSleepType sleepType, const char \*ssid, const char \*pwd)** - Sets up the internet communication with a WiFi modem.  Note that the modemStream, ssid, and password should be pointers.  Use -1 for any pins that are not connected.
- The **vcc33Pin** is the pin that controls whether or not the modem itself is powered.  Use -1 if your modem is always receiving power from your logger board or if you want to control modem power independently.
- The **modemStatusPin** is the pin that indicates whether the modem is turned on and it is clear to send data.  If you use -1, the modem is assumed to always be ready.
- The **modemSleepRqPin** is the _pin_ used to put the modem to sleep or to wake it up.
- The **ModemSleepType** controls _how the modemSleepRqPin is used_ to put the modem to sleep between readings.
    - Use _"modem_sleep_held"_ if the SleepRq pin is held HIGH to keep the modem awake, as with a Sodaq GPRSBee rev6.
    - Use _"modem_sleep_pulsed"_ if the SleepRq pin is pulsed high and then low to wake the modem up, as with an Adafruit Fona or Sodaq GPRSBee rev4.
    - Use _"modem_sleep_reverse"_ if the SleepRq pin is held LOW to keep the modem awake, as with all XBees.
    - Use *"modem_always_on"* if you do not want the library to control the modem power and sleep.
- Please see the section "[Notes on Arduino Streams and Software Serial](#SoftwareSerial)" for more information about what streams can be used along with this library.

Once the modem has been set up, it has all the functions of sensor object.  These additional functions are available:

- **connectInternet()** - Connects to the internet via WiFi or cellular network.  Returns true if connection is successful.
- **openTCP(const char host, uint16_t port)** - Makes a TCP connection to a host URL and port.  (The most common port for public URLs is "80"; if you don't know the port, try this first.)  Returns 1 if successful.
- **openTCP(IPAddress ip, uint16_t port)** - Makes a TCP connection to a host ip address and port.  Returns 1 if successful.
- **closeTCP()** - Breaks the TCP connection.
- **disconnectInternet()** - Disconnects from the network, if applicable.
- **modemPowerUp()** - Turns the modem on.  Returns true if connection is successful.
- **modemPowerDown()** - Turns the modem off and empties the send and receive buffer.  Returns true if connection is successful.
- **getNISTTime()** - Returns the current Unix time stamp (_in UTC_) from NIST via the TIME protocol (rfc868).

As mentioned above, the cellular modems themselves are also sensors with the following variables:

```cpp
// Create the RSSI and signal strength variable objects for the modem and return
// variable-type pointers to them
Variable *modemRSSI = Modem_RSSI(&modem, "UUID", "customVarCode");  // Received Signal Strength Indication, in dB
Variable *modemSinalPct = Modem_SignalPercent(&modem, "UUID", "customVarCode");  // "Percent" signal strength
```

The modem does not behave quite the same as all the other sensors do, though.  Setup must be done with the ```setupModem(...)``` function; the normal ```setup()``` function does not do anything.  The ```powerUp()``` and ```powerDown()``` functions also do not work, the modem will only go on with the ```modemPowerUp()``` function and off with the ```modemPowerDown()``` function.

Note for GPRSBee modems: To start the modem you will need to power the logger board off, connect the battery to the logger board, and finally attach the modem to the logger board. Then you may power the board and run your sketch. We have found that attaching a GPRSBee modem to power in a different sequence results in the modem reporting zero signal strength. Note, the Mayfly connected to a computer via USB does not supply sufficient power to the GPRSBee. If the community finds this true for other modems, please let us know.


### <a name="DIYlogger"></a>Additional Functions Available for a LoggerEnviroDIY Object:
These functions attach a modem and set up the required registration token and sampling feature UUID for the EnviroDIY web streaming data loader API.  **All three** functions must be called before calling any of the other EnviroDIYLogger functions.  You *must* also add the correct variable UUID's to the constructors for each variable you are using.  All of the UUID and token values can be obtained after registering at http://data.envirodiy.org/.

- **attachModem(loggerModem &modem)** - Attaches a loggerModem to the logger, which the logger then can use to send data to the internet.  See [Modem and Internet Functions](#Modem) for more information on how the modem must be set up before it is attached to the logger.  You must include an ampersand to tie in the already created modem!
- **setToken(const char \*registrationToken)** - Sets the registration token to access the EnviroDIY streaming data loader API.  Note that the input is a pointer to the registrationToken.
- **setSamplingFeatureUUID(const char \*samplingFeatureUUID)** - Sets the universally unique identifier (UUID or GUID) of the sampling feature.  Note that the input is a pointer to the samplingFeatureUUID.

Because sending data to EnviroDIY depends on having some sort of modem or internet connection, there is a modem object created within the LoggerEnviroDIY Object.  To set up that modem object, you still need to call the functions listed in the LoggerModem section, but you need to add an extra "modem." before the function name to call the internal modem object.  You do not need to separately create the object.

Within the loop, these two functions will then format and send out data:

- **generateSensorDataJSON()** - Generates a properly formatted JSON string to go to the EnviroDIY streaming data loader API.
- **postDataEnviroDIY()** - Creates proper headers and sends data to the EnviroDIY data portal.  Depends on the modem support module.  Returns an HTML response code.

### <a name="LoggerExamples"></a>Logger Examples:

To set up logging, you must first include the appropriate logging module and create a new logger instance.  This must happen outside of the setup and loop functions:

```cpp
// Import Logger Module
#include <LoggerBase.h>
// Create a new logger instance
Logger logger;
```

--OR--

```cpp
// Import Logger Module
#include <LoggerEnviroDIY.h>
// Create a new logger instance
LoggerEnviroDIY EnviroDIYLogger;
```

_Within the setup function_, you must then initialize the logger and then run the logger setup.  For the EnviroDIY logger, you must also set up the communication.  (Please note that these are shown with default values.):

```cpp
// Set the time zone and offset from the RTC
logger.setTimeZone(timeZone);
logger.setTZOffset(offset);
// Initialize the logger
logger.init(SDCardPin, mcuWakePin, variableCount, variableList, loggingIntervalMinutes, loggerID);
// OPTIONAL - specify a pin to give an alert when a measurement is taken
// This should generally be a pin with an LED
setAlertPin(int ledPin);
// Begin the logger;
logger.begin();
```

--OR--

```cpp
// Set the time zone and offset from the RTC
EnviroDIYLogger.setTimeZone(timeZone);
EnviroDIYLogger.setTZOffset(offset);
// Initialize the logger
EnviroDIYLogger.init(SDCardPin, mcuWakePin, variableCount, variableList, loggingIntervalMinutes, loggerID);
// OPTIONAL - specify a pin to give an alert when a measurement is taken
// This should generally be a pin with an LED
setAlertPin(ledPin);
// Set up the communication with EnviroDIY
EnviroDIYLogger.setToken(registrationToken);
EnviroDIYLogger.setSamplingFeature(samplingFeature);
EnviroDIYLogger.setUUIDs(UUIDs[]);

// Set up the logger modem
modem.setupModem(modemStream, vcc33Pin, modemStatusPin, modemSleepRqPin, sleepType, APN);

// Attach the modem to the logger
EnviroDIYLogger.attachModem(&modem);

// Connect to the network
if (modem.connectInternet())
{
    // Synchronize the RTC
    EnviroDIYLogger.syncRTClock();
}
// Disconnect from the network
modem.disconnectInternet();

// Begin the logger;
EnviroDIYLogger.begin();
```

_Within the main loop function_, all logging and sending of data can be done using a single program line.  Because the built-in log functions already handle sleeping and waking the board processor, **there cannot be nothing else within the loop function.**

```cpp
void loop()
{
    logger.log();
}
```

--OR--

```cpp
void loop()
{
    EnviroDIYLogger.log();
}
```
If you would like to do other things within the loop function, you should access the component logging functions individually instead of using the short-cut functions.  In this case, here are some guidelines for writing a loop function:

- If you want to log on an even interval, use ```if (checkInterval())``` or ```if (checkMarkedInterval())``` to verify that the current or marked time is an even interval of the logging interval..
- Call the ```markTime()``` function before printing/sending/saving any data that you want associate with a timestamp.
- Power up all of your sensors with ```sensorsPowerUp()```.
- Wake up all your sensors with ```sensorsWake()```.
- Update all the sensors in your VariableArray together with ```updateAllSensors()```.
- Immediately after running ```updateAllSensors()```, put sensors to sleep to save power with ```sensorsSleep()```.
- Power down all of your sensors with ```sensorsPowerDown()```.
- After updating the sensors, then call any functions you want to send/print/save data.
- Finish by putting the logger back to sleep, if desired, with ```systemSleep()```.

The [double_logger example program](https://github.com/EnviroDIY/ModularSensors/tree/master/examples/double_logger) demonstrates using a custom loop function in order to log two different groups of sensors at different logging intervals.  The [baro_rho_correction example program](https://github.com/EnviroDIY/ModularSensors/tree/master/examples/baro_rho_correction) demonstrates using a custom loop function in order to create calculated variables before saving the data and sending it to the EnviroDIY data portal.  The [data_saving example program](https://github.com/EnviroDIY/ModularSensors/tree/master/examples/data_saving) shows using a custom loop in order to save cellular data by saving data from many variables on the SD card, but only sending a portion of the data to the EnviroDIY data portal.


## Available sensors

There are a number of sensors supported by this library.  Depending on the sensor, it may communicate with the Arduino board using as a serial peripheral interface (SPI), inter-integrated circuit (I2C, also called "Wire," "Two Wire", or "TWI"), or some type of universal synchronous/asynchronous receiver/transmitter (UART/USART, or simply "serial") protocol.  (USART or serial includes transistor-transistor logic (TTL), RS232 (adapter needed), and RS485 (adapter needed) communication).  See the section on [Processor Compatibility](#compatibility) for more specific notes on which pins are available for each type of communication on the various supported processors.

Essentially all of the sensors can have their power supplies turned off between readings, but not all boards are able to switch output power on and off.  When the sensor constructor asks for the Arduino pin controlling power on/off, use -1 for any board which is not capable of switching the output power on and off.

Please, please, when setting up multiple sensors on a logger, be smart about it.  Don't try to connect too many sensors all at once or you're likely to exceed your logger's power regulator or come across strange interferences between them.  _**TEST YOUR LOGGER WITH ALL SENSORS ATTACHED BEFORE DEPLOYING IT TO THE FIELD!**_  Don't even think about skipping the in-lab testing!  Theoretically every single sensor possible could be attached to the same processor, but the reality is that boards have finite numbers of pins, solar panels can only create so much charge, and not all sensors like each other very much.
_____

### <a name="AM2315"></a>[AOSong AM2315](www.aosong.com/asp_bin/Products/en/AM2315.pdf) Encased I2C Temperature/Humidity Sensor

The AOSong AM2315 and [CM2311](http://www.aosong.com/en/products/details.asp?id=193) communicate with the board via I2C.  Because this sensor can have only one I2C address (0xB8), it is only possible to connect one of these sensors to your system.  This sensor should be attached to a 3.3-5.5V power source and the power supply to the sensor can be stopped between measurements.

The only input needed for the sensor constructor is the Arduino pin controlling power on/off and optionally the number of readings to average:

```cpp
#include <AOSongAM2315.h>
// Create and return the AM2315 sensor object
AOSongAM2315 am2315(I2CPower, measurementsToAverage);
```

The two available variables are:  (UUID and customVarCode are optional; UUID must always be listed first.)

```cpp
// Create the temperature and humidity variable objects for the AM2315 and return variable-type pointers to them
Variable *am2315Humid = new AOSongAM2315_Humidity(&am2315, "UUID", "customVarCode");  // Percent relative humidity
//  Resolution is 0.1 % RH (16 bit)
//  Accuracy is ± 2 % RH
//  Range is 0 - 100 % RH
Variable *am2315Temp= new AOSongAM2315_Temp(&am2315, "UUID", "customVarCode");  // Temperature in °C
// Resolution is 0.1°C (16 bit)
// Accuracy is ±0.1°C
// Range is -40°C to +125°C
```
_____

### <a name="DHT"></a>[AOSong DHT](http://www.aosong.com/en/products/index.asp) Digital-Output Relative Humidity & Temperature Sensor

This module will work with an AOSong [DHT11/CHT11](http://www.aosong.com/en/products/details.asp?id=109), DHT21/AM2301, and [DHT22/AM2302/CM2302](http://www.aosong.com/en/products/details.asp?id=117).  These sensors use a single-bus single wire digital signaling protocol.  They can be connected to any digital pin.  Please keep in mind that, per manufacturer instructions, these sensors should not be polled more frequently than once every 2 seconds.  These sensors should be attached to a 3.3-6V power source and the power supply to the sensor can be stopped between measurements.  The communication with these sensors is slow and _interrupts are turned off during communication_.  (See the Adafruit DHT library's DHT.cpp for details.)  Keep this in mind if using this sensor in combination with a rain gauge or other interrupt-driven sensor.  Also note that the temperature sensor built into the AOSong DHT is a Maxim DS18 sensor.

The Arduino pin controlling power on/off, the Arduino pin receiving data, and the sensor type are required for the sensor constructor.  The number of readings to average is optional:

```cpp
#include <AOSongDHT.h>/
// Create and return the DHT sensor object
AOSongDHT dht(DHTPower, DHTPin, dhtType, measurementsToAverage);
```

The three available variables are:  (UUID and customVarCode are optional; UUID must always be listed first.)

```cpp
// Create the temperature, humidity, and heat index variable objects for the DHT and return variable-type pointers to them
Variable *dhtHumid = new AOSongDHT_Humidity(&dht, "UUID", "customVarCode");  // Percent relative humidity
//  Resolution is 0.1 % RH for DHT22 and 1 % RH for DHT11
//  Accuracy is ± 2 % RH for DHT22 and ± 5 % RH for DHT11
//  Range is 0 to 100 % RH
Variable *dhtTemp = new AOSongDHT_Temp(&dht, "UUID", "customVarCode");  // Temperature in °C
//  Resolution is 0.1°C
//  Accuracy is ±0.5°C for DHT22 and ± ±2°C for DHT11
//  Range is -40°C to +80°C
Variable *dhtHI = new AOSongDHT_HI(&dht, "UUID", "customVarCode");  // Calculated Heat Index
//  Resolution is 0.1°C
//  Accuracy is ±0.5°C for DHT22 and ± ±2°C for DHT11
//  Range is -40°C to +80°C
```
_____

### <a name="SQ212"></a>[Apogee SQ-212 Quantum Light Sensor](https://www.apogeeinstruments.com/sq-212-amplified-0-2-5-volt-sun-calibration-quantum-sensor/) Photosynthetically Active Radiation (PAR)
This library will work with the Apogee SQ-212 and SQ-212 analog quantum light sensors, and could be readily adapted to work with similar sensors (e.g. SQ-215 or SQ225) with by simply changing the calibration factors.  These sensors send out a simple analog signal.  To convert that to a high resolution digital signal, the sensor must be attached to a TI ADS1115 ADD converter.  The TI ADS1115 ADD communicates with the main processor via I2C.  In the majority of break-out boards, and on the Mayfly, the I2C address of the ADS1x15 is set as 0x48 by tying the address pin to ground.  Up to four of these ADD's be used by changing the address value by changing the connection of the address pin on the ADS1x15.  The ADS1x15 requires an input voltage of 2.0-5.5V, but this library assumes the ADS is powered with 3.3V.  The PAR sensors should be attached to a 5-24V power source and the power supply to the sensor can be stopped between measurements.

The Arduino pin controlling power on/off and the analog data pin _on the TI ADS1115_ are required for the sensor constructor.  If your ADD converter is not at the standard address of 0x48, you can enter its actual address as the third argument.

```cpp
#include <ApogeeSQ212.h>
// Create and return the Apogee SQ-212 sensor object
ApogeeSQ212 SQ212(SQ212Power, SQ212Data, ADS1x15_i2cAddress, measurementsToAverage);
```

The one available variable is:  (UUID and customVarCode are optional; UUID must always be listed first.)

```cpp
// Create the PAR variable object for the Apogee SQ-212 and return a variable-type pointer to it
Variable *sq212PAR = new ApogeeSQ212_PAR(&SQ212, "UUID", "customVarCode");  // Photosynthetically Active Radiation (PAR), in units of μmol m-2 s-1, or microeinsteins per square meter per second
//  Resolution is 0.04 µmol m-2 s-1 (16 bit ADC)
//  Accuracy is ± 0.5%
//  Range is 0 to 2500 µmol m-2 s-1
```
_____

### <a name="BME280"></a>[Bosch BME280](https://www.bosch-sensortec.com/bst/products/all_products/bme280) Integrated Environmental Sensor

Although this sensor has the option of either I2C or SPI communication, this library only supports I2C.  The default I2C address varies by manufacturer and is either 0x77 or 0x76. The Adafruit and Sparkfun defaults are both 0x77 and Seeed/Grove default is 0x76, though all can be changed by physical modification of the sensor, if necessary (by cutting the board connection for the manufacturer default and soldering the optional address jumpers).  To connect two of these sensors to your system, you must ensure they are soldered so as to have different I2C addresses.  No more than two can be attached (unless you use a multiplexer).  This module is likely to also work with the [Bosch BMP280 Barometric Pressure Sensor](https://www.bosch-sensortec.com/bst/products/all_products/bmp280), though it has not been tested on it.  These sensors should be attached to a 1.7-3.6V power source and the power supply to the sensor can be stopped between measurements.

The only input needed is the Arduino pin controlling power on/off; the i2cAddressHex is optional as is the number of readings to average:

```cpp
#include <BoschBME280.h>
// Create and return the Bosch BME280 sensor object
BoschBME280 bme280(I2CPower, i2cAddressHex, measurementsToAverage);
```

The four available variables are:  (UUID and customVarCode are optional; UUID must always be listed first.)

```cpp
// Create the four variable objects for the BME280 and return variable-type pointers to them
Variable *bme280Temp = new BoschBME280_Temp(&bme280, "UUID", "customVarCode");  // Temperature in °C
//  Resolution is 0.01°C
//  Accuracy is ±0.5°C
//  Range is -40°C to +85°C
Variable *bme280Humid = new BoschBME280_Humidity(&bme280, "UUID", "customVarCode");  // Percent relative humidity
//  Resolution is 0.008 % RH (16 bit)
//  Accuracy is ± 3 % RH
//  Range is 0-100 % RH
Variable *bme280Press = new BoschBME280_Pressure(&bme280, "UUID", "customVarCode");  // Barometric pressure in pascals
//  Resolution is 0.18Pa
//  Absolute Accuracy is ±1hPa
//  Relative Accuracy is ±0.12hPa
//  Range is 300 to 1100 hPa
Variable *bme280Alt = new BoschBME280_Altitude(&bme280, "UUID", "customVarCode");  // Altitude in meters, calculated from barometric pressure
//  Resolution is 1m
//  Accuracy depends on geographic location
```
_____

### <a name="OBS3"></a>[Campbell Scientific OBS-3+](https://www.campbellsci.com/obs-3plus)

The version of the OBS-3+ that this library supports sends out a simple analog signal between 0 and 2.5V.  (The 5V and 4-20mA versions are _not_ supported by this library.)  To convert the analog signal to a high resolution digital signal, the sensor must be attached to a [TI ADS1115](http://www.ti.com/product/ADS1115) 16-bit ADD converter.  (This module is built into the EnviroDIY Mayfly.)  The TI ADS1115 ADD communicates with the main processor via I2C.  In the majority of break-out boards, and on the Mayfly, the I2C address of the ADS1x15 is set as 0x48 by tying the address pin to ground.  Up to four of these ADD's be used by changing the address value by changing the connection of the address pin on the ADS1x15.  The ADS1x15 requires an input voltage of 2.0-5.5V, but this library assumes the ADS is powered with 3.3V.  The OBS-3 itself requires a 5-15V power supply, which can be turned off between measurements.  (It will actually run on power as low as 3.3V.)  The power supply is connected to the red wire, low range output comes from the blue wire, high range output comes from the white wire, and the black, green, and silver/unshielded wires should all be connected to ground.

The Arduino pin controlling power on/off, analog data pin _on the TI ADS1115_, and calibration values _in Volts_ for Ax^2 + Bx + C are required for the sensor constructor.  A custom variable code can be entered as a second argument in the variable constructors, and it is very strongly recommended that you use this otherwise it will be very difficult to determine which return is high and which is low range on the sensor.  If your ADD converter is not at the standard address of 0x48, you can enter its actual address as the third argument.  Do NOT forget that if you want to give a number of measurements to average, that comes _after_ the i2c address in the constructor!

Note that to access both the high and low range returns, two instances must be created, one at the low range return pin and one at the high pin.

The main constructor for the sensor object is (called once each for high and low range):

```cpp
#include <CampbellOBS3.h>
// Create and return the low-range sensor object
CampbellOBS3 osb3low(OBS3Power, OBSLowPin, OBSLow_x2_coeff_A, OBSLow_x1_coeff_B, OBSLow_x0_coeff_C, ADS1x15_i2cAddress, measurementsToAverage);
// Create the high-range sensor object
CampbellOBS3 osb3high(OBS3Power, OBSHighPin, OBSHigh_x2_coeff_A, OBSHigh_x1_coeff_B, OBSHigh_x0_coeff_C, ADS1x15_i2cAddress, measurementsToAverage);
```

The single available variable is (called once each for high and low range):

```cpp
// Create and return the low-range variable object and return a variable-type pointer to it
Variable *obs3lowTurbid = new CampbellOBS3_Turbidity(&osb3low, "UUID", "customLowVarCode");  // Low Range Turbidity in NTU
// Create the high-range variable object and return a variable-type pointer to it
Variable *obs3highTurbid = new CampbellOBS3_Turbidity(&osb3high, "UUID", "customHighVarCode");  // High Range Turbidity in NTU
//  Ranges: (depends on sediment size, particle shape, and reflectivity)
//      Turbidity (low/high): 250/1000 NTU; 500/2000 NTU; 1000/4000 NTU
//      Mud: 5000 to 10,000 mg L–1
//      Sand: 50,000 to 100,000 mg L–1
//  Accuracy: (whichever is larger)
//      Turbidity: 2% of reading or 0.5 NTU
//      Mud: 2% of reading or 1 mg L–1
//      Sand: 4% of reading or 10 mg L–1
// Resolution:
//    16-bit ADC
//        Turbidity: 0.004/0.01 NTU; 0.008/0.03 NTU; 0.01/0.06 NTU
//    12-bit ADC
//        Turbidity: 0.06/0.2 NTU; 0.1/0.5 NTU; 0.2/1.0 NTU
```
_____

### <a name="5TM"></a>[Meter Environmental ECH2O 5TM](https://www.metergroup.com/environment/products/ech2o-5tm-soil-moisture/) Soil Moisture and Temperature Sensor

The 5TM soil moisture sensor communicates with the board using the [SDI-12 protocol](http://www.sdi-12.org/) (and the [Arduino SDI-12 library](https://github.com/EnviroDIY/Arduino-SDI-12)).  It requires a 3.5-12V power supply, which can be turned off between measurements.  While contrary to the manual, they will run with power as low as 3.3V.  On the 5TM with a stereo cable, the power is connected to the tip, data to the ring, and ground to the sleeve.  On the bare-wire version, the power is connected to the _white_ cable, data to _red_, and ground to the unshielded cable.  Meter Environmental was formerly known as Decagon Devices and sold this sensor as the 5TM.

The SDI-12 address of the sensor, the Arduino pin controlling power on/off, and the Arduino pin sending and receiving data are required for the sensor constructor.  Optionally, you can include a number of distinct readings to average.  The data pin must be a pin that supports pin-change interrupts.  To find or change the SDI-12 address of your sensor, load and run example [b_address_change](https://github.com/EnviroDIY/Arduino-SDI-12/tree/master/examples/b_address_change) within the SDI-12 library.

Keep in mind that SDI12 is a slow communication protocol (only 1200 baud) and _ALL interrupts are turned off during communication_.  This means that if you have any interrupt driven sensors (like a tipping bucket) attached with an SDI12 sensor, no interrupts (or tips) will be registered during SDI12 communication.

The main constructor for the sensor object is:

```cpp
#include <Decagon5TM.h>
// Create and return the Decagon 5TM sensor object
Decagon5TM fivetm(TMSDI12address, SDI12Power, SDI12Data, measurementsToAverage);
```

The three available variables are:  (UUID and customVarCode are optional; UUID must always be listed first.)

```cpp
// Create the Ea, Temperature, and Volumetric Water Content variables for the 5TM  and return variable-type pointers to them
Variable *fivetmEA = new Decagon5TM_Ea(&fivetm, "UUID", "customVarCode");  // Ea/Matric Potential Variable in farads per meter
Variable *fivetmTemp = new Decagon5TM_VWC(&fivetm, "UUID", "customVarCode");  // Volumetric water content as percent, calculated from Ea via TOPP equation
//  Resolution is 0.0008 m3/m3 (0.08% VWC) from 0 – 50% VW
//  Accuracy for Generic calibration equation: ± 0.03 m3/m3 (± 3% VWC) typical
//  Accuracy for Medium Specific Calibration: ± 0.02 m3/m3 (± 2% VWC)
//  Range is 0 – 1 m3/m3 (0 – 100% VWC)
Variable *fivetmVWC = new Decagon5TM_Temp(&fivetm, "UUID", "customVarCode");  // Temperature in °C
//  Resolution is 0.1°C
//  Accuracy is ± 1°C
//  Range is - 40°C to + 50°C
```
_____

### <a name="CTD"></a>[Meter Environmental Hydros 21](https://www.metergroup.com/environment/products/hydros-21-water-level-monitoring/) 3-in-1 Water Level Sensor (Electrical Conductivity, Temperature, and Depth Sensor)

The Meter Environmental Hydros 21 has the same type of connections and communication protocol as the [Meter Environmental ECH2O 5TM](#5TM).  Meter Environmental was formerly known as Decagon Devices and sold this sensor as the CTD-5 or  CTD-10.

The main constructor for the sensor object is:

```cpp
#include <DecagonCTD.h>
// Create and return the Decagon CTD sensor object
DecagonCTD ctd(CTDSDI12address, SDI12Power, SDI12Data, measurementsToAverage);
```

The three available variables are:  (UUID and customVarCode are optional; UUID must always be listed first.)

```cpp
// Create the Conductivity, Temperature, and Water Depth variables for the CTD and return variable-type pointers to them
Variable *ctdCond = new DecagonCTD_Cond(&ctd, "UUID", "customVarCode");  // Conductivity in µS/cm
//  Resolution is 0.001 mS/cm = 1 µS/cm
//  Accuracy is ±0.01mS/cm or ±10% (whichever is greater)
//  Range is 0 – 120 mS/cm (bulk)
Variable *ctdTemp = new DecagonCTD_Temp(&ctd, "UUID", "customVarCode");  // Temperature in °C
//  Resolution is 0.1°C
//  Accuracy is ±1°C
//  Range is -11°C to +49°C
Variable *ctdDepth = new DecagonCTD_Depth(&ctd, "UUID", "customVarCode");  // Water depth in mm
//  Resolution is 2 mm
//  Accuracy is ±0.05% of full scale
//  Range is 0 to 5 m or 0 to 10 m, depending on model
```
_____

### <a name="ES2"></a>[Decagon Devices ES-2](http://www.decagon.com/en/hydrology/water-level-temperature-electrical-conductivity/es-2-electrical-conductivity-temperature/) Electrical Conductivity Sensor

_NOTE:  Decagon Devices has become Meter Environmental and no longer sells this sensor._  If you still have one of these sensors, it follows the same connection and communication protocol as the [Meter Environmental ECH2O 5TM](#5TM).

The main constructor for the sensor object is:

```cpp
#include <DecagonES2.h>
// Create and return the Decagon ES2 sensor object
DecagonES2 es2(ES2SDI12address, SDI12Power, SDI12Data, measurementsToAverage);
```

The two available variables are:  (UUID and customVarCode are optional; UUID must always be listed first.)

```cpp
// Create the Conductivity and Water Depth variables for the ES2 and return variable-type pointers to them
Variable *es2Cond = new DecagonES2_Cond(&es2, "UUID", "customVarCode");  // Conductivity in µS/cm
//  Resolution is 0.001 mS/cm = 1 µS/cm
//  Accuracy is ±0.01mS/cm or ±10% (whichever is greater)
//  Range is 0 – 120 mS/cm (bulk)
Variable *es2Temp = new DecagonES2_Temp(&es2, "UUID", "customVarCode");  // Temperature in °C
//  Resolution is 0.1°C
//  Accuracy is ±1°C
//  Range is -40°C to +50°C
```
_____

### <a name="ExtVolt"></a>External Voltage, via [TI ADS1115](http://www.ti.com/product/ADS1115)
The TI ADS1115 ADD is a high resolution ADS that communicates with the board via I2C.  In the majority of break-out boards, and on the Mayfly, the I2C address of the ADS1x15 is set as 0x48 by tying the address pin to ground.  Up to four of these ADD's be used by changing the address value by changing the connection of the address pin on the ADS1x15.  The ADS1x15 requires an input voltage of 2.0-5.5V, but this library assumes the ADS is powered with 3.3V.  For measuring raw external voltages, this library also allows you to give a gain factor/multiplier to account for use of a voltage divider, such as the [Seeed Grove Voltage Divider](http://wiki.seeedstudio.com/Grove-Voltage_Divider/).

The Arduino pin controlling power on/off and the analog data pin _on the TI ADS1115_ are required for the sensor constructor.  If using a voltage divider to increase the measurable voltage range, enter the gain multiplier as the third argument.  If your ADD converter is not at the standard address of 0x48, you can enter its actual address as the fourth argument.  The number of measurements to average, if more than one is desired, goes as the fifth argument.

```cpp
#include <ExternalVoltage.h>
// Create and return the voltage sensor
ExternalVoltage extvolt(VoltPower, VoltData, VoltGain, ADS1x15_i2cAddress, measurementsToAverage);
```

The one available variable is:  (UUID and customVarCode are optional; UUID must always be listed first.)

```cpp
// Create the voltage variable and return a variable-type pointer to it
Variable *extVoltage = new ExternalVoltage_Volt(&extvolt, "UUID", "customVarCode");  // raw voltage in volts
// Range:
//   without voltage divider:  0 - 3.6V
//   1/gain = 3x: 0.3 ~ 12.9v
//   1/gain = 10x: 1 ~ 43v
// Accuracy is < ± 1%
// Resolution: 16-bit ADC:
//   without voltage divider:  0.05mV
//   1/gain = 3x: 0.2mV
//   1/gain = 10x: 0.65 mV
```
_____

### <a name="MaxBotix"></a>[MaxBotix MaxSonar](http://www.maxbotix.com/Ultrasonic_Sensors/High_Accuracy_Sensors.htm) - HRXL MaxSonar WR or WRS Series with TTL Outputs

The IP67 rated HRXL-MaxSonar-WR ultrasonic rangefinders offer 1mm resolution, 2.7-5.5VDC operation, a narrow beam pattern, high power output, noise rejection, automatic calibration, and temperature compensation.  Depending on the precise model, the range finders have ranges between 300 and 9999mm and read rates of 6-7.5Hz.  This library supports TTL or RS323 sensor output, though an RS232-to-TTL adapter is needed for the RS232 models.  Analog and pulse-width outputs are not supported.  The MaxBotix sensors require a 2.7V-5.5V power supply to pin 6 on the sensor (which can be turned off between measurements) and the level of the TTL returned by the MaxSonar will match the power level it is supplied with.   The digital TTL or RS232 output is sent out on pin 5 on the sensor.  Pin 7 of the MaxSonar must be connected to power ground and pin 4 can optionally be used to trigger the MaxSonar.

If you are using the [MaxBotix HR-MaxTemp](https://www.maxbotix.com/Ultrasonic_Sensors/MB7955.htm) MB7955 temperature compensator on your MaxBotix (which greatly improves data quality), the red wire from the MaxTemp should be attached to pin 1 on the MaxSonar.  The white and shield wires from the MaxTemp should both be attached to Pin 7 or the MaxSonar (which is also attached to the Arduino ground).  The MaxTemp communicates directly with the MaxSonar and there is no need to make any changes on the Aruduino itself for the MaxTemp.

The MaxBotix sensor have two different modes: free-ranging and triggered.  Unless the trigger pin is externally held low, the sensor will continuously take readings at a rate of 6Hz or greater and immediate report each result over the digital output pin.  (That is, it will be in free-ranging mode.)  When continuously powered and operating in free-range mode, the data output is automatically filtered to help improve accuracy.  If you are turning the power to the sensor off between readings, there is no advantage to using the free-ranging because many readings must be taken before the filter becomes effective.  In this case, you may save some power by setting up a trigger pin and manually trigger individual readings.

The Arduino pin controlling power on/off, a stream instance for received data (ie, ```Serial```), and the Arduino pin controlling the trigger are required for the sensor constructor.  (Use -1 for the trigger pin if you do not have it connected.)  Please see the section "[Notes on Arduino Streams and Software Serial](#SoftwareSerial)" for more information about what streams can be used along with this library.

This library supports using multiple MaxBotix sensors on the same logger, with a few caveats:  
 - Any sensor operating in free-ranging mode (powered at the same time as any other sensors with the trigger pins unconnected) must have a dedicated stream instance/serial port.
 - To have two sensors operating in free-ranging mode, they must each have a dedicated stream instance/serial port *AND* you must specify a unique _negative_ pin number for the trigger pin.  Giving a negative pin number ensures that the Arduino will not attempt to trigger trigger individual readings but will still be able to tell the sensors apart.  (Software-wise, simply specifying the different streams is not enough!)  Keep in mind that two or more free ranging sensors must be spaced far enough apart in the field to prevent interference between the sonar beams.
 - Two or more sensors may send data to the same stream instance/serial port if both sensors are being triggered and each is triggered by a different trigger pin.
 - "Daisy chaining" sensors so the pulse-width output of one sensor acts as the trigger for a second sensor is not supported.

The main constructor for the sensor object is:  (The trigger pin and number of readings to average are optional.)

```cpp
#include <MaxBotixSonar.h>
// Create and return the Maxbotix sonar sensor object;
MaxBotixSonar sonar(sonarStream, SonarPower, SonarTrigger, measurementsToAverage);
```

The single available variable is:  (UUID and customVarCode are optional; UUID must always be listed first.)

```cpp
// Create the sonar range variable object and return a variable-type pointer to it
Variable *hrxlRange = new MaxBotixSonar_Range(&sonar, "UUID", "customVarCode");  // Ultrasonic range in mm
//  Resolution is 1mm
//  Accuracy is ± 1%
//  Range is 300mm 5000mm or 500mm to 9999mm, depending on  model
```

In addition to the constructors for the sensor and variable, you must remember to "begin" your stream instance within the main setup function.  The baud rate must be set to 9600 for all MaxBotix sensors.

```cpp
sonarStream.begin(9600);
```
_____

### <a name="DS18"></a>[Maxim DS18 Temperature Probes](https://www.maximintegrated.com/en/products/analog/sensors-and-sensor-interface/DS18S20.html)

The Maxim temperature probes communicate using the OneWire library, which can be used on any digital pin on any of the supported boards.  The same module should work with a [DS18B20](https://www.maximintegrated.com/en/products/analog/sensors-and-sensor-interface/DS18B20.html), [DS18S20](https://www.maximintegrated.com/en/products/analog/sensors-and-sensor-interface/DS18S20.html), [DS1822](https://www.maximintegrated.com/en/products/analog/sensors-and-sensor-interface/DS1822.html), [MAX31820](https://www.maximintegrated.com/en/products/analog/sensors-and-sensor-interface/MAX31820.html), and the no-longer-sold [DS1820](https://www.maximintegrated.com/en/products/analog/sensors-and-sensor-interface/DS1820.html) sensor.  These sensors can be attached to a 3.0-5.5V power source or they can take "parasitic power" from the data line.  When using the more typical setup with power, ground, and data lines, a 4.7k resistor must be attached as a pull-up between the data and power lines.  The one-wire communication protocol is slow and _interrupts are turned off during communication_.  Keep this in mind if using this sensor in combination with a rain gauge or other interrupt-driven sensor.

The OneWire hex address of the sensor, the Arduino pin controlling power on/off, and the Arduino pin sending and receiving data are required for the sensor constructor.  The hex address is an array of 8 hex values, for example:  {0x28, 0x1D, 0x39, 0x31, 0x2, 0x0, 0x0, 0xF0}.  To get the address of your sensor, plug a single sensor into your device and run the [oneWireSearch](https://github.com/milesburton/Arduino-Temperature-Control-Library/blob/master/examples/oneWireSearch/oneWireSearch.ino) example or the [Single](https://github.com/milesburton/Arduino-Temperature-Control-Library/blob/master/examples/Single/Single.pde) example provided within the Dallas Temperature library.  The sensor address is programmed at the factory and cannot be changed.

The main constructor for the sensor object is:

```cpp
#include <MaximDS18.h>
// Create and return a Maxim DS18 sensor object - address known
MaximDS18 ds18(OneWireAddress, powerPin, dataPin, measurementsToAverage);
```

_If and only if you have exactly one sensor attached on your OneWire pin or bus_, you can use this constructor to save yourself the trouble of finding the address:

```cpp
#include <MaximDS18.h>
// Create and return a Maxim DS18 sensor object - address NOT known
MaximDS18 ds18(powerPin, dataPin, measurementsToAverage);
```

The single available variable is:  (UUID and customVarCode are optional; UUID must always be listed first.)

```cpp
// Create the temperature variable object for the DS18 and return a variable-type pointer to it
MaximDS18_Temp(&ds18, "UUID", "customVarCode");  // Temperature in °C
// Resolution is between 0.0625°C (12 bit) and 0.5°C (9-bit)
// Accuracy is ±0.5°C from -10°C to +85°C for DS18S20 and DS18B20, ±2°C for DS1822 and MAX31820
// Range is -55°C to +125°C (-67°F to +257°F)
```
_____

### <a name="DS3231"></a>[Maxim DS3231](https://www.maximintegrated.com/en/products/digital/real-time-clocks/DS3231.html) Real Time Clock

The I2C [Maxim DS3231](https://www.maximintegrated.com/en/products/digital/real-time-clocks/DS3231.html) real time clock (RTC) is absolutely required for time-keeping on all AVR boards.  This library also makes use of it for its on-board temperature sensor.  The DS3231 requires a 3.3V power supply.

The only argument for the constructor is the number of readings to average, as the RTC requires constant power and is connected via I2C:

```cpp
#include <MaximDS3231.h>
// Create and return the DS3231 sensor object
MaximDS3231 ds3231(measurementsToAverage);
```

The only available variables is:  (UUID and customVarCode are optional; UUID must always be listed first.)

```cpp
// Create the temperature variable object for the DS3231 and return a variable-type pointer to it
MaximDS3231_Temp(&ds3231, "UUID", "customVarCode");  // Temperature in °C
//  Resolution is 0.25°C
//  Accuracy is ±3°C
//  Range is 0°C to +70°C
```
_____

### <a name="MS5803"></a>[Measurement Specialties MS5803](http://www.te.com/usa-en/product-CAT-BLPS0013.html) Digital Pressure Sensor

These sensors come in several different pressure ranges.  The maximum measurable pressure is assumed to be 14bar (the most common model), but this can be changed in the constructor.  Although this sensor has the option of either I2C or SPI communication, this library only supports I2C.  _The I2C sensor address is assumed to be 0x76_, though it can be changed to 0x77 in the constructor if necessary. The Sparkfun default is 0x76 (14 BA currently available). Northern Widget supplies MS5803 sensors with 2 BA maximum pressure and their default is usually 0x77, but varies by model as outlined in their library (github.com/NorthernWidget/TP-Downhole_Library). The sensor address is determined by how the sensor is soldered onto its breakout board.  To connect two of these sensors to your system, you must ensure they are soldered so as to have different I2C addresses.  No more than two can be attached.  These sensors should be attached to a 1.7-3.6V power source and the power supply to the sensor can be stopped between measurements.  NOTE:  These I2C addresses are the same as those available for the Bosch BME280 Barometric Pressure Sensor!  If you are also using one of those sensors, make sure that the address for that sensor does not conflict with the address of this sensor.  

The only input needed is the Arduino pin controlling power on/off; the i2cAddressHex and maximum pressure are optional as is the number of readings to average:

```cpp
#include <MeaSpecMS5803.h>
// Create and return the MeaSpec MS5803 sensor object
MeaSpecMS5803 ms5803(I2CPower, i2cAddressHex, maxPressure, measurementsToAverage);
```

The two available variables are:  (UUID and customVarCode are optional; UUID must always be listed first.)

```cpp
// Create the pressure and temperature variable objects for the MS5803 and return variable-type pointers to them
Variable *ms5803Press = new MeaSpecMS5803_Pressure(&ms5803, "UUID", "customVarCode");  // pressure in millibar
// For Pressure (sensor designed for water pressure):
//   Resolution is 1 / 0.6 / 0.4 / 0.3 / 0.2 mbar (where 1 mbar = 100 pascals)
//      at oversampling ratios: 256 / 512 / 1024 / 2048 / 4096, respectively.
//   Accuracy 0 to +40°C is ±20mbar
//   Accuracy -40°C to +85°C is ±40mbar
//   Range is 0 to 14 bar
//   Long term stability is -20 mbar/yr
Variable *ms5803Temp = new MeaSpecMS5803_Temp(&ms5803, "UUID", "customVarCode");  // temperature in °C
// For Temperature:
//   Resolution is <0.01°C
//   Accuracy is ±0.8°C
//   Range is -40°C to +85°C
```
_____

### <a name="MPL115A2"></a>[Freescale Semiconductor MPL115A2](https://www.nxp.com/docs/en/data-sheet/MPL115A2.pdf) Miniature I2C Digital Barometer

The MPL115A2 communicates with the board via I2C.  Because this sensor can have only one I2C address (0x60), it is only possible to connect one of these sensors to your system.  This sensor should be attached to a 2.375-5.5V power source and the power supply to the sensor can be stopped between measurements.

The only input needed for the sensor constructor is the Arduino pin controlling power on/off and optionally the number of readings to average:

```cpp
#include <FreescaleMPL115A2.h>
// Create and return the Freescale MPL115A2 sensor object
MPL115A2 mpl115a2(I2CPower, measurementsToAverage);
```

The two available variables are:  (UUID and customVarCode are optional; UUID must always be listed first.)

```cpp
// Create the pressure and temperature variable objects for the MPL115A2 and return variable-type pointers to them
Variable *mpl115a2Press = new MPL115A2_Pressure(&mpl115a2, "UUID", "customVarCode");  // Baraometric pressure in kPa
//  Resolution is 0.15 kPa
//  Accuracy is ±1 kPa
//  Range is 50 to 115 kPa
Variable *mpl115a2Temp = new MPL115A2_Temp(&mpl115a2, "UUID", "customVarCode");  // Temperature in °C
```
_____

### <a name="ExtTips"></a>[External I2C Rain Tipping Bucket Counter](https://github.com/EnviroDIY/TippingBucketRainGauge)
This module is for use with a simple external I2C tipping bucket counter.  This is *NOT* for direct counting of tips using an interrupt on the main processor.  The construction and programming of the tipping bucket counter is documented in the GitHub link above.  It is assumed that the processor of the tip counter takes care of its own power management.

All constructor arguments are optional, but the first argument is for the I2C address of the tip counter (if not 0x08) and the second is for the depth of rain (in mm) per tip event (if not 0.2mm).  Most metric tipping buckets are calibrated to have 1 tip per 0.2mm of rain.  Most English tipping buckets are calibrated to have 1 tip per 0.01" of rain, which is 0.254mm.  Note that you cannot input a number of measurements to average because averaging does not make sense with this kind of counted variable.

```cpp
#include <RainCounterI2C.h>
// Create and return the rain counter sensor object
RainCounterI2C tip(RainCounterI2CAddress, depthPerTipEvent);
```

The two available variables are:  (UUID and customVarCode are optional; UUID must always be listed first.)

```cpp
// Create the tips and rain depth variable objects for the rain counter and return variable-type pointers to them
Variable *rainTips = new RainCounterI2C_Tips(&tip, "UUID", "customVarCode");  // raw count of tips
Variable *rainDepth = new RainCounterI2C_Depth(&tip, "UUID", "customVarCode");  // rain depth in mm
// Range, accuracy, and resolution depend on the actual tipping bucket module
```
_____

### <a name="keller"></a>[Keller Submersible Water Level Transmitters](http://www.te.com/usa-en/product-CAT-BLPS0013.html) Pressure Sensor

Many Keller pressure and water level sensors can communicate via Modbus RTU over RS485. The functions below should work with any Keller Series 30, Class 5, Group 20 sensor (such as the Keller Acculevel) that are Software version 5.20-12.28 and later (i.e. made after the 2012 in the 28th week). Note that these have only been tested with the Acculevel. More documentation for our implementation of the Keller Modbus communication Protocol commands and responses, along with information about the various variables, can be found in the [EnviroDIY KellerModbus library](https://github.com/EnviroDIY/KellerModbus). Sensors ship with default Slave addresses set to 0x01, but these can be reset. These Keller sensors expect an input voltage of 9-28 VDC, so they also require a voltage booster and an RS485 to TTL Serial converter with logic level shifting from the higher output voltage to the 3.3V or 5V of the Arduino data logging board.

Digital communication with Keller sensors configured for SDI12 communication protocols are not supported by these functions.

The sensor constructor requires as input: modbus address, the pin controlling sensor power, and a stream instance for data (ie, ```Serial```).  The Arduino pin controlling the receive and data enable on your RS485-to-TTL adapter and the number of readings to average are optional.  (Use -1 for the enable pin if your adapter does not have one and you want to average more than one reading.) Please see the section "[Notes on Arduino Streams and Software Serial](#SoftwareSerial)" for more information about what streams can be used along with this library.  In tests on these sensors, SoftwareSerial_ExtInts _did not work_ to communicate with these sensors, because it isn't stable enough.  AltSoftSerial and HardwareSerial work fine.

```cpp
#include <KellerAcculevel.h>
// Create and return the Keller AccuLevel sensor object
KellerAcculevel acculevel(acculevelModbusAddress, modbusSerial, modbusPower, max485EnablePin, acculevelNumberReadings);
```

The two available variables are:  (UUID and customVarCode are optional; UUID must always be listed first.)

```cpp
// Create the pressure, temperature, and water height variable objects for the AccuLevel and return variable-type pointers to them
Variable *acculevelPress = new KellerAcculevel_Pressure(&acculevel, "UUID", "customVarCode");  // vented & barometric pressure corrected water pressure in millibar
Variable *acculevelTemp = new KellerAcculevel_Temp(&acculevel, "UUID", "customVarCode");  // water temperature in °C
Variable *acculevelHeight = new KellerAcculevel_Height(&acculevel, "UUID", "customVarCode");  // water height above the sensor in meters

```
_____

### <a name="ptredox"></a>[Paleo Terra Redox Probes](https://paleoterra.nl/index.html)

Paleo Terra produces sturdy probes to measure redox potential in soils, sediments and surface waters.  The probes are sold with three output options:  raw voltage, amplified voltage, and digital I2C output.  This library supports the sensors with digital I2C output.  Unfortunately, these sensors are sold with only one option for an I2C address (0x68), which conflicts with the DS3231 real time clock.  Because of this, this library uses a software I2C emulator to connect this sensor on a different set of pins than the standard SCL and SDA pins on the main processor.

The sensor constructor requires a power pin, the SDA (serial data) pin number, the SCL (serial clock) pin number, and optionally a number of readings to average as input.

```cpp
#include <PaleoTerraRedox.h>
// Create and return the Keller AccuLevel sensor object
PaleoTerraRedox redox1(I2CPower, sclPin1, sdaPin1, PaleoTerraReadingsToAvg);
```

The one available variable is:  (UUID and customVarCode are optional; UUID must always be listed first.)

```cpp
// Create the voltage variable objects for the redox probe and return variable-type pointers to them
Variable *ptrVoltage = new PaleoTerraRedox_Volt(&redox1, "UUID", "customVarCode");  // voltage in mV

```
_____

### <a name="Yosemitech"></a>[Yosemitech Brand Environmental Sensors ](http://www.yosemitech.com/en/)

This library currently supports the following Yosemitech sensors:

- [Y502-A or Y504-A Optical Dissolved Oxygen Sensors](http://www.yosemitech.com/en/product-10.html)
- [Y510-B Optical Turbidity Sensor](http://www.yosemitech.com/en/product-17.html)
- [Y511-A Optical Turbidity Sensor with Wiper](http://www.yosemitech.com/en/product-16.html)
- [Y514-A Chlorophyll Sensor with Wiper](http://www.yosemitech.com/en/product-14.html)
- [Y520-A 4-Electrode Conductivity Sensor](http://www.yosemitech.com/en/product-18.html)
- Y532-A Digital pH Sensor
- Y533 ORP Sensor
- [Y550-B UV254/COD Sensor with Wiper](http://www.yosemitech.com/en/product-21.html)
- [Y4000 Multiparameter Sonde](http://www.yosemitech.com/en/product-20.html)

All of these sensors require a 5-12V power supply and the power supply can be stopped between measurements.  (_Note that any user settings (such as brushing frequency) will be lost if the sensor loses power._)  They communicate via [Modbus RTU](https://en.wikipedia.org/wiki/Modbus) over [RS-485](https://en.wikipedia.org/wiki/RS-485).  To interface with them, you will need an RS485-to-TTL adapter.  The white wire of the Yosemitech sensor will connect to the "B" pin of the adapter and the green wire will connect to "A".  The red wire from the sensor should connect to the 5-12V power supply and the black to ground.  The Vcc pin on the adapter should be connected to another power supply (voltage depends on the specific adapter) and the ground to the same ground.  The red wire from the sensor _does not_ connect to the Vcc of the adapter.  The R/RO/RXD pin from the adapter connects to the TXD on the Arduino board and the D/DI/TXD pin from the adapter connects to the RXD.  If applicable, tie the RE and DE (receive/data enable) pins together and connect them to another pin on your board.  While this library supports an external enable pin, we have had very bad luck with most of them.  Adapters with automatic direction control tend to use very slightly more power, but have more stable communication.  There are a number of RS485-to-TTL adapters available.  When shopping for one, be mindful of the logic level of the TTL output by the adapter.  The MAX485, one of the most popular adapters, has a 5V logic level in the TTL signal.  This will _fry_ any board like the Mayfly that uses 3.3V logic.  You would need a voltage shifter in between the Mayfly and the MAX485 to make it work.

The sensor modbus address, the pin controlling sensor power, a stream instance for data (ie, ```Serial```), the Arduino pin controlling the receive and data enable on your RS485-to-TTL adapter, and the number of readings to average are required for the sensor constructor.  (Use -1 for the enable pin if your adapter does not have one.)  For all of these sensors except pH, Yosemitech strongly recommends averaging 10 readings for each measurement.  Please see the section "[Notes on Arduino Streams and Software Serial](#SoftwareSerial)" for more information about what streams can be used along with this library.  In tests on these sensors, SoftwareSerial_ExtInts _did not work_ to communicate with these sensors, because it isn't stable enough.  AltSoftSerial and HardwareSerial work fine.

By default, this library cuts power to the sensors between readings, causing them to lose track of their brushing interval.  The library manually activates the brushes as part of the "wake" command.  There are currently no other ways to set the brushing interval in this library.

The various sensor and variable constructors are:  (UUID and customVarCode are optional; UUID must always be listed first.)

```cpp
// Dissolved Oxygen Sensor
#include <YosemitechY504.h>  // Use this for both the Y502-A and Y504-A
// Create and return the Y504 DO sensor object
YosemitechY504 y504(y504modbusAddress, modbusSerial, modbusPower, max485EnablePin, measurementsToAverage);
// Create the dissolved oxygen percent, dissolved oxygen concentration, and temperature variable objects for the Y504 and return variable-type pointers to them
Variable *y504DOpct = new YosemitechY504_DOpct(&y504, "UUID", "customVarCode");  // DO percent saturation
//  Resolution is 0.00000005 %
//  Accuracy is ± 1 %
//  Range is 0-200% Saturation
Variable *y504DOmgL = new YosemitechY504_DOmgL(&y504, "UUID", "customVarCode");  // DO concentration in mg/L, calculated from percent saturation
//  Resolution is 0.000000005 mg/L
//  Accuracy is 1%
//  Range is 0-20mg/L or 0-200% Air Saturation
Variable *y504Temp = new YosemitechY504_Temp(&y504, "UUID", "customVarCode");  // Temperature in °C
//  Resolution is 0.1 °C
//  Accuracy is ± 0.2°C
//  Range is 0°C to + 50°C
```

```cpp
// Turbidity Sensor without wiper
#include <YosemitechY510.h>  // Use this for the Y510-B
// Create and return the Y510-B turbidity sensor object
YosemitechY510 y510(y510modbusAddress, modbusSerial, modbusPower, max485EnablePin, measurementsToAverage);
// Create the turbidity and temperature variable objects for the Y510 and return variable-type pointers to them
Variable *y510Turb = new YosemitechY510_Turbidity(&y510, "UUID", "customVarCode");  // Turbidity in NTU
//  Resolution is 0.0000002 NTU
//  Accuracy is ± 5 % or 0.3 NTU
//  Range is 0.1 to 1000 NTU
Variable *y510Temp = new YosemitechY510_Temp(&y510, "UUID", "customVarCode");  // Temperature in °C
//  Resolution is 0.1 °C
//  Accuracy is ± 0.2°C
//  Range is 0°C to + 50°C
```

```cpp
// Turbidity Sensor with wiper
#include <YosemitechY511.h>  // Use this for the Y511-A
// Create and return the Y511-A turbidity sensor object
YosemitechY511 y511(y511modbusAddress, modbusSerial, modbusPower, max485EnablePin, measurementsToAverage);
// Create the turbidity and temperature variable objects for the Y511 and return variable-type pointers to them
Variable *y511Turb = new YosemitechY511_Turbidity(&y511, "UUID", "customVarCode");  // Turbidity in NTU
//  Resolution is 0.0000002 NTU
//  Accuracy is ± 5 % or 0.3 NTU
//  Range is 0.1 to 1000 NTU
Variable *y511Temp = new YosemitechY511_Temp(&y511, "UUID", "customVarCode");  // Temperature in °C
//  Resolution is 0.1 °C
//  Accuracy is ± 0.2°C
//  Range is 0°C to + 50°C
```

```cpp
// Chlorophyll Sensor
#include <YosemitechY514.h>
// Create and return the Y514 chlorophyll sensor object
YosemitechY514 y514(y514modbusAddress, modbusSerial, modbusPower, max485EnablePin, measurementsToAverage);
// Create the chlorophyll concentration and temperature variable objects for the Y514 and return variable-type pointers to them
Variable *y514Chloro = new YosemitechY514_Chlorophyll(&y514, "UUID", "customVarCode");  // Chlorophyll concentration in µg/L
//  Resolution is 0.1 µg/L / 0.1 RFU
//  Accuracy is ± 1 %
//  Range is 0 to 400 µg/L or 0 to 100 RFU
Variable *y514Temp = new YosemitechY514_Temp(&y514, "UUID", "customVarCode");  // Temperature in °C
//  Resolution is 0.1 °C
//  Accuracy is ± 0.2°C
//  Range is 0°C to + 50°C
```

```cpp
// Conductivity Sensor
#include <YosemitechY520.h>
// Create and return the Y520 conductivity sensor object
YosemitechY520 y520(y520modbusAddress, modbusSerial, modbusPower, max485EnablePin, measurementsToAverage);
// Create the specific conductance and temperature variable objects for the Y520 and return variable-type pointers to them
Variable *y520Cond = new YosemitechY520_Cond(&y520, "UUID", "customVarCode");  // Conductivity in µS/cm
//  Resolution is 0.1 µS/cm
//  Accuracy is ± 1 % Full Scale
//  Range is 1 µS/cm to 200 mS/cm
Variable *y520Temp = new YosemitechY520_Temp(&y520, "UUID", "customVarCode");  // Temperature in °C
//  Resolution is 0.1 °C
//  Accuracy is ± 0.2°C
//  Range is 0°C to + 50°C
```

```cpp
// pH Sensor
#include <YosemitechY532.h>
// Create and return the Y532 pH sensor object
YosemitechY532 y532(y532modbusAddress, modbusSerial, modbusPower, max485EnablePin, measurementsToAverage);
// Create the pH, voltage, and temperature variable objects for the Y532 and return variable-type pointers to them
Variable *y532pH = new YosemitechY532_pH(&y532, "UUID", "customVarCode");  // pH
//  Resolution is 0.01 pH units
//  Accuracy is ± 0.1 pH units
//  Range is 2 to 12 pH units
Variable *y532Volt = new YosemitechY532_Voltage(&y532, "UUID", "customVarCode");  // Electrode electrical potential in mV
// Resolution is 1 mV
// Accuracy is ± 20 mV
// Range is -999 ~ 999 mV
Variable *y532Temp = new YosemitechY532_Temp(&y532, "UUID", "customVarCode");  // Temperature in °C
//  Resolution is 0.1 °C
//  Accuracy is ± 0.2°C
//  Range is 0°C to + 50°C
```

```cpp
// ORP Sensor
#include <YosemitechY533.h>
// Create and return the Y533 ORP sensor object
YosemitechY533 y533(y533modbusAddress, modbusSerial, modbusPower, max485EnablePin, measurementsToAverage);
// Create the pH, voltage, and temperature variable objects for the Y533 and return variable-type pointers to them
Variable *y533pH = new YosemitechY533_pH(&y533, "UUID", "customVarCode");  // pH
//  Resolution is 0.01 pH units
//  Accuracy is ± 0.1 pH units
//  Range is 2 to 12 pH units
Variable *y533Volt = new YosemitechY533_Voltage(&y533, "UUID", "customVarCode");  // Electrode electrical potential in mV
// Resolution is 1 mV
// Accuracy is ± 20 mV
// Range is -999 ~ 999 mV
Variable *y533Temp = new YosemitechY533_Temp(&y533, "UUID", "customVarCode");  // Temperature in °C
//  Resolution is 0.1 °C
//  Accuracy is ± 0.2°C
//  Range is 0°C to + 50°C
```

```cpp
// COD/UV254 Sensor
#include <YosemitechY550.h>
// Create and return the Y5550 COD/UV254 sensor object
YosemitechY550 y550(y550modbusAddress, modbusSerial, modbusPower, max485EnablePin, measurementsToAverage);
// Create the COD, turbidity, and temperature variable objects for the Y550 and return variable-type pointers to them
Variable *y550COD = new YosemitechY550_COD(&y550, "UUID", "customVarCode");  // COD in mg/L equiv. KHP
//  Resolution is 0.01 mg/L COD
//  Accuracy is ??
//  Range is 0.75 to 370 mg/L COD (equiv. KHP) 0.2 - 150 mg/L TOC (equiv. KHP)
Variable *y550Turb = new YosemitechY550_Turbidity(&y550, "UUID", "customVarCode");  // Turbidity in NTU
//  Resolution is 0.0000002 NTU
//  Accuracy is ± 5 % or 0.3 NTU
//  Range is 0.1 to 1000 NTU
Variable *y550Temp = new YosemitechY550_Temp(&y550, "UUID", "customVarCode");  // Temperature in °C
//  Resolution is 0.00000001 °C
//  Accuracy is ± 0.2°C
//  Range is 5°C to + 45°C
```

```cpp
// Multiparameter Sonde
#include <YosemitechY4000.h>
// Create and return the Y4000 multiparameter sonde sensor object
YosemitechY4000 y4000(YosemitechY4000, modbusSerial, modbusPower, max485EnablePin, measurementsToAverage);
// Create all of the variable objects for the Y4000 and return variable-type pointers to them
Variable *y4000DOmgl = new YosemitechY4000_DOmgL(&y4000, "UUID", "customVarCode");  // DO concentration in mg/L, calculated from percent saturation
//  Resolution is 0.01 mg/L
//  Accuracy is ± 0.3 mg/L
//  Range is 0-20mg/L or 0-200% Air Saturation
Variable *y4000Turb = new YosemitechY4000_Turbidity(&y4000, "UUID", "customVarCode");  // Turbidity in NTU
//  Resolution is 0.0000002 NTU
//  Accuracy is ± 5 % or 0.3 NTU
//  Range is 0.1 to 1000 NTU
Variable *y4000Cond = new YosemitechY4000_Cond(&y4000, "UUID", "customVarCode");  // Conductivity in µS/cm
//  Resolution is 0.1 µS/cm
//  Accuracy is ± 1 % Full Scale
//  Range is 1 µS/cm to 200 mS/cm
Variable *y4000pH = new YosemitechY4000_pH(&y4000, "UUID", "customVarCode");  // pH
//  Resolution is 0.01 pH units
//  Accuracy is ± 0.1 pH units
//  Range is 2 to 12 pH units
Variable *y4000Temp = new YosemitechY4000_Temp(&y4000, "UUID", "customVarCode");  // Temperature in °C
//  Resolution is 0.1 °C
//  Accuracy is ± 0.2°C
//  Range is 0°C to + 50°C
Variable *y4000ORP = new YosemitechY4000_ORP(&y4000, "UUID", "customVarCode");  // Electrode electrical potential in mV
// Resolution is 1 mV
// Accuracy is ± 20 mV
// Range is -999 ~ 999 mV
Variable *y4000Chloro = new YosemitechY4000_Chlorophyll(&y4000, "UUID", "customVarCode");  // Chlorophyll concentration in µg/L
//  Resolution is 0.1 µg/L / 0.1 RFU
//  Accuracy is ± 1 %
//  Range is 0 to 400 µg/L or 0 to 100 RFU
Variable *y4000BGA = new YosemitechY4000_BGA(&y4000, "UUID", "customVarCode");  // blue-green algae concentration in µg/L
//  Resolution is 0.01 µg/L / 0.01 RFU
//  Accuracy is ±  0.04ug/L PC
//  Range is 0 to 100 µg/L or 0 to 100 RFU
```
_____

### <a name="dOpto"></a>[Zebra-Tech D-Opto](http://www.zebra-tech.co.nz/d-opto-sensor/) Dissolved Oxygen Sensor

The Zebra-Tech D-Opto sensor communicates with the board using the [SDI-12 protocol](http://www.sdi-12.org/) (and the [Arduino SDI-12 library](https://github.com/EnviroDIY/Arduino-SDI-12)).  It require an 8-12V power supply, which can be turned off between measurements.  The connection between the logger and the Arduino board is made by way of a white interface module provided by Zebra-Tech. You will need a voltage booster or a separate power supply to give the D-Opto sufficient voltage to run.  We use [Pololu 9V Step-Up Voltage Regulators](https://www.pololu.com/product/2116).

The SDI-12 address of the sensor, the Arduino pin controlling power on/off, and the Arduino pin sending and receiving data are required for the sensor constructor.  Optionally, you can include a number of distinct readings to average.  The data pin must be a pin that supports pin-change interrupts.  To find or change the SDI-12 address of your sensor, load and run example [b_address_change](https://github.com/EnviroDIY/Arduino-SDI-12/tree/master/examples/b_address_change) within the SDI-12 library.

Keep in mind that SDI12 is a slow communication protocol (only 1200 baud) and _ALL interrupts are turned off during communication_.  This means that if you have any interrupt driven sensors (like a tipping bucket) attached with an SDI12 sensor, no interrupts (or tips) will be registered during SDI12 communication.

The main constructor for the sensor object is:

```cpp
#include <ZebraTechDOpto.h>
// Create and return the Zebra-Tech D-Optop sensor object
ZebraTechDOpto dopto(*DOptoDI12address, SDI12Power, SDI12Data, measurementsToAverage);
```

The three available variables are:  (UUID and customVarCode are optional; UUID must always be listed first.)

```cpp
// Create the dissolved oxygen percent, dissolved oxygen concentration, and temperature variable objects for the Y504 and return variable-type pointers to them
Variable *doptoTemp = new ZebraTechDOpto_Temp(&ctd, "UUID", "customVarCode");  // Temperature in °C
//  Resolution is 0.01°C
//  Accuracy is ± 0.1°C
Variable *doptoDOpct = new ZebraTechDOpto_DOpct(&ctd, "UUID", "customVarCode");  // Dissolved oxygen percent saturation
Variable *doptoDOmgl = new ZebraTechDOpto_DOmgL(&ctd, "UUID", "customVarCode");  // Dissolved oxygen concentration in ppm (mg/L)
//  Resolution is 0.01% / 0.001 PPM
//  Accuracy is 1% of reading or 0.02PPM, whichever is greater
```
_____

### <a name="Onboard"></a> Processor On-Board Sensors and MetaData

The processor can return the amount of RAM it has available and, for some boards, the battery voltage (EnviroDIY Mayfly, Sodaq Mbili, Ndogo, Autonomo, and One, Adafruit Feathers).  The version of the board is required as input (ie, for a EnviroDIY Mayfly: "v0.3" or "v0.4" or "v0.5").  Use a blank value (ie, "") for un-versioned boards.

The main constructor for the sensor object is:

```cpp
#include <ProcessorStats.h>
// Create and return the processor "sensor"
ProcessorStats mayfly(MFVersion, measurementsToAverage);
```

The two available variables are:  (UUID and customVarCode are optional; UUID must always be listed first.)

```cpp
// Create the battery voltage and free RAM variable objects for the Y504 and return variable-type pointers to them
Variable *mayflyBatt = new ProcessorStats_Batt(&mayfly, "UUID", "customVarCode");  // Current battery voltage in volts
//  Resolution is 0.005V (10 bit ADC)
//  Range is 0 to 5 V
Variable *mayflyRAM = new ProcessorStats_FreeRam(&mayfly, "UUID", "customVarCode");  // Amount of free RAM in bits
//  Resolution is 1 bit
//  Accuracy is 1 bit
//  Range is 0 to full RAM available on processor
```
_____


## <a name="help"></a>Help: Common problems and FAQ's

### <a name="parasites"></a>Power Draw over Data Lines

When deploying a logger out into the wild and depending on only battery or solar charging, getting the power draw from sensors to be as low as possible is crucial.  This library assumes that the main power/Vcc supply to each sensor can be turned on by setting its powerPin high and off by setting its powerPin low.  For most well-designed sensors, this should stop all power draw from the sensor.  Real sensors, unfortunately, aren't as well designed as one might hope and some sensors (and particularly RS485 adapters) can continue to suck power from by way of high or floating data pins.  For most sensors, this library attempts to set all data pins low when sending the sensors and then logger to sleep.  If you are still seeing "parasitic" power draw, here are some work-arounds you can try:

- For sensors (and adapters) drawing power over a serial line:
    - Write-out your entire loop function.  (Don't just use ```log()```.)
    - Add a ```SerialPortName.begin(BAUD);``` statement to the beginning of your loop, before ```sensorsPowerUp()```.
    - After ```sensorsPowerDown()``` add ```SerialPortName.end(BAUD);```.
    - After "ending" the serial communication, explicitly set your Rx and Tx pins low using ```digitalWrite(#, LOW);```.
- For sensors drawing power over I2C:
    - Many (most?) boards have external pull-up resistors on the hardware I2C/Wire pins which cannot be disconnected from the main power supply.  This means I2C parasitic power draw is best solved via hardware, not software.
    - Use a specially designed I2C isolator
    - Use a generic opto-isolator or other type of isolator on both the SCL and SDA lines
    - In this future, this library _may_ offer the option of using software I2C, which would allow you to use the same technique as is currently usable to stop serial parasitic draw.  Until such an update happens, however, hardware solutions are required.

_____

## <a name="SoftwareSerial"></a>Notes on Arduino Streams and Software Serial

In this library, the Arduino communicates with the computer for debugging, the modem for sending data, and some sensors (like the [MaxBotix MaxSonar](#MaxBotix)) via instances of Arduino TTL "[streams](https://www.arduino.cc/en/Reference/Stream)."  The streams can either be an instance of [serial](https://www.arduino.cc/en/Reference/Serial) (aka hardware serial), [AltSoftSerial](https://github.com/PaulStoffregen/AltSoftSerial), [the EnviroDIY modified version of SoftwareSerial](https://github.com/EnviroDIY/SoftwaterSerial_ExternalInts), or any other stream type you desire.  The very commonly used build-in version of the software serial library for AVR processors uses interrupts that conflict with several other sub-libraries or this library and _cannot be used_!  I repeat:  **_You cannot use the built-in version of SoftwareSerial!_**  You simply cannot.  It will not work.  Period.  This is not a bug that will be fixed.

For stream communication, **hardware serial** should always be your first choice, if your processor has enough hardware serial ports.  Hardware serial ports are the most stable and have the best performance of any of the other streams.  Hardware serial ports are also the only option if you need to communicate with any device that uses even or odd parity, more than one stop bit, or does not use 8 data bits.  (That is, hardware serial ports are the only way to communicate with a device that doesn't use the 8N1 configuration.)  Again, _always use a hardware serial port for communication if possible!_

If the [proper pins](https://www.pjrc.com/teensy/td_libs_AltSoftSerial.html) are available, **[AltSoftSerial](https://github.com/PaulStoffregen/AltSoftSerial)** by Paul Stoffregen is also superior to SoftwareSerial, especially at slow baud rates.  Neither hardware serial nor AltSoftSerial require any modifications.  Because of the limited number of serial ports available on most boards, I suggest giving first priority (i.e. the first (or only) hardware serial port, "Serial") to your debugging stream going to your PC (if you intend to debug), second priority to the stream for the modem, and third priority to any sensors that require a stream for communication.  See the section on [Processor Compatibility](#compatibility) for more specific notes on what serial ports are available on the various supported processors.

Another possible serial port emulator is [NeoSWSerial](https://github.com/SlashDevin/NeoSWSerial).  While not as stable as AltSoftSerial, it supports using any pin with pin change interrupts for communication. To use NeoSWSerial, you must open the NeoSWSerial.h file and find and uncomment the line ```//#define NEOSWSERIAL_EXTERNAL_PCINT``` and then recompile the library.  There are instructions in the NeoSWSerial ReadMe on how to use EnableInterrupt to activate NeoSWSerial.  Note that NeoSWSerial is generally incompatible with the SDI-12 communication library on most 8MHz processors (including the EnviroDIY Mayfly).  The two libraries can be compiled together, but because they are in competition for a timer, they cannot be used together.  The way this (ModularSensors) uses the SDI-12 library resets the timer settings when ending communication, so you may be able to use the two libraries together if the communication is not simultaneous.  Please test your configuration before deploying it!

To use a hardware serial stream, you do not need to include any libraries or write any extra lines.  You can simply write in "Serial#" where ever you need a stream.  If you would like to give your hardware serial port an easy-to-remember alias, you can use code like this:

```cpp
HardwareSerial* streamName = &Serial;
```

To use AltSoftSerial:

```cpp
#include <AltSoftSerial.h>  // include the AltSoftSerial library
AltSoftSerial streamName;  // Create an instance of AltSoftSerial
```

To use the EnviroDIY modified version of SoftwareSerial:

```cpp
#include <SoftwareSerial_ExtInts.h>  // include the SoftwareSerial library
SoftwareSerial_ExtInts streamName(tx_pin, rx_pin);
```

After creating the stream instances, you must always remember to "begin" your stream within the main setup function.

```cpp
streamName.begin(BAUD_RATE);
```

Additionally, for the EnviroDIY modified version of SoftwareSerial, (or NeoSWSerial) you must enable the interrupts in your setup function:

```cpp
//  Allow enableInterrrupt to control the interrupts for software serial
enableInterrupt(rx_pin, SoftwareSerial_ExtInts::handle_interrupt, CHANGE);
```

Here are some helpful links for more information about the number of serial ports available on some of the different Arduino-style boards:

- For Arduino brand boards:  [https://www.arduino.cc/en/Reference/Serial](https://www.arduino.cc/en/Reference/Serial)
- For AtSAMD21 boards:  [https://learn.adafruit.com/using-atsamd21-sercom-to-add-more-spi-i2c-serial-ports/overview](https://learn.adafruit.com/using-atsamd21-sercom-to-add-more-spi-i2c-serial-ports/overview)

## <a name="compatibility"></a>Processor/Board Compatibility

#### AtMega1284p ([EnviroDIY Mayfly](https://envirodiy.org/mayfly/), Sodaq Mbili, Mighty 1284)
The Mayfly _is_ the test board for this library.  _Everything_ is designed to work with this processor.

- An external DS3231 or DS3232 RTC is required.
- There is a single SPI port on pins 14 (MISO), 15 (SCK), and 13 (MOSI) on a Mayfly/Mbili or pins 6 (MISO), 7 (SCK), and 5 (MOSI) on a Mighty 1284 or other AtMega1284p.  Chip select/slave select is pin 12 on a Mayfly and card detect can be set to pin 18 with solder jumper 10.  CS/SS and CD pins may vary for other boards.
- There is a single I2C (Wire) interface on pins 17 (SDA) and 16 (SCL).
- This processor has two built-in hardware serial ports, Serial and Serial1
    - On most boards, Serial is connected to the FDTI chip for USB communication with the computer.  On both the Mayfly and the Mbili Serial1 is wired to the "Bee" sockets for communication with the modem.
- AltSoftSerial can be used on pins 5 (Tx) and 6 (Rx) on the Mayfly or Mbili.  Pin 4 cannot be used while using AltSoftSerial on the Mayfly or Mbili.
    - Unfortunately, the Rx and Tx pins are on different Grove plugs on both the Mayfly and the Mbili making AltSoftSerial somewhat inconvienent to use.
- AltSoftSerial can be used on pins 13 (Tx) and 14 (Rx) on the Mighty 1284 and other 1284p boards.  Pin 12 cannot be used while using AltSoftSerial on the Mighty 1284.
- Any digital pin can be used with SoftwareSerial_ExtInts or SDI-12.
___

#### AtSAMD21 (Arduino Zero, Adafruit Feather M0, Sodaq Autonomo)
Fully supported

- This processor has an internal real time clock (RTC) and does not require a DS3231 to be installed.  The built-in RTC is not as accurate as the DS3231, however, and should be synchronized more frequently to keep the time correct.  The processor clock will also reset if the system battery dies because unlike most external RTC's, there is no coin battery backing up the clock.  At this time, the AtSAMD21 is only supported using the internal clock, but support with a more accurate external RTC is planned.
- This processor has one hardware serial port, USBSerial, which can _only_ be used for USB communication with a computer
- Most variants have 2 other hardware serial ports (Serial on pins 30 (TX) and 31 (RX) and Serial1 on pins 0 (TX) and 1 (RX)) configured by default.
    - On an Arduino Zero Serial goes to the debug port.
    - On a Sodaq Autonomo Serial1 goes to the "Bee" port.
    - On an Adafruit Feather M0 only Serial1 is configured.
- Most variants have one SPI port configured by default (likely pins 22 (MISO), 23 (MOSI), and 24 (SCK)).  Chip select/slave select and card detect pins vary by board.
- Most variants have one I2C (Wire) interface configured by default (likely pins 20 (SDA) and 21 (SCL)).
- There are up to _6_ total "sercom" ports hard which can be configured for either hardware serial, SPI, or I2C (wire) communication on this processor.  See https://learn.adafruit.com/using-atsamd21-sercom-to-add-more-spi-i2c-serial-ports/overview for more instructions on how to configure these ports, if you need them.
- AltSoftSerial is not supported on the AtSAMD21.
- SoftwareSerial_ExtInts is not supported on the AtSAMD21.
- NeoSWSerial is not supported at all on the AtSAMD21.
- Any digital pin can be used with SDI-12.
- Because the USB controller is built into the processor, your USB serial connection will close as soon as the processor goes to sleep.  If you need to debug, I recommend using a serial port monitor like [Tera Term](https://ttssh2.osdn.jp/index.html.en) which will automatically renew its connection with the serial port when it connects and disconnects.  Otherwise, you will have to rely on lights on your alert pin or your modem to verify the processor is waking/sleeping properly.
- There is a completely weird bug that causes the code to crash if using input pin 1 on the TI ADS1115 (used for the Campbell OBS3+, Apogee SQ212, and raw external voltages).  I have no idea at all why this happens.  Pins 0, 2, and 3 all work fine.  Just don't use pin 1.  This only seems to apply to the SAMD21 boards.
___

#### AtMega2560 (Arduino Mega)
Should be fully functional, but untested.

- An external DS3231 or DS3232 RTC is required.
- There is a single SPI port on pins 50 (MISO), 52 (SCK), and 51 (MOSI).  Chip select/slave select is on pin 53.
- There is a single I2C (Wire) interface on pins 20 (SDA) and 21 (SCL).
- This processor has 4 built-in hardware serial ports Serial, which is connected to the FTDI chip for USB communication with the computer, Serial1 on pins 19 (RX) and 18 (TX), Serial2 on pins 17 (RX) and 16 (TX), and Serial3 on pins 15 (RX) and 14 (TX).
- If you still need more serial ports, AltSoftSerial can be used on pins 46 (Tx) and 48 (Rx).  Pins 44 and 45 cannot be used while using AltSoftSerial on the AtMega2560.
- Pins 10, 11, 12, 13, 14, 15, 50, 51, 52, 53, A8 (62), A9 (63), A10 (64), A11 (65), A12 (66), A13 (67), A14 (68), and A15 (69) can be used with SoftwareSerial_ExtInts or SDI-12.
___

#### AtMega644p (Sanguino)
Should be fully functional, but untested.

- An external DS3231 or DS3232 RTC is required.
- This processor has two built-in hardware serial ports, Serial and Serial1.  On most boards, Serial is connected to the FDTI chip for USB communication with the computer.
- There is a single I2C (Wire) interface on pins 17 (SDA) and 16 (SCL).
- There is a single SPI port on pins 6 (MISO), 7 (SCK), and 5 (MOSI).  Chip select/slave select and card detect pins vary by board.
- AltSoftSerial can be used on pins 13 (Tx) and 14 (Rx).  Pin 12 cannot be used while using AltSoftSerial on the AtMega644p.
- Any digital pin can be used with SoftwareSerial_ExtInts or SDI-12.
___

#### AtMega328p (Arduino Uno, Duemilanove, LilyPad, Mini, Seeeduino Stalker, etc)
All functions are supported, but processor doesn't have sufficient power to use all of the functionality of the library.  You will only be able to use a small number of sensors at one time and may not be able to log data.

- An external DS3231 or DS3232 RTC is required.
- There is a singe SPI ports on pins 12 (MISO), 13 (SCK), and 11 (MOSI).  Chip select/slave select is pin 10 on an Uno.  SS/CS and CD pins may vary for other boards.
- There is a single I2C (Wire) interface on pins A4 (SDA) and A5 (SCL).
- This processor only has a single hardware serial port, Serial, which is connected to the FTDI chip for USB communication with the computer.
- AltSoftSerial can be used on pins 9 (Tx) and 8 (Rx).  Pin 10 cannot be used while using AltSoftSerial on the AtMega328p.
- Any digital pin can be used with SoftwareSerial_ExtInts or SDI-12.
___

#### AtMega32u4 (Arduino Leonardo/Micro, Adafruit Flora/Feather, etc)
All functions are supported, but processor doesn't have sufficient power to use all of the functionality of the library.  You will only be able to use a small number of sensors at one time and may not be able to log data.

- An external DS3231 or DS3232 RTC is required.
- There is a single SPI port on pins 14 (MISO), 15 (SCK), and 16 (MOSI).  Chip select/slave select and card detect pins vary by board.
- There is a single I2C (Wire) interface on pins 2 (SDA) and 3 (SCL).
- This processor has one hardware serial port, Serial, which can _only_ be used for USB communication with a computer
- There is one additional hardware serial port, Serial1, which can communicate with any serial device.
- AltSoftSerial can be used on pins 5 (Tx) and 13 (Rx).
- Only pins 8, 9, 10, 11, 14, 15, and 16 can be used with SoftwareSerial_ExtInts or SDI-12.  (And pins 14, 15, and 16 will be eliminated if you are using any SPI devices (like an SD card).)
- Because the USB controller is built into the processor, your USB serial connection will close as soon as the processor goes to sleep.  If you need to debug, I recommend using a serial port monitor like Tera Term which will automatically renew its connection with the serial port when it connects and disconnects.  Otherwise, you will have to rely on lights on your alert pin or your modem to verify the processor is waking/sleeping properly.
___

#### Unsupported Processors:

- **ESP8266/ESP32** - Supported _only_ as a communications module (modem) with the default AT command firmware, not supported as an independent controller
- **AtSAM3X (Arduino Due)** - Unsupported at this time due to clock and sleep issues.
    - There is one SPI port on pins 74 (MISO), 76 (MOSI), and 75 (SCK).  Pins 4, 10 and pin 52 can be used for CS/SS.
    - There are I2C (Wire) interfaces on pins 20 (SDA) and 21 (SCL) and 70 (SDA1) and 71 (SCL1).
    - This processor has one hardware serial port, USBSerial, which can _only_ be used for USB communication with a computer
    - There are three additional 3.3V TTL serial ports: Serial1 on pins 19 (RX) and 18 (TX); Serial2 on pins 17 (RX) and 16 (TX), Serial3 on pins 15 (RX) and 14 (TX). Pins 0 and 1 are also connected to the corresponding pins of the ATmega16U2 USB-to-TTL Serial chip, which is connected to the USB debug port.
    - AltSoftSerial is not directly supported on the AtSAM3X.
    - SoftwareSerial_ExtInts is not supported on the AtSAM3X.
    - Any digital pin can be used with SDI-12.
- **ATtiny** - Unsupported.  This chip has too little processing power and far too few pins and communication ports to use this library.
- **Teensy 2.x/3.x** - Unsupported
- **STM32** - Unsupported
- Anything else not listed above as being supported.


## <a name="contribute"></a>Contributing
Open an [issue](https://github.com/EnviroDIY/ModularSensors/issues) to suggest and discuss potential changes/additions.

For power contributors:

1. Fork it!
2. Create your feature branch: `git checkout -b my-new-feature`
3. Commit your changes: `git commit -am 'Add some feature'`
4. Push to the branch: `git push origin my-new-feature`
5. Submit a pull request :D

For those interested in creating wrapper functions for a new sensor, please contact us for guidance while we work on a guide. In brief, this library is built to fully take advantage of Objecting Oriented Programing (OOP) approaches. Each sensor is implemented as a subclass of the "Sensor" class contained in "SensorBase.h".  Each variable is separately implemented as a subclass of the "Variable" class contained in "VariableBase.h".  The variables are tied to the sensor using an "[Observer](https://en.wikipedia.org/wiki/Observer_pattern)" software pattern.


## <a name="license"></a>License
Software sketches and code are released under the BSD 3-Clause License -- See [LICENSE.md](https://github.com/EnviroDIY/ModularSensors/blob/master/LICENSE.md) file for details.

Documentation is licensed as [Creative Commons Attribution-ShareAlike 4.0](https://creativecommons.org/licenses/by-sa/4.0/) (CC-BY-SA) copyright.

Hardware designs shared are released, unless otherwise indicated, under the [CERN Open Hardware License 1.2](http://www.ohwr.org/licenses/cern-ohl/v1.2) (CERN_OHL).

## <a name="acknowledgments"></a>Acknowledgments
[EnviroDIY](http://envirodiy.org/)™ is presented by the Stroud Water Research Center, with contributions from a community of enthusiasts sharing do-it-yourself ideas for environmental science and monitoring.

[Sara Damiano](https://github.com/SRGDamia1) is the primary developer of the EnviroDIY ModularSensors library, with input from many [other contributors](https://github.com/EnviroDIY/ModularSensors/graphs/contributors).

This project has benefited from the support from the following funders:

* William Penn Foundation
* US Environmental Protection Agency (EPA)
* National Science Foundation, awards [EAR-0724971](http://www.nsf.gov/awardsearch/showAward?AWD_ID=0724971), [EAR-1331856](http://www.nsf.gov/awardsearch/showAward?AWD_ID=1331856), [ACI-1339834](http://www.nsf.gov/awardsearch/showAward?AWD_ID=1339834)
* Stroud Water Research Center endowment<|MERGE_RESOLUTION|>--- conflicted
+++ resolved
@@ -41,10 +41,7 @@
     - [Maxim DS18: temperature](#DS18)
     - [Maxim DS3231: real time clock](#DS3231)
     - [Measurement Specialties MS5803: pressure and temperature](#MS5803)
-<<<<<<< HEAD
     - [Paleo Terra Redox Probes: redox potential](#ptredox)
-=======
->>>>>>> dffd0ea8
     - [Yosemitech: water quality sensors](#Yosemitech)
     - [Zebra-Tech D-Opto: dissolved oxygen](#dOpto)
     - [Processor Metadata Treated as Sensors](#Onboard)
