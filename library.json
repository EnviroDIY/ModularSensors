{
  "name": "EnviroDIY_ModularSensors",
  "version": "0.35.0",
  "description": "A library that allows access to multiple sensors through a unified interface.  This allows the user to simply access many sensors to log the data or send the data to data repositories like the EnviroDIY data portal.",
  "keywords": "modular, sensor, sensors, datalogger, logger, low power, sleeping, EnviroDIY, ModularSensors, Mayfly, WikiWatershed, Monitor My Watershed, ThingSpeak",
  "platforms": "atmelavr, atmelsam",
  "frameworks": "arduino",
  "authors": [
    {
      "name": "Sara Damiano",
      "email": "sdamiano@stroudcenter.org",
      "url": "https://envirodiy.org/",
      "maintainer": true
    },
    {
      "name": "Anthony Aufdenkampe",
      "email": "aaufdenkampe@limno.com"
    },
    {
      "name": "Bobby Schulz",
      "email": "schu3119@umn.edu"
    },
    {
      "name": "Shannon Hicks",
      "email": "shicks@stroudcenter.org",
      "url": "https://envirodiy.org/"
    }
  ],
  "repository": {
    "type": "git",
    "url": "https://github.com/EnviroDIY/ModularSensors.git"
  },
  "export": {
    "include": [
      "LICENSE.md",
      "library.json",
      "library.properties",
      "README.md",
      "src/*",
      "examples/*"
    ]
  },
  "examples": ["examples/*/*.ino"],
  "build": {
    "srcFilter": [
      "+<*.c>",
      "+<*.cpp>",
      "+<*.h>",
      "+<sensors/*.c>",
      "+<sensors/*.cpp>",
      "+<sensors/*.h>",
      "+<modems/*.c>",
      "+<modems/*.cpp>",
      "+<modems/*.h>",
      "+<publishers/*.c>",
      "+<publishers/*.cpp>",
      "+<publishers/*.h>",
      "+<WatchDogs/*.c>",
      "+<WatchDogs/*.cpp>",
      "+<WatchDogs/*.h>"
    ],
    "libLDFMode": "deep+"
  },
  "dependencies": [
    {
      "name": "EnviroDIY_DS3231",
      "owner": "envirodiy",
      "library id": "2079",
      "url": "https://github.com/EnviroDIY/Sodaq_DS3231",
      "version": "~1.3.4",
      "note": "An Arduino library for the DS3231 RTC (Real Time Clock), based off of the Sodaq_DS3231 library.",
      "authors": ["Kees Bakker", "Sara Damiano"],
      "frameworks": "arduino",
      "platforms": "atmelavr, atmelsam"
    },
    {
      "name": "RTCZero",
      "owner": "arduino-libraries",
      "library id": "873",
      "url": "https://github.com/arduino-libraries/RTCZero",
      "version": "~1.6.0",
      "note": "Functions for using the processor real time clock in SAMD21 processors",
      "authors": ["Arduino"],
      "frameworks": "arduino",
      "platforms": "atmelsam"
    },
    {
      "name": "EnableInterrupt",
      "owner": "greygnome",
      "library id": "311",
      "url": "https://github.com/GreyGnome/EnableInterrupt",
      "version": "~1.1.0",
      "note": "GreyGnome's EnableInterrupt - Assign an interrupt to any supported pin on all Arduinos",
      "authors": ["Mike 'GreyGnome' Schwager"],
      "frameworks": "arduino",
      "platforms": "atmelavr, atmelsam"
    },
    {
      "name": "SdFat",
      "owner": "greiman",
      "library id": "322",
      "url": "https://github.com/greiman/SdFat",
      "version": "~2.2.3",
      "note": "SdFat - FAT16/FAT32 file system for SD cards.",
      "authors": ["Bill Greiman"],
      "frameworks": "arduino",
      "platforms": "atmelavr, atmelsam"
    },
    {
      "name": "TinyGSM",
      "owner": "vshymanskyy",
      "version": "~0.11.7",
      "note": "A small Arduino library for GPRS modules.",
      "authors": ["Volodymyr Shymanskyy", "Sara Damiano"],
      "frameworks": "arduino",
      "platforms": "atmelavr, atmelsam"
    },
    {
      "name": "PubSubClient",
      "owner": "knolleary",
      "library id": "89",
      "url": "https://github.com/knolleary/pubsubclient",
      "version": "~2.8",
      "note": "A client library for MQTT messaging.",
      "authors": ["Nick O'Leary"]
    },
    {
      "name": "Adafruit BusIO",
      "owner": "adafruit",
      "library id": "6214",
      "url": "https://github.com/adafruit/Adafruit_BusIO",
      "version": "~1.16.0",
      "note": "Adafruit BusIO, a dependency of other Adafruit libraries",
      "authors": ["Adafruit"],
      "frameworks": "arduino",
      "platforms": "atmelavr, atmelsam"
    },
    {
      "name": "Adafruit Unified Sensor",
      "owner": "adafruit",
      "library id": "31",
      "url": "https://github.com/adafruit/Adafruit_Sensor",
<<<<<<< HEAD
      "version": "~1.1.9",
=======
      "version": "~1.1.14",
>>>>>>> 3636d20c
      "note": "Adafruit's unified sensor library is used by their other libraries",
      "authors": ["Adafruit"],
      "frameworks": "arduino",
      "platforms": "atmelavr, atmelsam"
    },
    {
      "name": "Adafruit ADS1X15",
      "library id": "344",
      "version_note": "=1.2.0",
      "version": "https://github.com/soligen2010/Adafruit_ADS1X15.git#7d67b451f739e9a63f40f2d6d139ab582258572b",
      "note": "Driver for TI's ADS1015: 12-bit Differential or Single-Ended ADC with PGA and Comparator.  This fork removes bugs in the Adafruit original library.",
      "authors_note": ["soligen2010"],
      "frameworks_note": "arduino",
      "platforms_note": "*"
    },
    {
      "name": "Adafruit AM2315",
      "owner": "adafruit",
      "library id": "773",
      "url": "https://github.com/adafruit/Adafruit_AM2315",
      "version": "~2.2.3",
      "note": "AOSong AM2315 I2C Temp/Humidity Sensor Library by Adafruit",
      "authors": ["Adafruit"],
      "frameworks": "arduino",
      "platforms": "atmelavr, atmelsam"
    },
    {
      "name": "Adafruit BME280 Library",
      "owner": "adafruit",
      "library id": "166",
      "url": "https://github.com/adafruit/Adafruit_BME280_Library",
      "version": "~2.2.4",
      "note": "Bosch BME280 Temp/Humidity/Pressure Sensor Library by Adafruit",
      "authors": ["Adafruit"],
      "frameworks": "arduino",
      "platforms": "atmelavr, atmelsam"
    },
    {
      "name": "BMP388_DEV",
      "owner": "MartinL1",
<<<<<<< HEAD
      "version": "https://github.com/MartinL1/BMP388_DEV.git",
      "version_note": "~1.0.9",
=======
      "version": "~1.0.11",
>>>>>>> 3636d20c
      "note": "An Arduino compatible, non-blocking, I2C/SPI library for the Bosch BMP388 barometer.",
      "authors": ["Martin Lindupp"],
      "frameworks": "arduino",
      "platforms": "atmelavr, atmelsam"
    },
    {
      "name": "DHT sensor library",
      "owner": "adafruit",
      "library id": "19",
      "url": "https://github.com/adafruit/DHT-sensor-library",
<<<<<<< HEAD
      "version": "~1.4.4",
=======
      "version": "~1.4.6",
>>>>>>> 3636d20c
      "note": "AOSong DHT Sensor Library by Adafruit",
      "authors": ["Adafruit"],
      "frameworks": "arduino",
      "platforms": "atmelavr, atmelsam"
    },
    {
      "name": "Adafruit INA219",
      "owner": "adafruit",
      "library id": "160",
      "url": "https://github.com/adafruit/Adafruit_INA219",
<<<<<<< HEAD
      "version": "~1.2.1",
=======
      "version": "~1.2.3",
>>>>>>> 3636d20c
      "note": "This is a library for the Adafruit INA219 high side DC current sensor boards",
      "authors": ["Adafruit"],
      "frameworks": "arduino",
      "platforms": "atmelavr, atmelsam"
    },
    {
      "name": "Adafruit MPL115A2",
      "owner": "adafruit",
      "library id": "406",
      "url": "https://github.com/adafruit/Adafruit_MPL115A2",
      "version": "~2.0.2",
      "note": "MPL115A2 Barometer Library by Adafruit",
      "authors": ["Adafruit"],
      "frameworks": "arduino"
    },
    {
      "name": "Adafruit SHT4x Library",
      "owner": "adafruit",
      "library id": "11710",
      "url": "https://github.com/adafruit/Adafruit_SHT4X",
<<<<<<< HEAD
      "version": "~1.0.2",
=======
      "version": "~1.0.4",
>>>>>>> 3636d20c
      "note": "Sensirion SHT4x Library by Adafruit",
      "authors": ["Adafruit"],
      "frameworks": "arduino"
    },
    {
      "name": "OneWire",
      "owner": "paulstoffregen",
      "library id": "1",
      "url": "https://github.com/PaulStoffregen/OneWire",
      "version": "~2.3.8",
      "note": "OneWire - Control 1-Wire protocol (DS18S20, DS18B20, DS2408 and etc)",
      "authors": [
        "Paul Stoffregen",
        "Jim Studt",
        "Tom Pollard",
        "Derek Yerger",
        "Josh Larios",
        "Robin James",
        "Glenn Trewitt",
        "Jason Dangel",
        "Guillermo Lovato",
        "Ken Butcher",
        "Mark Tillotson",
        "Bertrik Sikken",
        "Scott Roberts"
      ],
      "frameworks": "arduino"
    },
    {
      "name": "DallasTemperature",
      "owner": "milesburton",
      "library id": "54",
      "url": "https://github.com/milesburton/Arduino-Temperature-Control-Library",
      "version": "~3.11.0",
      "note": "DallasTemperature - Arduino Library for Dallas Temperature ICs (DS18B20, DS18S20, DS1822, DS1820)",
      "authors": ["Guil Barros", "Miles Burton", "Rob Tillart", "Tim Nuewsome"],
      "frameworks": "arduino",
      "platforms": "atmelavr, atmelsam"
    },
    {
      "name": "SDI-12",
      "owner": "envirodiy",
      "library id": "1486",
      "version": "~2.1.4",
      "url": "https://github.com/EnviroDIY/Arduino-SDI-12",
      "note": "EnviroDIY SDI-12 Library for Arduino",
      "author_notes": [
        "Kevin M. Smith",
        "Sara Damiano",
        "Shannon Hicks",
        "Anthony Aufdenkampe"
      ],
      "frameworks": "arduino",
      "platforms": "atmelavr, atmelsam"
    },
    {
      "name": "MS5803",
      "owner": "northernwidget",
      "library id": "5431",
      "url": "https://github.com/NorthernWidget/MS5803",
      "version": "~0.1.2",
      "note": "General interface to MS5803-series pressure transducers",
      "authors": ["Bobby Schulz", "Andrew Wickert", "Chad Sandell", "Sara Damiano"]
    },
    {
      "name": "Tally_Library_I2C",
      "version": "https://github.com/EnviroDIY/Tally_Library.git#Dev_I2C",
      "version_note": "Uses `Dev_I2C` feature branch",
      "note": "An Arduino library for interfacing to the Project Tally Event counter from NorthernWidget.",
      "authors": ["Bobby Schulz", "Anthony Aufdenkampe"],
      "frameworks": "arduino",
      "platforms": "atmelavr, atmelsam"
    },
    {
      "name": "SensorModbusMaster",
      "owner": "envirodiy",
      "library id": "1824",
      "url": "https://github.com/EnviroDIY/SensorModbusMaster",
      "version": "~0.6.8",
      "note": "EnviroDIY SensorModbusMaster - Arduino library for communicating via modbus with the Arduino acting as the modbus master.",
      "authors": ["Sara Damiano"],
      "frameworks": "arduino",
      "platforms": "atmelavr, atmelsam"
    },
    {
      "name": "KellerModbus",
      "owner": "envirodiy",
      "library id": "5439",
      "url": "https://github.com/EnviroDIY/KellerModbus",
      "version": "~0.2.2",
      "note": "Arduino library for communication with Keller pressure and water level sensors via Modbus.",
      "authors": ["Anthony Aufdenkampe"]
    },
    {
      "name": "YosemitechModbus",
      "owner": "envirodiy",
      "library id": "2078",
      "url": "https://github.com/EnviroDIY/YosemitechModbus",
      "version": "~0.4.1",
      "note": "Arduino library for communication with Yosemitech sensors via Modbus.",
      "authors": ["Sara Damiano", "Anthony Aufdenkampe"],
      "frameworks": "arduino",
      "platforms": "atmelavr, atmelsam"
    },
    {
      "name": "GroPointModbus",
      "owner": "envirodiy",
      "url": "https://github.com/EnviroDIY/GroPointModbus.git",
      "version": "~0.1.0",
      "note": "A library to use an Arduino as a master to control and communicate via modbus with GroPoint soil moisture sensors. ",
      "authors": ["Anthony Aufdenkampe"],
      "frameworks": "arduino",
      "platforms": "atmelavr, atmelsam"
    }
  ]
}<|MERGE_RESOLUTION|>--- conflicted
+++ resolved
@@ -140,11 +140,7 @@
       "owner": "adafruit",
       "library id": "31",
       "url": "https://github.com/adafruit/Adafruit_Sensor",
-<<<<<<< HEAD
-      "version": "~1.1.9",
-=======
       "version": "~1.1.14",
->>>>>>> 3636d20c
       "note": "Adafruit's unified sensor library is used by their other libraries",
       "authors": ["Adafruit"],
       "frameworks": "arduino",
@@ -185,12 +181,7 @@
     {
       "name": "BMP388_DEV",
       "owner": "MartinL1",
-<<<<<<< HEAD
-      "version": "https://github.com/MartinL1/BMP388_DEV.git",
-      "version_note": "~1.0.9",
-=======
       "version": "~1.0.11",
->>>>>>> 3636d20c
       "note": "An Arduino compatible, non-blocking, I2C/SPI library for the Bosch BMP388 barometer.",
       "authors": ["Martin Lindupp"],
       "frameworks": "arduino",
@@ -201,11 +192,7 @@
       "owner": "adafruit",
       "library id": "19",
       "url": "https://github.com/adafruit/DHT-sensor-library",
-<<<<<<< HEAD
-      "version": "~1.4.4",
-=======
       "version": "~1.4.6",
->>>>>>> 3636d20c
       "note": "AOSong DHT Sensor Library by Adafruit",
       "authors": ["Adafruit"],
       "frameworks": "arduino",
@@ -216,11 +203,7 @@
       "owner": "adafruit",
       "library id": "160",
       "url": "https://github.com/adafruit/Adafruit_INA219",
-<<<<<<< HEAD
-      "version": "~1.2.1",
-=======
       "version": "~1.2.3",
->>>>>>> 3636d20c
       "note": "This is a library for the Adafruit INA219 high side DC current sensor boards",
       "authors": ["Adafruit"],
       "frameworks": "arduino",
@@ -241,11 +224,7 @@
       "owner": "adafruit",
       "library id": "11710",
       "url": "https://github.com/adafruit/Adafruit_SHT4X",
-<<<<<<< HEAD
-      "version": "~1.0.2",
-=======
       "version": "~1.0.4",
->>>>>>> 3636d20c
       "note": "Sensirion SHT4x Library by Adafruit",
       "authors": ["Adafruit"],
       "frameworks": "arduino"
