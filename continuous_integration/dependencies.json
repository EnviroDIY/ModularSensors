{
<<<<<<< HEAD
  "action_cache_version": 35,
=======
  "action_cache_version": 32,
>>>>>>> 95190b82
  "dependencies": [
    {
      "name": "EnviroDIY_DS3231",
      "owner": "envirodiy",
      "library id": "2079",
      "url": "https://github.com/EnviroDIY/Sodaq_DS3231",
      "version": "~1.3.6",
      "note": "An Arduino library for the DS3231 RTC (Real Time Clock), based off of the Sodaq_DS3231 library.",
      "authors": [
        "Kees Bakker",
        "Sara Damiano"
      ],
      "frameworks": "arduino"
    },
    {
      "name": "RTCZero",
      "owner": "arduino-libraries",
      "library id": "873",
      "url": "https://github.com/arduino-libraries/RTCZero",
      "version": "~1.6.0",
      "note": "Functions for using the processor real time clock in SAMD21 processors",
      "authors": [
        "Arduino"
      ],
      "frameworks": "arduino",
      "platforms": [
        "atmelsam"
      ]
    },
    {
      "name": "SparkFun Qwiic RTC RV8803 Arduino Library",
      "owner": "sparkfun",
      "url": "https://github.com/sparkfun/SparkFun_RV-8803_Arduino_Library.git",
      "version": "~1.2.10",
      "note": "For the RV-8803 RTC",
      "frameworks": "arduino"
    },
    {
      "name": "EnableInterrupt",
      "owner": "greygnome",
      "library id": "311",
      "url": "https://github.com/GreyGnome/EnableInterrupt",
      "version": "~1.1.0",
      "note": "GreyGnome's EnableInterrupt - Assign an interrupt to any supported pin on all Arduinos",
      "authors": [
        "Mike 'GreyGnome' Schwager"
      ],
      "frameworks": "arduino",
      "platforms": [
        "atmelavr",
        "atmelsam"
      ]
    },
    {
      "name": "SdFat",
      "owner": "greiman",
      "library id": "322",
      "url": "https://github.com/greiman/SdFat",
      "version": "=2.3.0",
      "note": "SdFat - FAT16/FAT32 file system for SD cards.",
<<<<<<< HEAD
      "authors": [
        "Bill Greiman"
      ],
      "frameworks": "arduino"
=======
      "authors": ["Bill Greiman"],
      "frameworks": "arduino",
      "platforms": "atmelavr, atmelsam"
>>>>>>> 95190b82
    },
    {
      "name": "TinyGSM",
      "owner": "vshymanskyy",
      "version": "https://github.com/EnviroDIY/TinyGSM",
      "version_note": "~0.13.0",
      "note": "A small Arduino library for GPRS modules.",
      "authors": [
        "Volodymyr Shymanskyy",
        "Sara Damiano"
      ],
      "frameworks": "arduino"
    },
    {
      "name": "PubSubClient",
      "owner": "knolleary",
      "library id": "89",
      "url": "https://github.com/knolleary/pubsubclient",
      "version": "~2.8.0",
      "note": "A client library for MQTT messaging.",
      "authors": [
        "Nick O'Leary"
      ]
    },
    {
      "name": "Adafruit BusIO",
      "owner": "adafruit",
      "library id": "6214",
      "url": "https://github.com/adafruit/Adafruit_BusIO",
      "version": "~1.17.2",
      "note": "Adafruit BusIO, a dependency of other Adafruit libraries",
      "authors": [
        "Adafruit"
      ],
      "frameworks": "arduino"
    },
    {
      "name": "Adafruit Unified Sensor",
      "owner": "adafruit",
      "library id": "31",
      "url": "https://github.com/adafruit/Adafruit_Sensor",
      "version": "~1.1.15",
      "note": "Adafruit's unified sensor library is used by their other libraries",
      "authors": [
        "Adafruit"
      ],
      "frameworks": "arduino"
    },
    {
      "name": "Adafruit ADS1X15",
      "owner": "adafruit",
      "url": "https://github.com/adafruit/Adafruit_ADS1X15",
      "version": "~2.5.0",
      "note": "Driver for TI's ADS1X15: 12 and 16-bit Differential or Single-Ended ADC with PGA and Comparator.",
      "authors": [
        "Adafruit"
      ],
      "frameworks": "arduino"
    },
    {
      "name": "Adafruit AM2315",
      "owner": "adafruit",
      "library id": "773",
      "url": "https://github.com/adafruit/Adafruit_AM2315",
      "version": "~2.2.3",
      "note": "AOSong AM2315 I2C Temp/Humidity Sensor Library by Adafruit",
      "authors": [
        "Adafruit"
      ],
      "frameworks": "arduino"
    },
    {
      "name": "Adafruit BME280 Library",
      "owner": "adafruit",
      "library id": "166",
      "url": "https://github.com/adafruit/Adafruit_BME280_Library",
      "version": "~2.3.0",
      "note": "Bosch BME280 Temp/Humidity/Pressure Sensor Library by Adafruit",
      "authors": [
        "Adafruit"
      ],
      "frameworks": "arduino"
    },
    {
      "name": "BMP388_DEV",
      "owner": "MartinL1",
      "version": "~1.0.11",
      "note": "An Arduino compatible, non-blocking, I2C/SPI library for the Bosch BMP388 barometer.",
      "authors": [
        "Martin Lindupp"
      ],
      "frameworks": "arduino"
    },
    {
      "name": "DHT sensor library",
      "owner": "adafruit",
      "library id": "19",
      "url": "https://github.com/adafruit/DHT-sensor-library",
      "version": "~1.4.6",
      "note": "AOSong DHT Sensor Library by Adafruit",
      "authors": [
        "Adafruit"
      ],
      "frameworks": "arduino"
    },
    {
      "name": "Adafruit INA219",
      "owner": "adafruit",
      "library id": "160",
      "url": "https://github.com/adafruit/Adafruit_INA219",
      "version": "~1.2.3",
      "note": "This is a library for the Adafruit INA219 high side DC current sensor boards",
      "authors": [
        "Adafruit"
      ],
      "frameworks": "arduino"
    },
    {
      "name": "Adafruit MPL115A2",
      "owner": "adafruit",
      "library id": "406",
      "url": "https://github.com/adafruit/Adafruit_MPL115A2",
      "version": "~2.0.2",
      "note": "MPL115A2 Barometer Library by Adafruit",
      "authors": [
        "Adafruit"
      ],
      "frameworks": "arduino"
    },
    {
      "name": "Adafruit SHT4x Library",
      "owner": "adafruit",
      "library id": "11710",
      "url": "https://github.com/adafruit/Adafruit_SHT4X",
      "version": "~1.0.5",
      "note": "Sensirion SHT4x Library by Adafruit",
      "authors": [
        "Adafruit"
      ],
      "frameworks": "arduino"
    },
    {
      "name": "OneWire",
      "owner": "paulstoffregen",
      "library id": "1",
      "url": "https://github.com/PaulStoffregen/OneWire",
      "version": "~2.3.8",
      "note": "OneWire - Control 1-Wire protocol (DS18S20, DS18B20, DS2408 and etc)",
      "authors": [
        "Paul Stoffregen",
        "Jim Studt",
        "Tom Pollard",
        "Derek Yerger",
        "Josh Larios",
        "Robin James",
        "Glenn Trewitt",
        "Jason Dangel",
        "Guillermo Lovato",
        "Ken Butcher",
        "Mark Tillotson",
        "Bertrik Sikken",
        "Scott Roberts"
      ],
      "frameworks": "arduino"
    },
    {
      "name": "DallasTemperature",
      "owner": "milesburton",
      "library id": "54",
      "url": "https://github.com/milesburton/Arduino-Temperature-Control-Library",
      "version": "~4.0.4",
      "note": "DallasTemperature - Arduino Library for Dallas Temperature ICs (DS18B20, DS18S20, DS1822, DS1820)",
      "authors": [
        "Guil Barros",
        "Miles Burton",
        "Rob Tillart",
        "Tim Nuewsome"
      ],
      "frameworks": "arduino"
    },
    {
      "name": "SDI-12",
      "owner": "envirodiy",
      "library id": "1486",
      "version": "~2.3.0",
      "url": "https://github.com/EnviroDIY/Arduino-SDI-12",
      "note": "EnviroDIY SDI-12 Library for Arduino",
      "author_notes": [
        "Kevin M. Smith",
        "Sara Damiano",
        "Shannon Hicks",
        "Anthony Aufdenkampe"
      ],
      "frameworks": "arduino",
      "platforms": [
        "atmelavr",
        "atmelsam"
      ]
    },
    {
      "name": "MS5803",
      "owner": "northernwidget",
      "library id": "5431",
      "url": "https://github.com/NorthernWidget/MS5803",
      "version": "~0.1.2",
      "note": "General interface to MS5803-series pressure transducers",
      "authors": [
        "Bobby Schulz",
        "Andrew Wickert",
        "Chad Sandell",
        "Sara Damiano"
      ]
    },
    {
      "name": "Tally_Library_I2C",
      "version": "https://github.com/EnviroDIY/Tally_Library.git#Dev_I2C",
      "version_note": "Uses `Dev_I2C` feature branch",
      "note": "An Arduino library for interfacing to the Project Tally Event counter from NorthernWidget.",
      "authors": [
        "Bobby Schulz",
        "Anthony Aufdenkampe"
      ],
      "frameworks": "arduino"
    },
    {
      "name": "SensorModbusMaster",
      "owner": "envirodiy",
      "library id": "1824",
      "url": "https://github.com/EnviroDIY/SensorModbusMaster",
<<<<<<< HEAD
      "version": "~1.6.5",
=======
      "version": "~0.7.3",
>>>>>>> 95190b82
      "note": "EnviroDIY SensorModbusMaster - Arduino library for communicating via modbus with the Arduino acting as the modbus master.",
      "authors": [
        "Sara Damiano"
      ],
      "frameworks": "arduino"
    },
    {
      "name": "KellerModbus",
      "owner": "envirodiy",
      "library id": "5439",
      "url": "https://github.com/EnviroDIY/KellerModbus",
      "version": "~0.2.5",
      "note": "Arduino library for communication with Keller pressure and water level sensors via Modbus.",
      "authors": [
        "Anthony Aufdenkampe"
      ]
    },
    {
      "name": "YosemitechModbus",
      "owner": "envirodiy",
      "library id": "2078",
      "url": "https://github.com/EnviroDIY/YosemitechModbus",
      "version": "~0.5.2",
      "note": "Arduino library for communication with Yosemitech sensors via Modbus.",
      "authors": [
        "Sara Damiano",
        "Anthony Aufdenkampe"
      ],
      "frameworks": "arduino"
    },
    {
      "name": "GroPointModbus",
      "owner": "envirodiy",
      "url": "https://github.com/EnviroDIY/GroPointModbus",
      "version": "~0.1.3",
      "note": "A library to use an Arduino as a master to control and communicate via modbus with GroPoint soil moisture sensors.",
      "authors": [
        "Anthony Aufdenkampe"
      ],
      "frameworks": "arduino"
    },
    {
      "name": "GeoluxCamera",
      "owner": "envirodiy",
      "url": "https://github.com/EnviroDIY/GeoluxCamera",
      "version": "~0.1.3",
      "note": "Arduino library for communication with Geolux serial camera.",
      "authors": [
        "Sara Damiano"
      ],
      "frameworks": "arduino"
    },
    {
      "name": "fast_math",
      "owner": "robtillaart",
      "url": "https://github.com/RobTillaart/fast_math",
      "version": "~0.2.4",
      "note": "Arduino library for fast math algorithms.",
      "authors": [
        "Rob Tillaart"
      ],
      "frameworks": "*",
      "platforms": "*"
    },
    {
      "name": "ANBSensorsModbus",
      "owner": "envirodiy",
      "url": "https://github.com/EnviroDIY/ANBSensorsModbus",
      "version": "~0.2.4",
      "note": "A library for communicating with pH sensors manufactured by ANB Sensors using Modbus.",
      "authors": [
        "Sara Damiano"
      ],
      "frameworks": "arduino"
    },
    {
      "name": "StreamDebugger",
      "version": "https://github.com/EnviroDIY/StreamDebugger.git",
      "note": "Used for debugging modem streams and duplicating primary output stream"
    }
  ]
}<|MERGE_RESOLUTION|>--- conflicted
+++ resolved
@@ -1,9 +1,5 @@
 {
-<<<<<<< HEAD
-  "action_cache_version": 35,
-=======
-  "action_cache_version": 32,
->>>>>>> 95190b82
+  "action_cache_version": 36,
   "dependencies": [
     {
       "name": "EnviroDIY_DS3231",
@@ -64,16 +60,10 @@
       "url": "https://github.com/greiman/SdFat",
       "version": "=2.3.0",
       "note": "SdFat - FAT16/FAT32 file system for SD cards.",
-<<<<<<< HEAD
       "authors": [
         "Bill Greiman"
       ],
       "frameworks": "arduino"
-=======
-      "authors": ["Bill Greiman"],
-      "frameworks": "arduino",
-      "platforms": "atmelavr, atmelsam"
->>>>>>> 95190b82
     },
     {
       "name": "TinyGSM",
@@ -303,11 +293,7 @@
       "owner": "envirodiy",
       "library id": "1824",
       "url": "https://github.com/EnviroDIY/SensorModbusMaster",
-<<<<<<< HEAD
       "version": "~1.6.5",
-=======
-      "version": "~0.7.3",
->>>>>>> 95190b82
       "note": "EnviroDIY SensorModbusMaster - Arduino library for communicating via modbus with the Arduino acting as the modbus master.",
       "authors": [
         "Sara Damiano"
