--- conflicted
+++ resolved
@@ -1,9 +1,5 @@
 {
-<<<<<<< HEAD
   "action_cache_version": 17,
-=======
-  "action_cache_version": 16,
->>>>>>> db7bfb0d
   "dependencies": [
     {
       "name": "EnviroDIY_DS3231",
