--- conflicted
+++ resolved
@@ -1,9 +1,5 @@
 {
-<<<<<<< HEAD
-  "action_cache_version": 15,
-=======
   "action_cache_version": 18,
->>>>>>> 3636d20c
   "dependencies": [
     {
       "name": "EnviroDIY_DS3231",
@@ -83,11 +79,7 @@
       "owner": "adafruit",
       "library id": "31",
       "url": "https://github.com/adafruit/Adafruit_Sensor",
-<<<<<<< HEAD
-      "version": "~1.1.9",
-=======
       "version": "~1.1.14",
->>>>>>> 3636d20c
       "note": "Adafruit's unified sensor library is used by their other libraries",
       "authors": ["Adafruit"],
       "frameworks": "arduino",
@@ -128,12 +120,7 @@
     {
       "name": "BMP388_DEV",
       "owner": "MartinL1",
-<<<<<<< HEAD
-      "version": "https://github.com/MartinL1/BMP388_DEV.git",
-      "version_note": "~1.0.9",
-=======
       "version": "~1.0.11",
->>>>>>> 3636d20c
       "note": "An Arduino compatible, non-blocking, I2C/SPI library for the Bosch BMP388 barometer.",
       "authors": ["Martin Lindupp"],
       "frameworks": "arduino",
@@ -144,11 +131,7 @@
       "owner": "adafruit",
       "library id": "19",
       "url": "https://github.com/adafruit/DHT-sensor-library",
-<<<<<<< HEAD
-      "version": "~1.4.4",
-=======
       "version": "~1.4.6",
->>>>>>> 3636d20c
       "note": "AOSong DHT Sensor Library by Adafruit",
       "authors": ["Adafruit"],
       "frameworks": "arduino",
@@ -159,11 +142,7 @@
       "owner": "adafruit",
       "library id": "160",
       "url": "https://github.com/adafruit/Adafruit_INA219",
-<<<<<<< HEAD
-      "version": "~1.2.1",
-=======
       "version": "~1.2.3",
->>>>>>> 3636d20c
       "note": "This is a library for the Adafruit INA219 high side DC current sensor boards",
       "authors": ["Adafruit"],
       "frameworks": "arduino",
@@ -184,11 +163,7 @@
       "owner": "adafruit",
       "library id": "11710",
       "url": "https://github.com/adafruit/Adafruit_SHT4X",
-<<<<<<< HEAD
-      "version": "~1.0.2",
-=======
       "version": "~1.0.4",
->>>>>>> 3636d20c
       "note": "Sensirion SHT4x Library by Adafruit",
       "authors": ["Adafruit"],
       "frameworks": "arduino"
@@ -287,11 +262,7 @@
       "owner": "envirodiy",
       "library id": "2078",
       "url": "https://github.com/EnviroDIY/YosemitechModbus",
-<<<<<<< HEAD
-      "version": "~0.4.0",
-=======
       "version": "~0.4.1",
->>>>>>> 3636d20c
       "note": "Arduino library for communication with Yosemitech sensors via Modbus.",
       "authors": ["Sara Damiano", "Anthony Aufdenkampe"],
       "frameworks": "arduino",
